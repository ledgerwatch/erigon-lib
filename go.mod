module github.com/ledgerwatch/erigon-lib

go 1.19

require (
	github.com/ledgerwatch/interfaces v0.0.0-20230429175934-bed450a4dd75
	github.com/ledgerwatch/log/v3 v3.7.0
	github.com/ledgerwatch/secp256k1 v1.0.0
	github.com/ledgerwatch/trackerslist v1.1.0
	github.com/torquem-ch/mdbx-go v0.27.10
)

require (
	github.com/RoaringBitmap/roaring v1.2.3
	github.com/VictoriaMetrics/metrics v1.23.1
	github.com/anacrolix/dht/v2 v2.19.2-0.20221121215055-066ad8494444
	github.com/anacrolix/go-libutp v1.2.0
	github.com/anacrolix/log v0.13.2-0.20221123232138-02e2764801c3
	github.com/anacrolix/torrent v1.48.1-0.20230219022425-e8971ea0f1bf
	github.com/c2h5oh/datasize v0.0.0-20220606134207-859f65c6625b
	github.com/crate-crypto/go-kzg-4844 v0.2.0
	github.com/deckarep/golang-set/v2 v2.3.0
	github.com/edsrzf/mmap-go v1.1.0
	github.com/go-stack/stack v1.8.1
	github.com/google/btree v1.1.2
	github.com/grpc-ecosystem/go-grpc-middleware v1.4.0
	github.com/hashicorp/golang-lru/v2 v2.0.2
	github.com/holiman/uint256 v1.2.2
	github.com/matryer/moq v0.3.1
	github.com/pbnjay/memory v0.0.0-20210728143218-7b4eea64cf58
	github.com/quasilyte/go-ruleguard/dsl v0.3.22
	github.com/spaolacci/murmur3 v1.1.0
	github.com/stretchr/testify v1.8.2
	github.com/tidwall/btree v1.6.0
	golang.org/x/crypto v0.8.0
	golang.org/x/exp v0.0.0-20230321023759-10a507213a29
	golang.org/x/sync v0.1.0
	golang.org/x/sys v0.7.0
	golang.org/x/time v0.3.0
	google.golang.org/grpc v1.54.0
	google.golang.org/grpc/cmd/protoc-gen-go-grpc v1.3.0
	google.golang.org/protobuf v1.30.0
)

require (
	crawshaw.io/sqlite v0.3.3-0.20220618202545-d1964889ea3c // indirect
	github.com/ajwerner/btree v0.0.0-20211221152037-f427b3e689c0 // indirect
	github.com/alecthomas/atomic v0.1.0-alpha2 // indirect
	github.com/anacrolix/chansync v0.3.0 // indirect
	github.com/anacrolix/envpprof v1.2.1 // indirect
	github.com/anacrolix/generics v0.0.0-20220618083756-f99e35403a60 // indirect
	github.com/anacrolix/missinggo v1.3.0 // indirect
	github.com/anacrolix/missinggo/perf v1.0.0 // indirect
	github.com/anacrolix/missinggo/v2 v2.7.1 // indirect
	github.com/anacrolix/mmsg v1.0.0 // indirect
	github.com/anacrolix/multiless v0.3.0 // indirect
	github.com/anacrolix/stm v0.4.0 // indirect
	github.com/anacrolix/sync v0.4.0 // indirect
	github.com/anacrolix/upnp v0.1.3-0.20220123035249-922794e51c96 // indirect
	github.com/anacrolix/utp v0.1.0 // indirect
	github.com/bahlo/generic-list-go v0.2.0 // indirect
	github.com/benbjohnson/immutable v0.3.0 // indirect
	github.com/bits-and-blooms/bitset v1.5.0 // indirect
	github.com/bradfitz/iter v0.0.0-20191230175014-e8f45d346db8 // indirect
	github.com/consensys/bavard v0.1.13 // indirect
	github.com/consensys/gnark-crypto v0.10.0 // indirect
	github.com/davecgh/go-spew v1.1.1 // indirect
	github.com/dustin/go-humanize v1.0.0 // indirect
	github.com/go-logr/logr v1.2.3 // indirect
	github.com/go-logr/stdr v1.2.2 // indirect
	github.com/golang/protobuf v1.5.3 // indirect
	github.com/google/uuid v1.3.0 // indirect
	github.com/gorilla/websocket v1.5.0 // indirect
	github.com/huandu/xstrings v1.4.0 // indirect
	github.com/lispad/go-generics-tools v1.1.0 // indirect
	github.com/mattn/go-colorable v0.1.13 // indirect
	github.com/mattn/go-isatty v0.0.17 // indirect
	github.com/mmcloughlin/addchain v0.4.0 // indirect
	github.com/mschoch/smat v0.2.0 // indirect
	github.com/pion/datachannel v1.5.2 // indirect
	github.com/pion/dtls/v2 v2.2.4 // indirect
	github.com/pion/ice/v2 v2.2.6 // indirect
	github.com/pion/interceptor v0.1.11 // indirect
	github.com/pion/logging v0.2.2 // indirect
	github.com/pion/mdns v0.0.5 // indirect
	github.com/pion/randutil v0.1.0 // indirect
	github.com/pion/rtcp v1.2.9 // indirect
	github.com/pion/rtp v1.7.13 // indirect
	github.com/pion/sctp v1.8.2 // indirect
	github.com/pion/sdp/v3 v3.0.5 // indirect
	github.com/pion/srtp/v2 v2.0.9 // indirect
	github.com/pion/stun v0.3.5 // indirect
	github.com/pion/transport v0.13.1 // indirect
	github.com/pion/transport/v2 v2.0.0 // indirect
	github.com/pion/turn/v2 v2.0.8 // indirect
	github.com/pion/udp v0.1.4 // indirect
	github.com/pion/webrtc/v3 v3.1.42 // indirect
	github.com/pkg/errors v0.9.1 // indirect
	github.com/pmezard/go-difflib v1.0.0 // indirect
	github.com/rs/dnscache v0.0.0-20211102005908-e0241e321417 // indirect
	github.com/valyala/fastrand v1.1.0 // indirect
	github.com/valyala/histogram v1.2.0 // indirect
	go.etcd.io/bbolt v1.3.6 // indirect
	go.opentelemetry.io/otel v1.8.0 // indirect
	go.opentelemetry.io/otel/trace v1.8.0 // indirect
	golang.org/x/mod v0.9.0 // indirect
	golang.org/x/net v0.9.0 // indirect
	golang.org/x/text v0.9.0 // indirect
	golang.org/x/tools v0.7.0 // indirect
	google.golang.org/genproto v0.0.0-20230306155012-7f2fa6fef1f4 // indirect
	gopkg.in/yaml.v3 v3.0.1 // indirect
<<<<<<< HEAD
	pgregory.net/rapid v0.5.5 // indirect
=======
	rsc.io/tmplfunc v0.0.3 // indirect
>>>>>>> b182304f
)<|MERGE_RESOLUTION|>--- conflicted
+++ resolved
@@ -109,9 +109,6 @@
 	golang.org/x/tools v0.7.0 // indirect
 	google.golang.org/genproto v0.0.0-20230306155012-7f2fa6fef1f4 // indirect
 	gopkg.in/yaml.v3 v3.0.1 // indirect
-<<<<<<< HEAD
 	pgregory.net/rapid v0.5.5 // indirect
-=======
 	rsc.io/tmplfunc v0.0.3 // indirect
->>>>>>> b182304f
 )