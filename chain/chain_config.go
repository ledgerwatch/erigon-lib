--- conflicted
+++ resolved
@@ -401,31 +401,6 @@
 	return "clique"
 }
 
-<<<<<<< HEAD
-type ParliaConfig struct {
-	DBPath   string
-	InMemory bool
-	Period   uint64 `json:"period"` // Number of seconds between blocks to enforce
-	Epoch    uint64 `json:"epoch"`  // Epoch length to update validatorSet
-}
-
-// String implements the stringer interface, returning the consensus engine details.
-func (b *ParliaConfig) String() string {
-	return "parlia"
-=======
-// AuRaConfig is the consensus engine configs for proof-of-authority based sealing.
-type AuRaConfig struct {
-	DBPath    string
-	InMemory  bool
-	Etherbase common.Address // same as miner etherbase
-}
-
-// String implements the stringer interface, returning the consensus engine details.
-func (c *AuRaConfig) String() string {
-	return "aura"
->>>>>>> a6e2d936
-}
-
 // BorConfig is the consensus engine configs for Matic bor based sealing.
 type BorConfig struct {
 	Period                map[string]uint64 `json:"period"`                // Number of seconds between blocks to enforce
