--- conflicted
+++ resolved
@@ -410,12 +410,6 @@
 	OverrideStateSyncRecords map[string]int         `json:"overrideStateSyncRecords"` // override state records count
 	BlockAlloc               map[string]interface{} `json:"blockAlloc"`
 
-<<<<<<< HEAD
-	CalcuttaBlock         *big.Int `json:"calcuttaBlock"`         // Calcutta switch block (nil = no fork, 0 = already on calcutta)
-	JaipurBlock           *big.Int `json:"jaipurBlock"`           // Jaipur switch block (nil = no fork, 0 = already on jaipur)
-	DelhiBlock            *big.Int `json:"delhiBlock"`            // Delhi switch block (nil = no fork, 0 = already on delhi)
-	ParallelUniverseBlock *big.Int `json:"parallelUniverseBlock"` // TODO: update all occurrence, change name and finalize number (hardfork for block-stm related changes)
-=======
 	CalcuttaBlock *big.Int `json:"calcuttaBlock"` // Calcutta switch block (nil = no fork, 0 = already on calcutta)
 	JaipurBlock   *big.Int `json:"jaipurBlock"`   // Jaipur switch block (nil = no fork, 0 = already on jaipur)
 	DelhiBlock    *big.Int `json:"delhiBlock"`    // Delhi switch block (nil = no fork, 0 = already on delhi)
@@ -424,7 +418,6 @@
 	StateSyncConfirmationDelay map[string]uint64 `json:"stateSyncConfirmationDelay"` // StateSync Confirmation Delay, in seconds, to calculate `to`
 
 	sprints sprints
->>>>>>> 3a056bb6
 }
 
 // String implements the stringer interface, returning the consensus engine details.
@@ -519,24 +512,12 @@
 	return numEqual(c.CalcuttaBlock, number)
 }
 
-<<<<<<< HEAD
-// TODO: modify this function once the block number is finalized
-func (c *BorConfig) IsParallelUniverse(number uint64) bool {
-	if c.ParallelUniverseBlock != nil {
-		if c.ParallelUniverseBlock.Cmp(big.NewInt(0)) == 0 {
-			return false
-		}
-	}
-
-	return isForked(c.ParallelUniverseBlock, number)
-=======
 func (c *BorConfig) IsIndore(number uint64) bool {
 	return isForked(c.IndoreBlock, number)
 }
 
 func (c *BorConfig) CalculateStateSyncDelay(number uint64) uint64 {
 	return borKeyValueConfigHelper(c.StateSyncConfirmationDelay, number)
->>>>>>> 3a056bb6
 }
 
 func (c *BorConfig) calcConfig(field map[string]uint64, number uint64) uint64 {
