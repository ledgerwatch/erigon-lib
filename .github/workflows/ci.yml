--- conflicted
+++ resolved
@@ -44,16 +44,10 @@
         uses: golangci/golangci-lint-action@v3
         with:
           version: v1.45
-<<<<<<< HEAD
-      - name: Install deps
-        if: matrix.os == 'windows-2022'
-        run: choco upgrade mingw cmake -y --no-progress
-=======
-          
+
       - name: Test win
         if: matrix.os == 'windows-2022'
         run: go test ./...
->>>>>>> c18fea3a
       - name: Test
         if: matrix.os != 'windows-2022'
         run: go test -tags gofuzzbeta ./...