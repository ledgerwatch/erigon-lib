name: Continuous integration
on:
  push:
    branches:
      - main
      - stable
      - alpha
  pull_request:
    branches:
      - main
      - stable
      - alpha
env:
  CGO_ENABLED: "1"
  CGO_CXXFLAGS: "-std=c++17"
jobs:
  tests:
    strategy:
      matrix:
        os: [ ubuntu-20.04, macos-11, windows-2022 ] # list of os: https://github.com/actions/virtual-environments
    runs-on: ${{ matrix.os }}

    steps:
      - uses: actions/checkout@v3
        with:
          submodules: recursive
          fetch-depth: 0 # fetch git tags for "git describe"
      - uses: actions/setup-go@v3
        with:
          go-version: 1.18.x
      - uses: actions/cache@v3
        with:
          path: ~/go/pkg/mod
          key: ${{ matrix.os }}-go-${{ hashFiles('**/go.sum') }}

      - name: Install deps
        if: matrix.os == 'ubuntu-20.04'
        run: sudo apt update && sudo apt install build-essential
        shell: bash
      - name: Install deps
        if: matrix.os == 'windows-2022'
        run: choco upgrade mingw cmake -y --no-progress

      - name: Lint
        if: matrix.os == 'ubuntu-20.04'
        uses: golangci/golangci-lint-action@v3
        with:
          version: v1.46
<<<<<<< HEAD
=======

>>>>>>> c5a10975
      - name: Test win
        if: matrix.os == 'windows-2022'
        run: go test ./...
      - name: Test
        if: matrix.os != 'windows-2022'
        run: go test -tags gofuzzbeta ./...<|MERGE_RESOLUTION|>--- conflicted
+++ resolved
@@ -46,10 +46,7 @@
         uses: golangci/golangci-lint-action@v3
         with:
           version: v1.46
-<<<<<<< HEAD
-=======
 
->>>>>>> c5a10975
       - name: Test win
         if: matrix.os == 'windows-2022'
         run: go test ./...
