--- conflicted
+++ resolved
@@ -43,18 +43,11 @@
         if: matrix.os == 'ubuntu-20.04'
         uses: golangci/golangci-lint-action@v3
         with:
-<<<<<<< HEAD
-          version: v1.45
-      - name: Install deps
-        if: matrix.os == 'windows-2019'
-        run: choco upgrade mingw cmake -y --no-progress
-=======
           version: v1.46
           
       - name: Test win
         if: matrix.os == 'windows-2022'
         run: go test ./...
->>>>>>> 4e257396
       - name: Test
         if: matrix.os != 'windows-2022'
         run: go test -tags gofuzzbeta ./...