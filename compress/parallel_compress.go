--- conflicted
+++ resolved
@@ -283,25 +283,6 @@
 	uncompPosMap := make(map[uint64]uint64) // For the uncompressed words
 	posMaps = append(posMaps, uncompPosMap)
 	var wg sync.WaitGroup
-<<<<<<< HEAD
-	for i := 0; i < workers; i++ {
-		//nolint
-		posMap := make(map[uint64]uint64)
-		posMaps = append(posMaps, posMap)
-		wg.Add(1)
-		go reduceDictWorker(trace, ch, out, &wg, &pt, inputSize, outputSize, posMap)
-	}
-	var wordsCount, emptyWordsCount uint64
-	if err := datFile.ForEach(func(v []byte) error {
-		input := make([]byte, 8+int(len(v)))
-		binary.BigEndian.PutUint64(input, wordsCount)
-		copy(input[8:], v)
-		ch <- input
-		wordsCount++
-		if len(v) == 0 {
-			emptyWordsCount++
-		}
-=======
 	if workers > 1 {
 		for i := 0; i < workers; i++ {
 			//nolint
@@ -406,7 +387,6 @@
 			uncompPosMap[0]++
 		}
 		inCount++
->>>>>>> 75b52ac2
 		select {
 		default:
 		case <-logEvery.C:
@@ -532,13 +512,8 @@
 		return err
 	}
 	cw := bufio.NewWriterSize(cf, etl.BufIOSize)
-<<<<<<< HEAD
 	// 1-st, output amount of words - just a useful metadata
-	binary.BigEndian.PutUint64(numBuf, wordsCount) // Dictionary size
-=======
-	// 1-st, output dictionary
 	binary.BigEndian.PutUint64(numBuf[:], inCount) // Dictionary size
->>>>>>> 75b52ac2
 	if _, err = cw.Write(numBuf[:8]); err != nil {
 		return err
 	}
