--- conflicted
+++ resolved
@@ -111,11 +111,7 @@
 		i++
 	}
 
-<<<<<<< HEAD
 	if checksum(d.compressedFile) != 2417476255 {
-=======
-	if cs := checksum(d.compressedFile); cs != 737546164 {
->>>>>>> 75b52ac2
 		// it's ok if hash changed, but need re-generate all existing snapshot hashes
 		// in https://github.com/ledgerwatch/erigon-snapshot
 		t.Errorf("result file hash changed, %d", cs)
