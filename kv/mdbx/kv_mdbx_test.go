/*
   Copyright 2022 Erigon contributors

   Licensed under the Apache License, Version 2.0 (the "License");
   you may not use this file except in compliance with the License.
   You may obtain a copy of the License at

       http://www.apache.org/licenses/LICENSE-2.0

   Unless required by applicable law or agreed to in writing, software
   distributed under the License is distributed on an "AS IS" BASIS,
   WITHOUT WARRANTIES OR CONDITIONS OF ANY KIND, either express or implied.
   See the License for the specific language governing permissions and
   limitations under the License.
*/

package mdbx

import (
	"context"
	"testing"

	"github.com/ledgerwatch/erigon-lib/kv"
	"github.com/ledgerwatch/log/v3"
	"github.com/stretchr/testify/require"
)

func BaseCase(t *testing.T) (kv.RwDB, kv.RwTx, kv.RwCursorDupSort) {
	path := t.TempDir()
	logger := log.New()
	table := "Table"
	db := NewMDBX(logger).Path(path).WithTablessCfg(func(defaultBuckets kv.TableCfg) kv.TableCfg {
		return kv.TableCfg{
			table:       kv.TableCfgItem{Flags: kv.DupSort},
			kv.Sequence: kv.TableCfgItem{},
		}
	}).MustOpen()

	tx, err := db.BeginRw(context.Background())
	require.NoError(t, err)

	c, err := tx.RwCursorDupSort(table)
	require.NoError(t, err)

	// Insert some dupsorted records
	require.NoError(t, c.Put([]byte("key1"), []byte("value1.1")))
	require.NoError(t, c.Put([]byte("key3"), []byte("value3.1")))
	require.NoError(t, c.Put([]byte("key1"), []byte("value1.3")))
	require.NoError(t, c.Put([]byte("key3"), []byte("value3.3")))

	return db, tx, c
}

func TestSeekBothRange(t *testing.T) {
	db, tx, c := BaseCase(t)
	defer db.Close()
	defer tx.Rollback()
	defer c.Close()

	v, err := c.SeekBothRange([]byte("key2"), []byte("value1.2"))
	require.NoError(t, err)
	// SeekBothRange does extact match of the key, but range match of the value, so we get nil here
	require.Nil(t, v)

	v, err = c.SeekBothRange([]byte("key3"), []byte("value3.2"))
	require.NoError(t, err)
	require.Equal(t, "value3.3", string(v))
}

func TestLastDup(t *testing.T) {
	db, tx, c := BaseCase(t)
	defer db.Close()
	defer tx.Rollback()
	defer c.Close()

	err := tx.Commit()
	require.NoError(t, err)
	roTx, err := db.BeginRo(context.Background())
	require.NoError(t, err)
	defer roTx.Rollback()

	roC, err := roTx.CursorDupSort("Table")
	require.NoError(t, err)
	defer roC.Close()

	var keys, vals []string
	var k, v []byte
	for k, _, err = roC.First(); err == nil && k != nil; k, _, err = roC.NextNoDup() {
		v, err = roC.LastDup()
		require.NoError(t, err)
		keys = append(keys, string(k))
		vals = append(vals, string(v))
	}
	require.NoError(t, err)
	require.Equal(t, []string{"key1", "key3"}, keys)
	require.Equal(t, []string{"value1.3", "value3.3"}, vals)
}

func TestPutGet(t *testing.T) {
	db, tx, c := BaseCase(t)
	defer db.Close()
	defer tx.Rollback()
	defer c.Close()

	require.Error(t, c.Put([]byte(""), []byte("value1.1")))

	var v []byte
	v, err := tx.GetOne("Table", []byte("key1"))
	require.Nil(t, err)
	require.Equal(t, v, []byte("value1.1"))

	v, err = tx.GetOne("RANDOM", []byte("key1"))
	require.Error(t, err) // Error from non-existent bucket returns error
	require.Nil(t, v)
}

func TestIncrementRead(t *testing.T) {
<<<<<<< HEAD
	db, tx, c := BaseCase(t)
=======
	path := t.TempDir()
	logger := log.New()
	table := "Table"
	db := NewMDBX(logger).Path(path).WithTablessCfg(func(defaultBuckets kv.TableCfg) kv.TableCfg {
		return kv.TableCfg{
			table:       kv.TableCfgItem{Flags: kv.DupSort},
			kv.Sequence: kv.TableCfgItem{},
		}
	}).MustOpen()
>>>>>>> f23061ee
	defer db.Close()
	defer tx.Rollback()
	defer c.Close()

	table := "Table"

	_, err := tx.IncrementSequence(table, uint64(12))
	require.Nil(t, err)
	chaV, err := tx.ReadSequence(table)
	require.Nil(t, err)
	require.Equal(t, chaV, uint64(12))
	_, err = tx.IncrementSequence(table, uint64(240))
	require.Nil(t, err)
	chaV, err = tx.ReadSequence(table)
	require.Nil(t, err)
	require.Equal(t, chaV, uint64(252))
}

func TestHasDelete(t *testing.T) {
	db, tx, c := BaseCase(t)
	defer db.Close()
	defer tx.Rollback()
	defer c.Close()

	table := "Table"

	require.NoError(t, tx.Put(table, []byte("key2"), []byte("value2.1")))
	require.NoError(t, tx.Put(table, []byte("key4"), []byte("value4.1")))
	require.NoError(t, tx.Put(table, []byte("key5"), []byte("value5.1")))

	require.NoError(t, tx.Delete(table, []byte("key1"), []byte("value1.1")))
	require.NoError(t, tx.Delete(table, []byte("key1"), []byte("value1.3")))
	require.NoError(t, tx.Delete(table, []byte("key1"), []byte("value1.1"))) //valid but already deleted
	require.NoError(t, tx.Delete(table, []byte("key2"), []byte("value1.1"))) //valid key but wrong value

	res, err := tx.Has(table, []byte("key1"))
	require.Nil(t, err)
	require.False(t, res)

	res, err = tx.Has(table, []byte("key2"))
	require.Nil(t, err)
	require.True(t, res)

	res, err = tx.Has(table, []byte("key3"))
	require.Nil(t, err)
	require.True(t, res) //There is another key3 left

	res, err = tx.Has(table, []byte("k"))
	require.Nil(t, err)
	require.False(t, res)
}

func TestForAmount(t *testing.T) {
	db, tx, c := BaseCase(t)
	defer db.Close()
	defer tx.Rollback()
	defer c.Close()

	table := "Table"

	require.NoError(t, tx.Put(table, []byte("key2"), []byte("value2.1")))
	require.NoError(t, tx.Put(table, []byte("key4"), []byte("value4.1")))
	require.NoError(t, tx.Put(table, []byte("key5"), []byte("value5.1")))

<<<<<<< HEAD
	var keys []string

	err := tx.ForAmount(table, []byte("key3"), uint32(2), func(k, v []byte) error {
		keys = append(keys, string(k))
		return nil
	})
	require.Nil(t, err)
	require.Equal(t, []string{"key3", "key3"}, keys)

	var keys1 []string

	err1 := tx.ForAmount(table, []byte("key1"), 100, func(k, v []byte) error {
		keys1 = append(keys1, string(k))
		return nil
	})
	require.Nil(t, err1)
	require.Equal(t, []string{"key1", "key1", "key2", "key3", "key3", "key4", "key5"}, keys1)

	var keys2 []string

	err2 := tx.ForAmount(table, []byte("value"), 100, func(k, v []byte) error {
		keys2 = append(keys2, string(k))
		return nil
	})
	require.Nil(t, err2)
	require.Nil(t, keys2)

	var keys3 []string

	err3 := tx.ForAmount(table, []byte("key1"), 0, func(k, v []byte) error {
		keys3 = append(keys3, string(k))
		return nil
	})
	require.Nil(t, err3)
	require.Nil(t, keys3)
}

func TestForPrefix(t *testing.T) {
	db, tx, c := BaseCase(t)
	defer db.Close()
	defer tx.Rollback()
	defer c.Close()

	table := "Table"

	var keys []string

	err := tx.ForPrefix(table, []byte("key"), func(k, v []byte) error {
		keys = append(keys, string(k))
		return nil
	})
	require.Nil(t, err)
	require.Equal(t, []string{"key1", "key1", "key3", "key3"}, keys)

	var keys1 []string

	err = tx.ForPrefix(table, []byte("key1"), func(k, v []byte) error {
		keys1 = append(keys1, string(k))
		return nil
	})
	require.Nil(t, err)
	require.Equal(t, []string{"key1", "key1"}, keys1)

	var keys2 []string

	err = tx.ForPrefix(table, []byte("e"), func(k, v []byte) error {
		keys2 = append(keys2, string(k))
		return nil
	})
	require.Nil(t, err)
	require.Nil(t, keys2)
}

func TestAppendFirstLast(t *testing.T) {
	db, tx, c := BaseCase(t)
	defer db.Close()
	defer tx.Rollback()
	defer c.Close()

	table := "Table"

	require.Error(t, tx.Append(table, []byte("key2"), []byte("value2.1")))
	require.NoError(t, tx.Append(table, []byte("key6"), []byte("value6.1")))
	require.Error(t, tx.Append(table, []byte("key4"), []byte("value4.1")))
	require.NoError(t, tx.Put(table, []byte("key2"), []byte("value1.11")))

	k, v, err := c.First()
	require.Nil(t, err)
	require.Equal(t, k, []byte("key1"))
	require.Equal(t, v, []byte("value1.1"))

	k, v, err = c.Last()
	require.Nil(t, err)
	require.Equal(t, k, []byte("key6"))
	require.Equal(t, v, []byte("value6.1"))
}

func TestNextPrevCurrent(t *testing.T) {
	db, tx, c := BaseCase(t)
	defer db.Close()
	defer tx.Rollback()
	defer c.Close()

	k, v, err := c.First()
	require.Nil(t, err)
	require.Equal(t, k, []byte("key1"))
	require.Equal(t, v, []byte("value1.1"))

	k, v, err = c.Next()
	require.Nil(t, err)
	require.Equal(t, k, []byte("key1"))
	require.Equal(t, v, []byte("value1.3"))

	k, v, err = c.Current()
	require.Nil(t, err)
	require.Equal(t, k, []byte("key1"))
	require.Equal(t, v, []byte("value1.3"))

	k, v, err = c.Next()
	require.Nil(t, err)
	require.Equal(t, k, []byte("key3"))
	require.Equal(t, v, []byte("value3.1"))

	k, v, err = c.Prev()
	require.Nil(t, err)
	require.Equal(t, k, []byte("key1"))
	require.Equal(t, v, []byte("value1.3"))

	k, v, err = c.Current()
	require.Nil(t, err)
	require.Equal(t, k, []byte("key1"))
	require.Equal(t, v, []byte("value1.3"))

	k, v, err = c.Prev()
	require.Nil(t, err)
	require.Equal(t, k, []byte("key1"))
	require.Equal(t, v, []byte("value1.1"))
}

func TestSeek(t *testing.T) {
	db, tx, c := BaseCase(t)
	defer db.Close()
	defer tx.Rollback()
	defer c.Close()

	var keys []string
	var values []string
	for k, v, err := c.Seek([]byte("k")); k != nil; k, v, err = c.Next() {
		require.Nil(t, err)
		keys = append(keys, string(k))
		values = append(values, string(v))
	}
	require.Equal(t, []string{"key1", "key1", "key3", "key3"}, keys)
	require.Equal(t, []string{"value1.1", "value1.3", "value3.1", "value3.3"}, values)

	var keys1 []string
	var values1 []string
	for k, v, err := c.Seek([]byte("key3")); k != nil; k, v, err = c.Next() {
		require.Nil(t, err)
		keys1 = append(keys1, string(k))
		values1 = append(values1, string(v))
	}
	require.Equal(t, []string{"key3", "key3"}, keys1)
	require.Equal(t, []string{"value3.1", "value3.3"}, values1)

	var keys2 []string
	var values2 []string
	for k, v, err := c.Seek([]byte("xy")); k != nil; k, v, err = c.Next() {
		require.Nil(t, err)
		keys2 = append(keys2, string(k))
		values2 = append(values2, string(v))
	}
	require.Nil(t, keys2)
	require.Nil(t, values2)
}

func TestSeekExact(t *testing.T) {
	db, tx, c := BaseCase(t)
	defer db.Close()
	defer tx.Rollback()
	defer c.Close()

	var keys []string
	var values []string
	for k, v, err := c.SeekExact([]byte("key3")); k != nil; k, v, err = c.Next() {
		require.Nil(t, err)
		keys = append(keys, string(k))
		values = append(values, string(v))
	}
	require.Equal(t, []string{"key3", "key3"}, keys)
	require.Equal(t, []string{"value3.1", "value3.3"}, values)

	var keys1 []string
	var values1 []string
	for k, v, err := c.SeekExact([]byte("key")); k != nil; k, v, err = c.Next() {
		require.Nil(t, err)
		keys1 = append(keys, string(k))
		values1 = append(values, string(v))
	}
	require.Nil(t, keys1)
	require.Nil(t, values1)
=======
	_, err = tx.IncrementSequence(table, uint64(12))
	require.Nil(t, err)
	chaV, err := tx.ReadSequence(table)
	require.Nil(t, err)
	require.Equal(t, chaV, uint64(0xc))
	_, err = tx.IncrementSequence(table, uint64(240))
	require.Nil(t, err)
	chaV, err = tx.ReadSequence(table)
	require.Nil(t, err)
	require.Equal(t, chaV, uint64(0xfc))
}

func TestHasDelete(t *testing.T) {
	path := t.TempDir()
	logger := log.New()
	table := "Table"
	db := NewMDBX(logger).Path(path).WithTablessCfg(func(defaultBuckets kv.TableCfg) kv.TableCfg {
		return kv.TableCfg{
			table: kv.TableCfgItem{Flags: kv.DupSort},
		}
	}).MustOpen()
	defer db.Close()

	tx, err := db.BeginRw(context.Background())
	require.NoError(t, err)
	defer tx.Rollback()

	c, err := tx.RwCursorDupSort(table)
	require.NoError(t, err)
	defer c.Close()

	require.NoError(t, tx.Put(table, []byte("key1"), []byte("value1.1")))
	require.NoError(t, tx.Put(table, []byte("key2"), []byte("value2.1")))
	require.NoError(t, tx.Put(table, []byte("key3"), []byte("value3.1")))
	require.NoError(t, tx.Put(table, []byte("key4"), []byte("value4.1")))
	require.NoError(t, tx.Put(table, []byte("key5"), []byte("value5.1")))

	require.NoError(t, tx.Delete(table, []byte("key1"), []byte("value1.1")))
	require.NoError(t, tx.Delete(table, []byte("key1"), []byte("value1.1"))) //valid but already deleted
	require.NoError(t, tx.Delete(table, []byte("key2"), []byte("value1.1"))) //valid key but wrong value

	res, err := tx.Has(table, []byte("key1"))
	require.Nil(t, err)
	require.False(t, res)

	res, err = tx.Has(table, []byte("key2"))
	require.Nil(t, err)
	require.True(t, res)

	res, err = tx.Has(table, []byte("key3"))
	require.Nil(t, err)
	require.True(t, res)

	res, err = tx.Has(table, []byte("k"))
	require.Nil(t, err)
	require.False(t, res)
}

func TestForAmount(t *testing.T) {
	path := t.TempDir()
	logger := log.New()
	table := "Table"
	db := NewMDBX(logger).Path(path).WithTablessCfg(func(defaultBuckets kv.TableCfg) kv.TableCfg {
		return kv.TableCfg{
			table:       kv.TableCfgItem{Flags: kv.DupSort},
			kv.Sequence: kv.TableCfgItem{},
		}
	}).MustOpen()
	defer db.Close()

	tx, err := db.BeginRw(context.Background())
	require.NoError(t, err)
	defer tx.Rollback()

	c, err := tx.RwCursorDupSort(table)
	require.NoError(t, err)
	defer c.Close()

	require.NoError(t, tx.Put(table, []byte("key1"), []byte("value1.1")))
	require.NoError(t, tx.Put(table, []byte("key2"), []byte("value2.1")))
	require.NoError(t, tx.Put(table, []byte("key3"), []byte("value3.1")))
	require.NoError(t, tx.Put(table, []byte("key4"), []byte("value4.1")))
	require.NoError(t, tx.Put(table, []byte("key5"), []byte("value5.1")))

	var keys []string

	err = tx.ForAmount(table, []byte("key3"), uint32(2), func(k, v []byte) error {
		keys = append(keys, string(k))
		return nil
	})
	require.Nil(t, err)
	require.Equal(t, []string{"key3", "key4"}, keys)

	var keys1 []string

	err1 := tx.ForAmount(table, []byte("key1"), 100, func(k, v []byte) error {
		keys1 = append(keys1, string(k))
		return nil
	})
	require.Nil(t, err1)
	require.Equal(t, []string{"key1", "key2", "key3", "key4", "key5"}, keys1)

	var keys2 []string

	err2 := tx.ForAmount(table, []byte("value"), 100, func(k, v []byte) error {
		keys2 = append(keys2, string(k))
		return nil
	})
	require.Nil(t, err2)
	require.Nil(t, keys2)

	var keys3 []string

	err3 := tx.ForAmount(table, []byte("key1"), 0, func(k, v []byte) error {
		keys3 = append(keys3, string(k))
		return nil
	})
	require.Nil(t, err3)
	require.Nil(t, keys3)
}

func TestForPrefix(t *testing.T) {
	path := t.TempDir()
	logger := log.New()
	table := "Table"
	db := NewMDBX(logger).Path(path).WithTablessCfg(func(defaultBuckets kv.TableCfg) kv.TableCfg {
		return kv.TableCfg{
			table:       kv.TableCfgItem{Flags: kv.DupSort},
			kv.Sequence: kv.TableCfgItem{},
		}
	}).MustOpen()
	defer db.Close()

	tx, err := db.BeginRw(context.Background())
	require.NoError(t, err)
	defer tx.Rollback()

	c, err := tx.RwCursorDupSort(table)
	require.NoError(t, err)
	defer c.Close()

	require.NoError(t, tx.Put(table, []byte("key1"), []byte("value1.1")))
	require.NoError(t, tx.Put(table, []byte("key2"), []byte("value2.1")))
	require.NoError(t, tx.Put(table, []byte("key3"), []byte("value3.1")))
	require.NoError(t, tx.Put(table, []byte("key4"), []byte("value4.1")))
	require.NoError(t, tx.Put(table, []byte("key5"), []byte("value5.1")))

	var keys []string

	err = tx.ForPrefix(table, []byte("key"), func(k, v []byte) error {
		keys = append(keys, string(k))
		return nil
	})
	require.Nil(t, err)
	require.Equal(t, []string{"key1", "key2", "key3", "key4", "key5"}, keys)

	var keys1 []string

	err = tx.ForPrefix(table, []byte("key1"), func(k, v []byte) error {
		keys1 = append(keys1, string(k))
		return nil
	})
	require.Nil(t, err)
	require.Equal(t, []string{"key1"}, keys1)

	var keys2 []string

	err = tx.ForPrefix(table, []byte("e"), func(k, v []byte) error {
		keys2 = append(keys2, string(k))
		return nil
	})
	require.Nil(t, err)
	require.Nil(t, keys2)
}

func TestAppendFirstLast(t *testing.T) {
	path := t.TempDir()
	logger := log.New()
	table := "Table"
	db := NewMDBX(logger).Path(path).WithTablessCfg(func(defaultBuckets kv.TableCfg) kv.TableCfg {
		return kv.TableCfg{
			table:       kv.TableCfgItem{Flags: kv.DupSort},
			kv.Sequence: kv.TableCfgItem{},
		}
	}).MustOpen()
	defer db.Close()

	tx, err := db.BeginRw(context.Background())
	require.NoError(t, err)
	defer tx.Rollback()

	c, err := tx.RwCursorDupSort(table)
	require.NoError(t, err)
	defer c.Close()

	require.NoError(t, tx.Append(table, []byte("key1"), []byte("value1.1")))
	require.NoError(t, tx.Append(table, []byte("key3"), []byte("value3.1")))
	require.Error(t, tx.Append(table, []byte("key2"), []byte("value2.1")))
	require.NoError(t, tx.Append(table, []byte("key6"), []byte("value6.1")))
	require.Error(t, tx.Append(table, []byte("key4"), []byte("value4.1")))
	require.NoError(t, tx.Put(table, []byte("key2"), []byte("value1.11")))

	k, v, err := c.First()
	require.Nil(t, err)
	require.Equal(t, k, []byte("key1"))
	require.Equal(t, v, []byte("value1.1"))

	k, v, err = c.Last()
	require.Nil(t, err)
	require.Equal(t, k, []byte("key6"))
	require.Equal(t, v, []byte("value6.1"))
}

func TestNextPrevCurrent(t *testing.T) {
	path := t.TempDir()
	logger := log.New()
	table := "Table"
	db := NewMDBX(logger).Path(path).WithTablessCfg(func(defaultBuckets kv.TableCfg) kv.TableCfg {
		return kv.TableCfg{
			table:       kv.TableCfgItem{Flags: kv.DupSort},
			kv.Sequence: kv.TableCfgItem{},
		}
	}).MustOpen()
	defer db.Close()

	tx, err := db.BeginRw(context.Background())
	require.NoError(t, err)
	defer tx.Rollback()

	c, err := tx.RwCursorDupSort(table)
	require.NoError(t, err)
	defer c.Close()

	require.NoError(t, tx.Append(table, []byte("key1"), []byte("value1.1")))
	require.NoError(t, tx.Append(table, []byte("key3"), []byte("value3.1")))
	require.NoError(t, tx.Put(table, []byte("key2"), []byte("value1.11")))

	k, v, err := c.Next()
	require.Nil(t, err)
	require.Equal(t, k, []byte("key1"))
	require.Equal(t, v, []byte("value1.1"))

	k, v, err = c.Next()
	require.Nil(t, err)
	require.Equal(t, k, []byte("key2"))
	require.Equal(t, v, []byte("value1.11"))

	k, v, err = c.Current()
	require.Nil(t, err)
	require.Equal(t, k, []byte("key2"))
	require.Equal(t, v, []byte("value1.11"))

	k, v, err = c.Next()
	require.Nil(t, err)
	require.Equal(t, k, []byte("key3"))
	require.Equal(t, v, []byte("value3.1"))

	k, v, err = c.Prev()
	require.Nil(t, err)
	require.Equal(t, k, []byte("key2"))
	require.Equal(t, v, []byte("value1.11"))

	k, v, err = c.Current()
	require.Nil(t, err)
	require.Equal(t, k, []byte("key2"))
	require.Equal(t, v, []byte("value1.11"))

	k, v, err = c.Prev()
	require.Nil(t, err)
	require.Equal(t, k, []byte("key1"))
	require.Equal(t, v, []byte("value1.1"))
>>>>>>> f23061ee
}<|MERGE_RESOLUTION|>--- conflicted
+++ resolved
@@ -115,19 +115,8 @@
 }
 
 func TestIncrementRead(t *testing.T) {
-<<<<<<< HEAD
-	db, tx, c := BaseCase(t)
-=======
-	path := t.TempDir()
-	logger := log.New()
-	table := "Table"
-	db := NewMDBX(logger).Path(path).WithTablessCfg(func(defaultBuckets kv.TableCfg) kv.TableCfg {
-		return kv.TableCfg{
-			table:       kv.TableCfgItem{Flags: kv.DupSort},
-			kv.Sequence: kv.TableCfgItem{},
-		}
-	}).MustOpen()
->>>>>>> f23061ee
+	db, tx, c := BaseCase(t)
+  
 	defer db.Close()
 	defer tx.Rollback()
 	defer c.Close()
@@ -192,7 +181,6 @@
 	require.NoError(t, tx.Put(table, []byte("key4"), []byte("value4.1")))
 	require.NoError(t, tx.Put(table, []byte("key5"), []byte("value5.1")))
 
-<<<<<<< HEAD
 	var keys []string
 
 	err := tx.ForAmount(table, []byte("key3"), uint32(2), func(k, v []byte) error {
@@ -394,277 +382,4 @@
 	}
 	require.Nil(t, keys1)
 	require.Nil(t, values1)
-=======
-	_, err = tx.IncrementSequence(table, uint64(12))
-	require.Nil(t, err)
-	chaV, err := tx.ReadSequence(table)
-	require.Nil(t, err)
-	require.Equal(t, chaV, uint64(0xc))
-	_, err = tx.IncrementSequence(table, uint64(240))
-	require.Nil(t, err)
-	chaV, err = tx.ReadSequence(table)
-	require.Nil(t, err)
-	require.Equal(t, chaV, uint64(0xfc))
-}
-
-func TestHasDelete(t *testing.T) {
-	path := t.TempDir()
-	logger := log.New()
-	table := "Table"
-	db := NewMDBX(logger).Path(path).WithTablessCfg(func(defaultBuckets kv.TableCfg) kv.TableCfg {
-		return kv.TableCfg{
-			table: kv.TableCfgItem{Flags: kv.DupSort},
-		}
-	}).MustOpen()
-	defer db.Close()
-
-	tx, err := db.BeginRw(context.Background())
-	require.NoError(t, err)
-	defer tx.Rollback()
-
-	c, err := tx.RwCursorDupSort(table)
-	require.NoError(t, err)
-	defer c.Close()
-
-	require.NoError(t, tx.Put(table, []byte("key1"), []byte("value1.1")))
-	require.NoError(t, tx.Put(table, []byte("key2"), []byte("value2.1")))
-	require.NoError(t, tx.Put(table, []byte("key3"), []byte("value3.1")))
-	require.NoError(t, tx.Put(table, []byte("key4"), []byte("value4.1")))
-	require.NoError(t, tx.Put(table, []byte("key5"), []byte("value5.1")))
-
-	require.NoError(t, tx.Delete(table, []byte("key1"), []byte("value1.1")))
-	require.NoError(t, tx.Delete(table, []byte("key1"), []byte("value1.1"))) //valid but already deleted
-	require.NoError(t, tx.Delete(table, []byte("key2"), []byte("value1.1"))) //valid key but wrong value
-
-	res, err := tx.Has(table, []byte("key1"))
-	require.Nil(t, err)
-	require.False(t, res)
-
-	res, err = tx.Has(table, []byte("key2"))
-	require.Nil(t, err)
-	require.True(t, res)
-
-	res, err = tx.Has(table, []byte("key3"))
-	require.Nil(t, err)
-	require.True(t, res)
-
-	res, err = tx.Has(table, []byte("k"))
-	require.Nil(t, err)
-	require.False(t, res)
-}
-
-func TestForAmount(t *testing.T) {
-	path := t.TempDir()
-	logger := log.New()
-	table := "Table"
-	db := NewMDBX(logger).Path(path).WithTablessCfg(func(defaultBuckets kv.TableCfg) kv.TableCfg {
-		return kv.TableCfg{
-			table:       kv.TableCfgItem{Flags: kv.DupSort},
-			kv.Sequence: kv.TableCfgItem{},
-		}
-	}).MustOpen()
-	defer db.Close()
-
-	tx, err := db.BeginRw(context.Background())
-	require.NoError(t, err)
-	defer tx.Rollback()
-
-	c, err := tx.RwCursorDupSort(table)
-	require.NoError(t, err)
-	defer c.Close()
-
-	require.NoError(t, tx.Put(table, []byte("key1"), []byte("value1.1")))
-	require.NoError(t, tx.Put(table, []byte("key2"), []byte("value2.1")))
-	require.NoError(t, tx.Put(table, []byte("key3"), []byte("value3.1")))
-	require.NoError(t, tx.Put(table, []byte("key4"), []byte("value4.1")))
-	require.NoError(t, tx.Put(table, []byte("key5"), []byte("value5.1")))
-
-	var keys []string
-
-	err = tx.ForAmount(table, []byte("key3"), uint32(2), func(k, v []byte) error {
-		keys = append(keys, string(k))
-		return nil
-	})
-	require.Nil(t, err)
-	require.Equal(t, []string{"key3", "key4"}, keys)
-
-	var keys1 []string
-
-	err1 := tx.ForAmount(table, []byte("key1"), 100, func(k, v []byte) error {
-		keys1 = append(keys1, string(k))
-		return nil
-	})
-	require.Nil(t, err1)
-	require.Equal(t, []string{"key1", "key2", "key3", "key4", "key5"}, keys1)
-
-	var keys2 []string
-
-	err2 := tx.ForAmount(table, []byte("value"), 100, func(k, v []byte) error {
-		keys2 = append(keys2, string(k))
-		return nil
-	})
-	require.Nil(t, err2)
-	require.Nil(t, keys2)
-
-	var keys3 []string
-
-	err3 := tx.ForAmount(table, []byte("key1"), 0, func(k, v []byte) error {
-		keys3 = append(keys3, string(k))
-		return nil
-	})
-	require.Nil(t, err3)
-	require.Nil(t, keys3)
-}
-
-func TestForPrefix(t *testing.T) {
-	path := t.TempDir()
-	logger := log.New()
-	table := "Table"
-	db := NewMDBX(logger).Path(path).WithTablessCfg(func(defaultBuckets kv.TableCfg) kv.TableCfg {
-		return kv.TableCfg{
-			table:       kv.TableCfgItem{Flags: kv.DupSort},
-			kv.Sequence: kv.TableCfgItem{},
-		}
-	}).MustOpen()
-	defer db.Close()
-
-	tx, err := db.BeginRw(context.Background())
-	require.NoError(t, err)
-	defer tx.Rollback()
-
-	c, err := tx.RwCursorDupSort(table)
-	require.NoError(t, err)
-	defer c.Close()
-
-	require.NoError(t, tx.Put(table, []byte("key1"), []byte("value1.1")))
-	require.NoError(t, tx.Put(table, []byte("key2"), []byte("value2.1")))
-	require.NoError(t, tx.Put(table, []byte("key3"), []byte("value3.1")))
-	require.NoError(t, tx.Put(table, []byte("key4"), []byte("value4.1")))
-	require.NoError(t, tx.Put(table, []byte("key5"), []byte("value5.1")))
-
-	var keys []string
-
-	err = tx.ForPrefix(table, []byte("key"), func(k, v []byte) error {
-		keys = append(keys, string(k))
-		return nil
-	})
-	require.Nil(t, err)
-	require.Equal(t, []string{"key1", "key2", "key3", "key4", "key5"}, keys)
-
-	var keys1 []string
-
-	err = tx.ForPrefix(table, []byte("key1"), func(k, v []byte) error {
-		keys1 = append(keys1, string(k))
-		return nil
-	})
-	require.Nil(t, err)
-	require.Equal(t, []string{"key1"}, keys1)
-
-	var keys2 []string
-
-	err = tx.ForPrefix(table, []byte("e"), func(k, v []byte) error {
-		keys2 = append(keys2, string(k))
-		return nil
-	})
-	require.Nil(t, err)
-	require.Nil(t, keys2)
-}
-
-func TestAppendFirstLast(t *testing.T) {
-	path := t.TempDir()
-	logger := log.New()
-	table := "Table"
-	db := NewMDBX(logger).Path(path).WithTablessCfg(func(defaultBuckets kv.TableCfg) kv.TableCfg {
-		return kv.TableCfg{
-			table:       kv.TableCfgItem{Flags: kv.DupSort},
-			kv.Sequence: kv.TableCfgItem{},
-		}
-	}).MustOpen()
-	defer db.Close()
-
-	tx, err := db.BeginRw(context.Background())
-	require.NoError(t, err)
-	defer tx.Rollback()
-
-	c, err := tx.RwCursorDupSort(table)
-	require.NoError(t, err)
-	defer c.Close()
-
-	require.NoError(t, tx.Append(table, []byte("key1"), []byte("value1.1")))
-	require.NoError(t, tx.Append(table, []byte("key3"), []byte("value3.1")))
-	require.Error(t, tx.Append(table, []byte("key2"), []byte("value2.1")))
-	require.NoError(t, tx.Append(table, []byte("key6"), []byte("value6.1")))
-	require.Error(t, tx.Append(table, []byte("key4"), []byte("value4.1")))
-	require.NoError(t, tx.Put(table, []byte("key2"), []byte("value1.11")))
-
-	k, v, err := c.First()
-	require.Nil(t, err)
-	require.Equal(t, k, []byte("key1"))
-	require.Equal(t, v, []byte("value1.1"))
-
-	k, v, err = c.Last()
-	require.Nil(t, err)
-	require.Equal(t, k, []byte("key6"))
-	require.Equal(t, v, []byte("value6.1"))
-}
-
-func TestNextPrevCurrent(t *testing.T) {
-	path := t.TempDir()
-	logger := log.New()
-	table := "Table"
-	db := NewMDBX(logger).Path(path).WithTablessCfg(func(defaultBuckets kv.TableCfg) kv.TableCfg {
-		return kv.TableCfg{
-			table:       kv.TableCfgItem{Flags: kv.DupSort},
-			kv.Sequence: kv.TableCfgItem{},
-		}
-	}).MustOpen()
-	defer db.Close()
-
-	tx, err := db.BeginRw(context.Background())
-	require.NoError(t, err)
-	defer tx.Rollback()
-
-	c, err := tx.RwCursorDupSort(table)
-	require.NoError(t, err)
-	defer c.Close()
-
-	require.NoError(t, tx.Append(table, []byte("key1"), []byte("value1.1")))
-	require.NoError(t, tx.Append(table, []byte("key3"), []byte("value3.1")))
-	require.NoError(t, tx.Put(table, []byte("key2"), []byte("value1.11")))
-
-	k, v, err := c.Next()
-	require.Nil(t, err)
-	require.Equal(t, k, []byte("key1"))
-	require.Equal(t, v, []byte("value1.1"))
-
-	k, v, err = c.Next()
-	require.Nil(t, err)
-	require.Equal(t, k, []byte("key2"))
-	require.Equal(t, v, []byte("value1.11"))
-
-	k, v, err = c.Current()
-	require.Nil(t, err)
-	require.Equal(t, k, []byte("key2"))
-	require.Equal(t, v, []byte("value1.11"))
-
-	k, v, err = c.Next()
-	require.Nil(t, err)
-	require.Equal(t, k, []byte("key3"))
-	require.Equal(t, v, []byte("value3.1"))
-
-	k, v, err = c.Prev()
-	require.Nil(t, err)
-	require.Equal(t, k, []byte("key2"))
-	require.Equal(t, v, []byte("value1.11"))
-
-	k, v, err = c.Current()
-	require.Nil(t, err)
-	require.Equal(t, k, []byte("key2"))
-	require.Equal(t, v, []byte("value1.11"))
-
-	k, v, err = c.Prev()
-	require.Nil(t, err)
-	require.Equal(t, k, []byte("key1"))
-	require.Equal(t, v, []byte("value1.1"))
->>>>>>> f23061ee
 }