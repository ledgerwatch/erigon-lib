--- conflicted
+++ resolved
@@ -132,12 +132,6 @@
 		k, v, err := it.Next()
 		require.NoError(t, err)
 		require.Equal(t, "key3", string(k))
-		require.Equal(t, "value3.3", string(v))
-
-		require.True(t, it.HasNext())
-		k, v, err = it.Next()
-		require.NoError(t, err)
-		require.Equal(t, "key3", string(k))
 		require.Equal(t, "value3.1", string(v))
 
 		require.False(t, it.HasNext())
@@ -192,21 +186,79 @@
 		_, tx, _ := BaseCase(t)
 
 		//[from, to)
-<<<<<<< HEAD
 		it, err := tx.RangeDescend("Table", []byte("key3"), []byte("key1"), -1)
-=======
+		require.NoError(t, err)
+		require.True(t, it.HasNext())
+		k, v, err := it.Next()
+		require.NoError(t, err)
+		require.Equal(t, "key3", string(k))
+		require.Equal(t, "value3.3", string(v))
+
+		require.True(t, it.HasNext())
+		k, v, err = it.Next()
+		require.NoError(t, err)
+		require.Equal(t, "key3", string(k))
+		require.Equal(t, "value3.1", string(v))
+
+		require.False(t, it.HasNext())
+
+		it, err = tx.RangeDescend("Table", nil, nil, 2)
+		require.NoError(t, err)
+
+		cnt := 0
+		for it.HasNext() {
+			_, _, err := it.Next()
+			require.NoError(t, err)
+			cnt++
+		}
+		require.Equal(t, 2, cnt)
+	})
+}
+
+func TestRangeDupSort(t *testing.T) {
+	t.Run("Asc", func(t *testing.T) {
+		_, tx, _ := BaseCase(t)
+
+		//[from, to)
+		it, err := tx.RangeDupSort("Table", []byte("key1"), nil, nil, order.Asc, -1)
+		require.NoError(t, err)
+		require.True(t, it.HasNext())
+		k, v, err := it.Next()
+		require.NoError(t, err)
+		require.Equal(t, "key1", string(k))
+		require.Equal(t, "value1.1", string(v))
+
+		require.True(t, it.HasNext())
+		k, v, err = it.Next()
+		require.NoError(t, err)
+		require.Equal(t, "key1", string(k))
+		require.Equal(t, "value1.3", string(v))
+
+		require.False(t, it.HasNext())
+		require.False(t, it.HasNext())
+
+		// [from, nil) means [from, INF)
+		it, err = tx.Range("Table", []byte("key1"), nil)
+		require.NoError(t, err)
+		cnt := 0
+		for it.HasNext() {
+			_, _, err := it.Next()
+			require.NoError(t, err)
+			cnt++
+		}
+		require.Equal(t, 4, cnt)
+	})
+	t.Run("Desc", func(t *testing.T) {
+		_, tx, _ := BaseCase(t)
+
+		//[from, to)
 		it, err := tx.RangeDupSort("Table", []byte("key3"), nil, nil, order.Desc, -1)
->>>>>>> fd8122be
 		require.NoError(t, err)
 		require.True(t, it.HasNext())
 		k, v, err := it.Next()
 		require.NoError(t, err)
 		require.Equal(t, "key3", string(k))
-<<<<<<< HEAD
-		require.Equal(t, "value3.1", string(v))
-=======
 		require.Equal(t, "value3.3", string(v))
->>>>>>> fd8122be
 
 		require.False(t, it.HasNext())
 
