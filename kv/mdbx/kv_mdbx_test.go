/*
   Copyright 2022 Erigon contributors

   Licensed under the Apache License, Version 2.0 (the "License");
   you may not use this file except in compliance with the License.
   You may obtain a copy of the License at

       http://www.apache.org/licenses/LICENSE-2.0

   Unless required by applicable law or agreed to in writing, software
   distributed under the License is distributed on an "AS IS" BASIS,
   WITHOUT WARRANTIES OR CONDITIONS OF ANY KIND, either express or implied.
   See the License for the specific language governing permissions and
   limitations under the License.
*/

package mdbx

import (
	"context"
	"testing"

	"github.com/ledgerwatch/erigon-lib/kv"
	"github.com/ledgerwatch/log/v3"
	"github.com/stretchr/testify/require"
)

func BaseCase(t *testing.T) (kv.RwDB, kv.RwTx, kv.RwCursorDupSort) {
	path := t.TempDir()
	logger := log.New()
	table := "Table"
	db := NewMDBX(logger).Path(path).WithTablessCfg(func(defaultBuckets kv.TableCfg) kv.TableCfg {
		return kv.TableCfg{
			table:       kv.TableCfgItem{Flags: kv.DupSort},
			kv.Sequence: kv.TableCfgItem{},
		}
	}).MustOpen()

	tx, err := db.BeginRw(context.Background())
	require.NoError(t, err)

	c, err := tx.RwCursorDupSort(table)
	require.NoError(t, err)

	// Insert some dupsorted records
	require.NoError(t, c.Put([]byte("key1"), []byte("value1.1")))
	require.NoError(t, c.Put([]byte("key3"), []byte("value3.1")))
	require.NoError(t, c.Put([]byte("key1"), []byte("value1.3")))
	require.NoError(t, c.Put([]byte("key3"), []byte("value3.3")))

	return db, tx, c
}

<<<<<<< HEAD
func iteration(t *testing.T, c kv.RwCursorDupSort, start []byte, val []byte) ([]string, []string) {
	var keys []string
	var values []string
	var err error
	i := 0
	for k, v, err := start, val, err; k != nil; k, v, err = c.Next() {
		require.Nil(t, err)
		keys = append(keys, string(k))
		values = append(values, string(v))
		i += 1
	}
	for ind := i; ind > 1; ind-- {
		c.Prev()
	}
	return keys, values
}

=======
>>>>>>> 046e4165
func TestSeekBothRange(t *testing.T) {
	db, tx, c := BaseCase(t)
	defer db.Close()
	defer tx.Rollback()
	defer c.Close()

	v, err := c.SeekBothRange([]byte("key2"), []byte("value1.2"))
	require.NoError(t, err)
	// SeekBothRange does extact match of the key, but range match of the value, so we get nil here
	require.Nil(t, v)

	v, err = c.SeekBothRange([]byte("key3"), []byte("value3.2"))
	require.NoError(t, err)
	require.Equal(t, "value3.3", string(v))
}

func TestLastDup(t *testing.T) {
	db, tx, c := BaseCase(t)
	defer db.Close()
	defer tx.Rollback()
	defer c.Close()

	err := tx.Commit()
	require.NoError(t, err)
	roTx, err := db.BeginRo(context.Background())
	require.NoError(t, err)
	defer roTx.Rollback()

	roC, err := roTx.CursorDupSort("Table")
	require.NoError(t, err)
	defer roC.Close()

	var keys, vals []string
	var k, v []byte
	for k, _, err = roC.First(); err == nil && k != nil; k, _, err = roC.NextNoDup() {
		v, err = roC.LastDup()
		require.NoError(t, err)
		keys = append(keys, string(k))
		vals = append(vals, string(v))
	}
	require.NoError(t, err)
	require.Equal(t, []string{"key1", "key3"}, keys)
	require.Equal(t, []string{"value1.3", "value3.3"}, vals)
}

func TestPutGet(t *testing.T) {
	db, tx, c := BaseCase(t)
	defer db.Close()
	defer tx.Rollback()
	defer c.Close()

	require.Error(t, c.Put([]byte(""), []byte("value1.1")))

	var v []byte
	v, err := tx.GetOne("Table", []byte("key1"))
	require.Nil(t, err)
	require.Equal(t, v, []byte("value1.1"))

	v, err = tx.GetOne("RANDOM", []byte("key1"))
	require.Error(t, err) // Error from non-existent bucket returns error
	require.Nil(t, v)
}

func TestIncrementRead(t *testing.T) {
	db, tx, c := BaseCase(t)

	defer db.Close()
	defer tx.Rollback()
	defer c.Close()

	table := "Table"

	_, err := tx.IncrementSequence(table, uint64(12))
	require.Nil(t, err)
	chaV, err := tx.ReadSequence(table)
	require.Nil(t, err)
	require.Equal(t, chaV, uint64(12))
	_, err = tx.IncrementSequence(table, uint64(240))
	require.Nil(t, err)
	chaV, err = tx.ReadSequence(table)
	require.Nil(t, err)
	require.Equal(t, chaV, uint64(252))
}

func TestHasDelete(t *testing.T) {
	db, tx, c := BaseCase(t)
	defer db.Close()
	defer tx.Rollback()
	defer c.Close()

	table := "Table"

	require.NoError(t, tx.Put(table, []byte("key2"), []byte("value2.1")))
	require.NoError(t, tx.Put(table, []byte("key4"), []byte("value4.1")))
	require.NoError(t, tx.Put(table, []byte("key5"), []byte("value5.1")))

	require.NoError(t, tx.Delete(table, []byte("key1"), []byte("value1.1")))
	require.NoError(t, tx.Delete(table, []byte("key1"), []byte("value1.3")))
	require.NoError(t, tx.Delete(table, []byte("key1"), []byte("value1.1"))) //valid but already deleted
	require.NoError(t, tx.Delete(table, []byte("key2"), []byte("value1.1"))) //valid key but wrong value

	res, err := tx.Has(table, []byte("key1"))
	require.Nil(t, err)
	require.False(t, res)

	res, err = tx.Has(table, []byte("key2"))
	require.Nil(t, err)
	require.True(t, res)

	res, err = tx.Has(table, []byte("key3"))
	require.Nil(t, err)
	require.True(t, res) //There is another key3 left

	res, err = tx.Has(table, []byte("k"))
	require.Nil(t, err)
	require.False(t, res)
}

func TestForAmount(t *testing.T) {
	db, tx, c := BaseCase(t)
	defer db.Close()
	defer tx.Rollback()
	defer c.Close()

	table := "Table"

	require.NoError(t, tx.Put(table, []byte("key2"), []byte("value2.1")))
	require.NoError(t, tx.Put(table, []byte("key4"), []byte("value4.1")))
	require.NoError(t, tx.Put(table, []byte("key5"), []byte("value5.1")))

	var keys []string

	err := tx.ForAmount(table, []byte("key3"), uint32(2), func(k, v []byte) error {
		keys = append(keys, string(k))
		return nil
	})
	require.Nil(t, err)
	require.Equal(t, []string{"key3", "key3"}, keys)

	var keys1 []string

	err1 := tx.ForAmount(table, []byte("key1"), 100, func(k, v []byte) error {
		keys1 = append(keys1, string(k))
		return nil
	})
	require.Nil(t, err1)
	require.Equal(t, []string{"key1", "key1", "key2", "key3", "key3", "key4", "key5"}, keys1)

	var keys2 []string

	err2 := tx.ForAmount(table, []byte("value"), 100, func(k, v []byte) error {
		keys2 = append(keys2, string(k))
		return nil
	})
	require.Nil(t, err2)
	require.Nil(t, keys2)

	var keys3 []string

	err3 := tx.ForAmount(table, []byte("key1"), 0, func(k, v []byte) error {
		keys3 = append(keys3, string(k))
		return nil
	})
	require.Nil(t, err3)
	require.Nil(t, keys3)
}

func TestForPrefix(t *testing.T) {
	db, tx, c := BaseCase(t)
	defer db.Close()
	defer tx.Rollback()
	defer c.Close()

	table := "Table"

	var keys []string

	err := tx.ForPrefix(table, []byte("key"), func(k, v []byte) error {
		keys = append(keys, string(k))
		return nil
	})
	require.Nil(t, err)
	require.Equal(t, []string{"key1", "key1", "key3", "key3"}, keys)

	var keys1 []string

	err = tx.ForPrefix(table, []byte("key1"), func(k, v []byte) error {
		keys1 = append(keys1, string(k))
		return nil
	})
	require.Nil(t, err)
	require.Equal(t, []string{"key1", "key1"}, keys1)

	var keys2 []string

	err = tx.ForPrefix(table, []byte("e"), func(k, v []byte) error {
		keys2 = append(keys2, string(k))
		return nil
	})
	require.Nil(t, err)
	require.Nil(t, keys2)
}

func TestAppendFirstLast(t *testing.T) {
	db, tx, c := BaseCase(t)
	defer db.Close()
	defer tx.Rollback()
	defer c.Close()

	table := "Table"

	require.Error(t, tx.Append(table, []byte("key2"), []byte("value2.1")))
	require.NoError(t, tx.Append(table, []byte("key6"), []byte("value6.1")))
	require.Error(t, tx.Append(table, []byte("key4"), []byte("value4.1")))
	require.NoError(t, tx.AppendDup(table, []byte("key2"), []byte("value1.11")))

	k, v, err := c.First()
	require.Nil(t, err)
	require.Equal(t, k, []byte("key1"))
	require.Equal(t, v, []byte("value1.1"))

	keys, values := iteration(t, c, k, v)
	require.Equal(t, []string{"key1", "key1", "key2", "key3", "key3", "key6"}, keys)
	require.Equal(t, []string{"value1.1", "value1.3", "value1.11", "value3.1", "value3.3", "value6.1"}, values)

	k, v, err = c.Last()
	require.Nil(t, err)
	require.Equal(t, k, []byte("key6"))
	require.Equal(t, v, []byte("value6.1"))

	keys, values = iteration(t, c, k, v)
	require.Equal(t, []string{"key6"}, keys)
	require.Equal(t, []string{"value6.1"}, values)
}

func TestNextPrevCurrent(t *testing.T) {
	db, tx, c := BaseCase(t)
	defer db.Close()
	defer tx.Rollback()
	defer c.Close()

	k, v, err := c.First()
<<<<<<< HEAD
	c1 := c
=======
>>>>>>> 046e4165
	require.Nil(t, err)
	keys, values := iteration(t, c1, k, v)
	require.Equal(t, []string{"key1", "key1", "key3", "key3"}, keys)
	require.Equal(t, []string{"value1.1", "value1.3", "value3.1", "value3.3"}, values)

	k, v, err = c.Next()
	require.Equal(t, []byte("key1"), k)
	c1 = c
	require.Nil(t, err)
<<<<<<< HEAD
	keys, values = iteration(t, c1, k, v)
	require.Equal(t, []string{"key1", "key3", "key3"}, keys)
	require.Equal(t, []string{"value1.3", "value3.1", "value3.3"}, values)
=======
	require.Equal(t, k, []byte("key1"))
	require.Equal(t, v, []byte("value1.3"))
>>>>>>> 046e4165

	k, v, err = c.Current()
	c1 = c
	require.Nil(t, err)
<<<<<<< HEAD
	keys, values = iteration(t, c1, k, v)
	require.Equal(t, []string{"key1", "key3", "key3"}, keys)
	require.Equal(t, []string{"value1.3", "value3.1", "value3.3"}, values)
=======
	require.Equal(t, k, []byte("key1"))
	require.Equal(t, v, []byte("value1.3"))
>>>>>>> 046e4165

	k, v, err = c.Next()
	c1 = c
	require.Nil(t, err)
	keys, values = iteration(t, c1, k, v)
	require.Equal(t, []string{"key3", "key3"}, keys)
	require.Equal(t, []string{"value3.1", "value3.3"}, values)

	k, v, err = c.Prev()
	c1 = c
	require.Nil(t, err)
<<<<<<< HEAD
	keys, values = iteration(t, c1, k, v)
	require.Equal(t, []string{"key1", "key3", "key3"}, keys)
	require.Equal(t, []string{"value1.3", "value3.1", "value3.3"}, values)
=======
	require.Equal(t, k, []byte("key1"))
	require.Equal(t, v, []byte("value1.3"))
>>>>>>> 046e4165

	k, v, err = c.Current()
	c1 = c
	require.Nil(t, err)
<<<<<<< HEAD
	keys, values = iteration(t, c1, k, v)
	require.Equal(t, []string{"key1", "key3", "key3"}, keys)
	require.Equal(t, []string{"value1.3", "value3.1", "value3.3"}, values)
=======
	require.Equal(t, k, []byte("key1"))
	require.Equal(t, v, []byte("value1.3"))
>>>>>>> 046e4165

	k, v, err = c.Prev()
	c1 = c
	require.Nil(t, err)
<<<<<<< HEAD
	keys, values = iteration(t, c1, k, v)
	require.Equal(t, []string{"key1", "key1", "key3", "key3"}, keys)
	require.Equal(t, []string{"value1.1", "value1.3", "value3.1", "value3.3"}, values)

	err = c.DeleteCurrent()
	require.Nil(t, err)
	k, v, err = c.Current()
	require.Nil(t, err)
	keys, values = iteration(t, c1, k, v)
	require.Equal(t, []string{"key1", "key3", "key3"}, keys)
	require.Equal(t, []string{"value1.3", "value3.1", "value3.3"}, values)

=======
	require.Equal(t, k, []byte("key1"))
	require.Equal(t, v, []byte("value1.1"))
>>>>>>> 046e4165
}

func TestSeek(t *testing.T) {
	db, tx, c := BaseCase(t)
	defer db.Close()
	defer tx.Rollback()
	defer c.Close()

<<<<<<< HEAD
	k, v, err := c.Seek([]byte("k"))
	require.Nil(t, err)
	keys, values := iteration(t, c, k, v)
	require.Equal(t, []string{"key1", "key1", "key3", "key3"}, keys)
	require.Equal(t, []string{"value1.1", "value1.3", "value3.1", "value3.3"}, values)

	k, v, err = c.Seek([]byte("key3"))
	require.Nil(t, err)
	keys, values = iteration(t, c, k, v)
	require.Equal(t, []string{"key3", "key3"}, keys)
	require.Equal(t, []string{"value3.1", "value3.3"}, values)

	k, v, err = c.Seek([]byte("xyz"))
	require.Nil(t, err)
	keys, values = iteration(t, c, k, v)
	require.Nil(t, keys)
	require.Nil(t, values)
=======
	var keys []string
	var values []string
	for k, v, err := c.Seek([]byte("k")); k != nil; k, v, err = c.Next() {
		require.Nil(t, err)
		keys = append(keys, string(k))
		values = append(values, string(v))
	}
	require.Equal(t, []string{"key1", "key1", "key3", "key3"}, keys)
	require.Equal(t, []string{"value1.1", "value1.3", "value3.1", "value3.3"}, values)

	var keys1 []string
	var values1 []string
	for k, v, err := c.Seek([]byte("key3")); k != nil; k, v, err = c.Next() {
		require.Nil(t, err)
		keys1 = append(keys1, string(k))
		values1 = append(values1, string(v))
	}
	require.Equal(t, []string{"key3", "key3"}, keys1)
	require.Equal(t, []string{"value3.1", "value3.3"}, values1)

	var keys2 []string
	var values2 []string
	for k, v, err := c.Seek([]byte("xy")); k != nil; k, v, err = c.Next() {
		require.Nil(t, err)
		keys2 = append(keys2, string(k))
		values2 = append(values2, string(v))
	}
	require.Nil(t, keys2)
	require.Nil(t, values2)
>>>>>>> 046e4165
}

func TestSeekExact(t *testing.T) {
	db, tx, c := BaseCase(t)
	defer db.Close()
	defer tx.Rollback()
	defer c.Close()

<<<<<<< HEAD
	k, v, err := c.SeekExact([]byte("key3"))
	require.Nil(t, err)
	keys, values := iteration(t, c, k, v)
	require.Equal(t, []string{"key3", "key3"}, keys)
	require.Equal(t, []string{"value3.1", "value3.3"}, values)

	k, v, err = c.SeekExact([]byte("key"))
	require.Nil(t, err)
	keys, values = iteration(t, c, k, v)
	require.Nil(t, keys)
	require.Nil(t, values)
}

func TestSeekBothExact(t *testing.T) {
	db, tx, c := BaseCase(t)
	defer db.Close()
	defer tx.Rollback()
	defer c.Close()

	k, v, err := c.SeekBothExact([]byte("key1"), []byte("value1.2"))
	require.Nil(t, err)
	keys, values := iteration(t, c, k, v)
	require.Nil(t, keys)
	require.Nil(t, values)

	k, v, err = c.SeekBothExact([]byte("key2"), []byte("value1.1"))
	require.Nil(t, err)
	keys, values = iteration(t, c, k, v)
	require.Nil(t, keys)
	require.Nil(t, values)

	k, v, err = c.SeekBothExact([]byte("key1"), []byte("value1.1"))
	require.Nil(t, err)
	keys, values = iteration(t, c, k, v)
	require.Equal(t, []string{"key1", "key1", "key3", "key3"}, keys)
	require.Equal(t, []string{"value1.1", "value1.3", "value3.1", "value3.3"}, values)

	k, v, err = c.SeekBothExact([]byte("key3"), []byte("value3.3"))
	require.Nil(t, err)
	keys, values = iteration(t, c, k, v)
	require.Equal(t, []string{"key3"}, keys)
	require.Equal(t, []string{"value3.3"}, values)
}

func TestNextDups(t *testing.T) {
	db, tx, c := BaseCase(t)
	defer db.Close()
	defer tx.Rollback()
	defer c.Close()

	table := "Table"

	require.NoError(t, tx.Delete(table, []byte("key1"), []byte("value1.1")))
	require.NoError(t, tx.Delete(table, []byte("key1"), []byte("value1.3")))
	require.NoError(t, tx.Delete(table, []byte("key3"), []byte("value3.1"))) //valid but already deleted
	require.NoError(t, tx.Delete(table, []byte("key3"), []byte("value3.3"))) //valid key but wrong value

	require.NoError(t, tx.Put(table, []byte("key2"), []byte("value1.1")))
	require.NoError(t, c.Put([]byte("key2"), []byte("value1.2")))
	require.NoError(t, c.Put([]byte("key3"), []byte("value1.6")))
	require.NoError(t, c.Put([]byte("key"), []byte("value1.7")))

	k, v, err := c.Current()
	require.Nil(t, err)
	keys, values := iteration(t, c, k, v)
	require.Equal(t, []string{"key", "key2", "key2", "key3"}, keys)
	require.Equal(t, []string{"value1.7", "value1.1", "value1.2", "value1.6"}, values)

	v, err = c.FirstDup()
	require.Nil(t, err)
	keys, values = iteration(t, c, k, v)
	require.Equal(t, []string{"key", "key2", "key2", "key3"}, keys)
	require.Equal(t, []string{"value1.7", "value1.1", "value1.2", "value1.6"}, values)

	k, v, err = c.NextNoDup()
	require.Nil(t, err)
	keys, values = iteration(t, c, k, v)
	require.Equal(t, []string{"key2", "key2", "key3"}, keys)
	require.Equal(t, []string{"value1.1", "value1.2", "value1.6"}, values)

	k, v, err = c.NextDup()
	require.Nil(t, err)
	keys, values = iteration(t, c, k, v)
	require.Equal(t, []string{"key2", "key3"}, keys)
	require.Equal(t, []string{"value1.2", "value1.6"}, values)

	v, err = c.LastDup()
	require.Nil(t, err)
	keys, values = iteration(t, c, k, v)
	require.Equal(t, []string{"key2", "key3"}, keys)
	require.Equal(t, []string{"value1.2", "value1.6"}, values)

	k, v, err = c.NextDup()
	require.Nil(t, err)
	keys, values = iteration(t, c, k, v)
	require.Nil(t, keys)
	require.Nil(t, values)

	k, v, err = c.NextNoDup()
	require.Nil(t, err)
	keys, values = iteration(t, c, k, v)
	require.Equal(t, []string{"key3"}, keys)
	require.Equal(t, []string{"value1.6"}, values)
}

func TestCurrentDup(t *testing.T) {
	db, tx, c := BaseCase(t)
	defer db.Close()
	defer tx.Rollback()
	defer c.Close()

	count, err := c.CountDuplicates()
	require.Nil(t, err)
	require.Equal(t, count, uint64(2))

	require.Error(t, c.PutNoDupData([]byte("key3"), []byte("value3.3")))
	require.NoError(t, c.DeleteCurrentDuplicates())

	k, v, err := c.SeekExact([]byte("key1"))
	require.Nil(t, err)
	keys, values := iteration(t, c, k, v)
	require.Equal(t, []string{"key1", "key1"}, keys)
	require.Equal(t, []string{"value1.1", "value1.3"}, values)

	require.Equal(t, []string{"key1", "key1"}, keys)
	require.Equal(t, []string{"value1.1", "value1.3"}, values)
=======
	var keys []string
	var values []string
	for k, v, err := c.SeekExact([]byte("key3")); k != nil; k, v, err = c.Next() {
		require.Nil(t, err)
		keys = append(keys, string(k))
		values = append(values, string(v))
	}
	require.Equal(t, []string{"key3", "key3"}, keys)
	require.Equal(t, []string{"value3.1", "value3.3"}, values)

	var keys1 []string
	var values1 []string
	for k, v, err := c.SeekExact([]byte("key")); k != nil; k, v, err = c.Next() {
		require.Nil(t, err)
		keys1 = append(keys, string(k))
		values1 = append(values, string(v))
	}
	require.Nil(t, keys1)
	require.Nil(t, values1)
>>>>>>> 046e4165
}<|MERGE_RESOLUTION|>--- conflicted
+++ resolved
@@ -51,7 +51,6 @@
 	return db, tx, c
 }
 
-<<<<<<< HEAD
 func iteration(t *testing.T, c kv.RwCursorDupSort, start []byte, val []byte) ([]string, []string) {
 	var keys []string
 	var values []string
@@ -69,8 +68,6 @@
 	return keys, values
 }
 
-=======
->>>>>>> 046e4165
 func TestSeekBothRange(t *testing.T) {
 	db, tx, c := BaseCase(t)
 	defer db.Close()
@@ -313,10 +310,7 @@
 	defer c.Close()
 
 	k, v, err := c.First()
-<<<<<<< HEAD
 	c1 := c
-=======
->>>>>>> 046e4165
 	require.Nil(t, err)
 	keys, values := iteration(t, c1, k, v)
 	require.Equal(t, []string{"key1", "key1", "key3", "key3"}, keys)
@@ -326,78 +320,50 @@
 	require.Equal(t, []byte("key1"), k)
 	c1 = c
 	require.Nil(t, err)
-<<<<<<< HEAD
-	keys, values = iteration(t, c1, k, v)
+	keys, values = iteration(t, c, k, v)
 	require.Equal(t, []string{"key1", "key3", "key3"}, keys)
 	require.Equal(t, []string{"value1.3", "value3.1", "value3.3"}, values)
-=======
+
+	k, v, err = c.Current()
+	require.Nil(t, err)
+	keys, values = iteration(t, c, k, v)
+	require.Equal(t, []string{"key1", "key3", "key3"}, keys)
+	require.Equal(t, []string{"value1.3", "value3.1", "value3.3"}, values)
 	require.Equal(t, k, []byte("key1"))
 	require.Equal(t, v, []byte("value1.3"))
->>>>>>> 046e4165
-
-	k, v, err = c.Current()
-	c1 = c
-	require.Nil(t, err)
-<<<<<<< HEAD
-	keys, values = iteration(t, c1, k, v)
+
+	k, v, err = c.Next()
+	require.Nil(t, err)
+	keys, values = iteration(t, c, k, v)
+	require.Equal(t, []string{"key3", "key3"}, keys)
+	require.Equal(t, []string{"value3.1", "value3.3"}, values)
+
+	k, v, err = c.Prev()
+	require.Nil(t, err)
+	keys, values = iteration(t, c, k, v)
 	require.Equal(t, []string{"key1", "key3", "key3"}, keys)
 	require.Equal(t, []string{"value1.3", "value3.1", "value3.3"}, values)
-=======
-	require.Equal(t, k, []byte("key1"))
-	require.Equal(t, v, []byte("value1.3"))
->>>>>>> 046e4165
-
-	k, v, err = c.Next()
-	c1 = c
-	require.Nil(t, err)
-	keys, values = iteration(t, c1, k, v)
-	require.Equal(t, []string{"key3", "key3"}, keys)
-	require.Equal(t, []string{"value3.1", "value3.3"}, values)
-
-	k, v, err = c.Prev()
-	c1 = c
-	require.Nil(t, err)
-<<<<<<< HEAD
-	keys, values = iteration(t, c1, k, v)
+  
+	k, v, err = c.Current()
+	require.Nil(t, err)
+	keys, values = iteration(t, c, k, v)
 	require.Equal(t, []string{"key1", "key3", "key3"}, keys)
 	require.Equal(t, []string{"value1.3", "value3.1", "value3.3"}, values)
-=======
-	require.Equal(t, k, []byte("key1"))
-	require.Equal(t, v, []byte("value1.3"))
->>>>>>> 046e4165
-
+
+	k, v, err = c.Prev()
+	require.Nil(t, err)
+	keys, values = iteration(t, c, k, v)
+	require.Equal(t, []string{"key1", "key1", "key3", "key3"}, keys)
+	require.Equal(t, []string{"value1.1", "value1.3", "value3.1", "value3.3"}, values)
+
+	err = c.DeleteCurrent()
+	require.Nil(t, err)
 	k, v, err = c.Current()
-	c1 = c
-	require.Nil(t, err)
-<<<<<<< HEAD
-	keys, values = iteration(t, c1, k, v)
+	require.Nil(t, err)
+	keys, values = iteration(t, c, k, v)
 	require.Equal(t, []string{"key1", "key3", "key3"}, keys)
 	require.Equal(t, []string{"value1.3", "value3.1", "value3.3"}, values)
-=======
-	require.Equal(t, k, []byte("key1"))
-	require.Equal(t, v, []byte("value1.3"))
->>>>>>> 046e4165
-
-	k, v, err = c.Prev()
-	c1 = c
-	require.Nil(t, err)
-<<<<<<< HEAD
-	keys, values = iteration(t, c1, k, v)
-	require.Equal(t, []string{"key1", "key1", "key3", "key3"}, keys)
-	require.Equal(t, []string{"value1.1", "value1.3", "value3.1", "value3.3"}, values)
-
-	err = c.DeleteCurrent()
-	require.Nil(t, err)
-	k, v, err = c.Current()
-	require.Nil(t, err)
-	keys, values = iteration(t, c1, k, v)
-	require.Equal(t, []string{"key1", "key3", "key3"}, keys)
-	require.Equal(t, []string{"value1.3", "value3.1", "value3.3"}, values)
-
-=======
-	require.Equal(t, k, []byte("key1"))
-	require.Equal(t, v, []byte("value1.1"))
->>>>>>> 046e4165
+
 }
 
 func TestSeek(t *testing.T) {
@@ -406,7 +372,6 @@
 	defer tx.Rollback()
 	defer c.Close()
 
-<<<<<<< HEAD
 	k, v, err := c.Seek([]byte("k"))
 	require.Nil(t, err)
 	keys, values := iteration(t, c, k, v)
@@ -424,7 +389,148 @@
 	keys, values = iteration(t, c, k, v)
 	require.Nil(t, keys)
 	require.Nil(t, values)
-=======
+}
+
+func TestSeekExact(t *testing.T) {
+	db, tx, c := BaseCase(t)
+	defer db.Close()
+	defer tx.Rollback()
+	defer c.Close()
+
+	k, v, err := c.SeekExact([]byte("key3"))
+	require.Nil(t, err)
+	keys, values := iteration(t, c, k, v)
+	require.Equal(t, []string{"key3", "key3"}, keys)
+	require.Equal(t, []string{"value3.1", "value3.3"}, values)
+
+	k, v, err = c.SeekExact([]byte("key"))
+	require.Nil(t, err)
+	keys, values = iteration(t, c, k, v)
+	require.Nil(t, keys)
+	require.Nil(t, values)
+}
+
+func TestSeekBothExact(t *testing.T) {
+	db, tx, c := BaseCase(t)
+	defer db.Close()
+	defer tx.Rollback()
+	defer c.Close()
+
+	k, v, err := c.SeekBothExact([]byte("key1"), []byte("value1.2"))
+	require.Nil(t, err)
+	keys, values := iteration(t, c, k, v)
+	require.Nil(t, keys)
+	require.Nil(t, values)
+
+	k, v, err = c.SeekBothExact([]byte("key2"), []byte("value1.1"))
+	require.Nil(t, err)
+	keys, values = iteration(t, c, k, v)
+	require.Nil(t, keys)
+	require.Nil(t, values)
+
+	k, v, err = c.SeekBothExact([]byte("key1"), []byte("value1.1"))
+	require.Nil(t, err)
+	keys, values = iteration(t, c, k, v)
+	require.Equal(t, []string{"key1", "key1", "key3", "key3"}, keys)
+	require.Equal(t, []string{"value1.1", "value1.3", "value3.1", "value3.3"}, values)
+
+	k, v, err = c.SeekBothExact([]byte("key3"), []byte("value3.3"))
+	require.Nil(t, err)
+	keys, values = iteration(t, c, k, v)
+	require.Equal(t, []string{"key3"}, keys)
+	require.Equal(t, []string{"value3.3"}, values)
+}
+
+func TestNextDups(t *testing.T) {
+	db, tx, c := BaseCase(t)
+	defer db.Close()
+	defer tx.Rollback()
+	defer c.Close()
+
+	table := "Table"
+
+	require.NoError(t, tx.Delete(table, []byte("key1"), []byte("value1.1")))
+	require.NoError(t, tx.Delete(table, []byte("key1"), []byte("value1.3")))
+	require.NoError(t, tx.Delete(table, []byte("key3"), []byte("value3.1"))) //valid but already deleted
+	require.NoError(t, tx.Delete(table, []byte("key3"), []byte("value3.3"))) //valid key but wrong value
+
+	require.NoError(t, tx.Put(table, []byte("key2"), []byte("value1.1")))
+	require.NoError(t, c.Put([]byte("key2"), []byte("value1.2")))
+	require.NoError(t, c.Put([]byte("key3"), []byte("value1.6")))
+	require.NoError(t, c.Put([]byte("key"), []byte("value1.7")))
+
+	k, v, err := c.Current()
+	require.Nil(t, err)
+	keys, values := iteration(t, c, k, v)
+	require.Equal(t, []string{"key", "key2", "key2", "key3"}, keys)
+	require.Equal(t, []string{"value1.7", "value1.1", "value1.2", "value1.6"}, values)
+
+	v, err = c.FirstDup()
+	require.Nil(t, err)
+	keys, values = iteration(t, c, k, v)
+	require.Equal(t, []string{"key", "key2", "key2", "key3"}, keys)
+	require.Equal(t, []string{"value1.7", "value1.1", "value1.2", "value1.6"}, values)
+
+	k, v, err = c.NextNoDup()
+	require.Nil(t, err)
+	keys, values = iteration(t, c, k, v)
+	require.Equal(t, []string{"key2", "key2", "key3"}, keys)
+	require.Equal(t, []string{"value1.1", "value1.2", "value1.6"}, values)
+
+	k, v, err = c.NextDup()
+	require.Nil(t, err)
+	keys, values = iteration(t, c, k, v)
+	require.Equal(t, []string{"key2", "key3"}, keys)
+	require.Equal(t, []string{"value1.2", "value1.6"}, values)
+
+	v, err = c.LastDup()
+	require.Nil(t, err)
+	keys, values = iteration(t, c, k, v)
+	require.Equal(t, []string{"key2", "key3"}, keys)
+	require.Equal(t, []string{"value1.2", "value1.6"}, values)
+
+	k, v, err = c.NextDup()
+	require.Nil(t, err)
+	keys, values = iteration(t, c, k, v)
+	require.Nil(t, keys)
+	require.Nil(t, values)
+
+	k, v, err = c.NextNoDup()
+	require.Nil(t, err)
+	keys, values = iteration(t, c, k, v)
+	require.Equal(t, []string{"key3"}, keys)
+	require.Equal(t, []string{"value1.6"}, values)
+}
+
+func TestCurrentDup(t *testing.T) {
+	db, tx, c := BaseCase(t)
+	defer db.Close()
+	defer tx.Rollback()
+	defer c.Close()
+
+	count, err := c.CountDuplicates()
+	require.Nil(t, err)
+	require.Equal(t, count, uint64(2))
+
+	require.Error(t, c.PutNoDupData([]byte("key3"), []byte("value3.3")))
+	require.NoError(t, c.DeleteCurrentDuplicates())
+
+	k, v, err := c.SeekExact([]byte("key1"))
+	require.Nil(t, err)
+	keys, values := iteration(t, c, k, v)
+	require.Equal(t, []string{"key1", "key1"}, keys)
+	require.Equal(t, []string{"value1.1", "value1.3"}, values)
+
+	require.Equal(t, []string{"key1", "key1"}, keys)
+	require.Equal(t, []string{"value1.1", "value1.3"}, values)
+}
+
+func TestSeek(t *testing.T) {
+	db, tx, c := BaseCase(t)
+	defer db.Close()
+	defer tx.Rollback()
+	defer c.Close()
+
 	var keys []string
 	var values []string
 	for k, v, err := c.Seek([]byte("k")); k != nil; k, v, err = c.Next() {
@@ -454,7 +560,6 @@
 	}
 	require.Nil(t, keys2)
 	require.Nil(t, values2)
->>>>>>> 046e4165
 }
 
 func TestSeekExact(t *testing.T) {
@@ -463,134 +568,6 @@
 	defer tx.Rollback()
 	defer c.Close()
 
-<<<<<<< HEAD
-	k, v, err := c.SeekExact([]byte("key3"))
-	require.Nil(t, err)
-	keys, values := iteration(t, c, k, v)
-	require.Equal(t, []string{"key3", "key3"}, keys)
-	require.Equal(t, []string{"value3.1", "value3.3"}, values)
-
-	k, v, err = c.SeekExact([]byte("key"))
-	require.Nil(t, err)
-	keys, values = iteration(t, c, k, v)
-	require.Nil(t, keys)
-	require.Nil(t, values)
-}
-
-func TestSeekBothExact(t *testing.T) {
-	db, tx, c := BaseCase(t)
-	defer db.Close()
-	defer tx.Rollback()
-	defer c.Close()
-
-	k, v, err := c.SeekBothExact([]byte("key1"), []byte("value1.2"))
-	require.Nil(t, err)
-	keys, values := iteration(t, c, k, v)
-	require.Nil(t, keys)
-	require.Nil(t, values)
-
-	k, v, err = c.SeekBothExact([]byte("key2"), []byte("value1.1"))
-	require.Nil(t, err)
-	keys, values = iteration(t, c, k, v)
-	require.Nil(t, keys)
-	require.Nil(t, values)
-
-	k, v, err = c.SeekBothExact([]byte("key1"), []byte("value1.1"))
-	require.Nil(t, err)
-	keys, values = iteration(t, c, k, v)
-	require.Equal(t, []string{"key1", "key1", "key3", "key3"}, keys)
-	require.Equal(t, []string{"value1.1", "value1.3", "value3.1", "value3.3"}, values)
-
-	k, v, err = c.SeekBothExact([]byte("key3"), []byte("value3.3"))
-	require.Nil(t, err)
-	keys, values = iteration(t, c, k, v)
-	require.Equal(t, []string{"key3"}, keys)
-	require.Equal(t, []string{"value3.3"}, values)
-}
-
-func TestNextDups(t *testing.T) {
-	db, tx, c := BaseCase(t)
-	defer db.Close()
-	defer tx.Rollback()
-	defer c.Close()
-
-	table := "Table"
-
-	require.NoError(t, tx.Delete(table, []byte("key1"), []byte("value1.1")))
-	require.NoError(t, tx.Delete(table, []byte("key1"), []byte("value1.3")))
-	require.NoError(t, tx.Delete(table, []byte("key3"), []byte("value3.1"))) //valid but already deleted
-	require.NoError(t, tx.Delete(table, []byte("key3"), []byte("value3.3"))) //valid key but wrong value
-
-	require.NoError(t, tx.Put(table, []byte("key2"), []byte("value1.1")))
-	require.NoError(t, c.Put([]byte("key2"), []byte("value1.2")))
-	require.NoError(t, c.Put([]byte("key3"), []byte("value1.6")))
-	require.NoError(t, c.Put([]byte("key"), []byte("value1.7")))
-
-	k, v, err := c.Current()
-	require.Nil(t, err)
-	keys, values := iteration(t, c, k, v)
-	require.Equal(t, []string{"key", "key2", "key2", "key3"}, keys)
-	require.Equal(t, []string{"value1.7", "value1.1", "value1.2", "value1.6"}, values)
-
-	v, err = c.FirstDup()
-	require.Nil(t, err)
-	keys, values = iteration(t, c, k, v)
-	require.Equal(t, []string{"key", "key2", "key2", "key3"}, keys)
-	require.Equal(t, []string{"value1.7", "value1.1", "value1.2", "value1.6"}, values)
-
-	k, v, err = c.NextNoDup()
-	require.Nil(t, err)
-	keys, values = iteration(t, c, k, v)
-	require.Equal(t, []string{"key2", "key2", "key3"}, keys)
-	require.Equal(t, []string{"value1.1", "value1.2", "value1.6"}, values)
-
-	k, v, err = c.NextDup()
-	require.Nil(t, err)
-	keys, values = iteration(t, c, k, v)
-	require.Equal(t, []string{"key2", "key3"}, keys)
-	require.Equal(t, []string{"value1.2", "value1.6"}, values)
-
-	v, err = c.LastDup()
-	require.Nil(t, err)
-	keys, values = iteration(t, c, k, v)
-	require.Equal(t, []string{"key2", "key3"}, keys)
-	require.Equal(t, []string{"value1.2", "value1.6"}, values)
-
-	k, v, err = c.NextDup()
-	require.Nil(t, err)
-	keys, values = iteration(t, c, k, v)
-	require.Nil(t, keys)
-	require.Nil(t, values)
-
-	k, v, err = c.NextNoDup()
-	require.Nil(t, err)
-	keys, values = iteration(t, c, k, v)
-	require.Equal(t, []string{"key3"}, keys)
-	require.Equal(t, []string{"value1.6"}, values)
-}
-
-func TestCurrentDup(t *testing.T) {
-	db, tx, c := BaseCase(t)
-	defer db.Close()
-	defer tx.Rollback()
-	defer c.Close()
-
-	count, err := c.CountDuplicates()
-	require.Nil(t, err)
-	require.Equal(t, count, uint64(2))
-
-	require.Error(t, c.PutNoDupData([]byte("key3"), []byte("value3.3")))
-	require.NoError(t, c.DeleteCurrentDuplicates())
-
-	k, v, err := c.SeekExact([]byte("key1"))
-	require.Nil(t, err)
-	keys, values := iteration(t, c, k, v)
-	require.Equal(t, []string{"key1", "key1"}, keys)
-	require.Equal(t, []string{"value1.1", "value1.3"}, values)
-
-	require.Equal(t, []string{"key1", "key1"}, keys)
-	require.Equal(t, []string{"value1.1", "value1.3"}, values)
-=======
 	var keys []string
 	var values []string
 	for k, v, err := c.SeekExact([]byte("key3")); k != nil; k, v, err = c.Next() {
@@ -610,5 +587,4 @@
 	}
 	require.Nil(t, keys1)
 	require.Nil(t, values1)
->>>>>>> 046e4165
 }