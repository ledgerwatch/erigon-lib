/*
   Copyright 2021 Erigon contributors

   Licensed under the Apache License, Version 2.0 (the "License");
   you may not use this file except in compliance with the License.
   You may obtain a copy of the License at

       http://www.apache.org/licenses/LICENSE-2.0

   Unless required by applicable law or agreed to in writing, software
   distributed under the License is distributed on an "AS IS" BASIS,
   WITHOUT WARRANTIES OR CONDITIONS OF ANY KIND, either express or implied.
   See the License for the specific language governing permissions and
   limitations under the License.
*/

package kv

import (
	"fmt"
	"sort"
	"strings"

	"github.com/ledgerwatch/erigon-lib/gointerfaces/types"
)

// DBSchemaVersion versions list
// 5.0 - BlockTransaction table now has canonical ids (txs of non-canonical blocks moving to NonCanonicalTransaction table)
// 6.0 - BlockTransaction table now has system-txs before and after block (records are absent if block has no system-tx, but sequence increasing)
// 6.1 - Canonical/NonCanonical/BadBlock transations now stored in same table: kv.EthTx. Add kv.BadBlockNumber table
var DBSchemaVersion = types.VersionReply{Major: 6, Minor: 1, Patch: 0}

// ChaindataTables

// Dictionary:
// "Plain State" - state where keys arent' hashed. "CurrentState" - same, but keys are hashed. "PlainState" used for blocks execution. "CurrentState" used mostly for Merkle root calculation.
// "incarnation" - uint64 number - how much times given account was SelfDestruct'ed.

/*
PlainState logical layout:

	Contains Accounts:
	  key - address (unhashed)
	  value - account encoded for storage
	Contains Storage:
	  key - address (unhashed) + incarnation + storage key (unhashed)
	  value - storage value(common.hash)

Physical layout:

	PlainState and HashedStorage utilises DupSort feature of MDBX (store multiple values inside 1 key).

-------------------------------------------------------------

	key              |            value

-------------------------------------------------------------
[acc_hash]              | [acc_value]
[acc_hash]+[inc]        | [storage1_hash]+[storage1_value]

	| [storage2_hash]+[storage2_value] // this value has no own key. it's 2nd value of [acc_hash]+[inc] key.
	| [storage3_hash]+[storage3_value]
	| ...

[acc_hash]+[old_inc]    | [storage1_hash]+[storage1_value]

	| ...

[acc2_hash]             | [acc2_value]

	...
*/
const PlainState = "PlainState"

// PlainContractCode -
// key - address+incarnation
// value - code hash
const PlainContractCode = "PlainCodeHash"

/*
AccountChangeSet and StorageChangeSet - of block N store values of state before block N changed them.
Because values "after" change stored in PlainState.
Logical format:

	key - blockNum_u64 + key_in_plain_state
	value - value_in_plain_state_before_blockNum_changes

Example: If block N changed account A from value X to Y. Then:

	AccountChangeSet has record: bigEndian(N) + A -> X
	PlainState has record: A -> Y

See also: docs/programmers_guide/db_walkthrough.MD#table-history-of-accounts

As you can see if block N changes much accounts - then all records have repetitive prefix `bigEndian(N)`.
MDBX can store such prefixes only once - by DupSort feature (see `docs/programmers_guide/dupsort.md`).
Both buckets are DupSort-ed and have physical format:
AccountChangeSet:

	key - blockNum_u64
	value - address + account(encoded)

StorageChangeSet:

	key - blockNum_u64 + address + incarnation_u64
	value - plain_storage_key + value
*/
const AccountChangeSet = "AccountChangeSet"
const StorageChangeSet = "StorageChangeSet"

const (

	//HashedAccounts
	// key - address hash
	// value - account encoded for storage
	// Contains Storage:
	//key - address hash + incarnation + storage key hash
	//value - storage value(common.hash)
	HashedAccounts = "HashedAccount"
	HashedStorage  = "HashedStorage"
)

/*
AccountsHistory and StorageHistory - indices designed to serve next 2 type of requests:
1. what is smallest block number >= X where account A changed
2. get last shard of A - to append there new block numbers

Task 1. is part of "get historical state" operation (see `core/state:GetAsOf`):
If `db.Seek(A+bigEndian(X))` returns non-last shard -

	then get block number from shard value Y := RoaringBitmap(shard_value).GetGte(X)
	and with Y go to ChangeSets: db.Get(ChangeSets, Y+A)

If `db.Seek(A+bigEndian(X))` returns last shard -

	then we go to PlainState: db.Get(PlainState, A)

Format:
  - index split to shards by 2Kb - RoaringBitmap encoded sorted list of block numbers
    (to avoid performance degradation of popular accounts or look deep into history.
    Also 2Kb allows avoid Overflow pages inside DB.)
  - if shard is not last - then key has suffix 8 bytes = bigEndian(max_block_num_in_this_shard)
  - if shard is last - then key has suffix 8 bytes = 0xFF

It allows:
  - server task 1. by 1 db operation db.Seek(A+bigEndian(X))
  - server task 2. by 1 db operation db.Get(A+0xFF)

see also: docs/programmers_guide/db_walkthrough.MD#table-change-sets

AccountsHistory:

	key - address + shard_id_u64
	value - roaring bitmap  - list of block where it changed

StorageHistory

	key - address + storage_key + shard_id_u64
	value - roaring bitmap - list of block where it changed
*/
const AccountsHistory = "AccountHistory"
const StorageHistory = "StorageHistory"

const (

	//key - contract code hash
	//value - contract code
	Code = "Code"

	//key - addressHash+incarnation
	//value - code hash
	ContractCode = "HashedCodeHash"

	// IncarnationMap for deleted accounts
	//key - address
	//value - incarnation of account when it was last deleted
	IncarnationMap = "IncarnationMap"

	//TEVMCode -
	//key - contract code hash
	//value - contract TEVM code
	ContractTEVMCode = "TEVMCode"
)

/*
TrieOfAccounts and TrieOfStorage
hasState,groups - mark prefixes existing in hashed_account table
hasTree - mark prefixes existing in trie_account table (not related with branchNodes)
hasHash - mark prefixes which hashes are saved in current trie_account record (actually only hashes of branchNodes can be saved)
@see UnmarshalTrieNode
@see integrity.Trie

+-----------------------------------------------------------------------------------------------------+
| DB record: 0x0B, hasState: 0b1011, hasTree: 0b1001, hasHash: 0b1001, hashes: [x,x]                  |
+-----------------------------------------------------------------------------------------------------+

	|                                           |                               |
	v                                           |                               v

+---------------------------------------------+             |            +--------------------------------------+
| DB record: 0x0B00, hasState: 0b10001        |             |            | DB record: 0x0B03, hasState: 0b10010 |
| hasTree: 0, hasHash: 0b10000, hashes: [x]   |             |            | hasTree: 0, hasHash: 0, hashes: []   |
+---------------------------------------------+             |            +--------------------------------------+

	|                    |                              |                         |                  |
	v                    v                              v                         v                  v

+------------------+    +----------------------+     +---------------+        +---------------+  +---------------+
| Account:         |    | BranchNode: 0x0B0004 |     | Account:      |        | Account:      |  | Account:      |
| 0x0B0000...      |    | has no record in     |     | 0x0B01...     |        | 0x0B0301...   |  | 0x0B0304...   |
| in HashedAccount |    |     TrieAccount      |     |               |        |               |  |               |
+------------------+    +----------------------+     +---------------+        +---------------+  +---------------+

	                           |                |
	                           v                v
			           +---------------+  +---------------+
			           | Account:      |  | Account:      |
			           | 0x0B000400... |  | 0x0B000401... |
			           +---------------+  +---------------+

Invariants:
- hasTree is subset of hasState
- hasHash is subset of hasState
- first level in account_trie always exists if hasState>0
- TrieStorage record of account.root (length=40) must have +1 hash - it's account.root
- each record in TrieAccount table must have parent (may be not direct) and this parent must have correct bit in hasTree bitmap
- if hasState has bit - then HashedAccount table must have record according to this bit
- each TrieAccount record must cover some state (means hasState is always > 0)
- TrieAccount records with length=1 can satisfy (hasBranch==0&&hasHash==0) condition
- Other records in TrieAccount and TrieStorage must (hasTree!=0 || hasHash!=0)
*/
const TrieOfAccounts = "TrieAccount"
const TrieOfStorage = "TrieStorage"

// Mapping [block number] => [Verkle Root]
const VerkleRoots = "VerkleRoots"

// Mapping [Verkle Root] => [Rlp-Encoded Verkle Node]
const VerkleTrie = "VerkleTrie"

const (
	// DatabaseInfo is used to store information about data layout.
	DatabaseInfo = "DbInfo"

	// Naming:
	//   NeaderNumber - Ethereum-specific block number. All nodes have same BlockNum.
	//   NeaderID - auto-increment ID. Depends on order in which node see headers.
	//      Invariant: for all headers in snapshots Number == ID. It means no reason to store Num/ID for this headers in DB.
	//   Same about: TxNum/TxID, BlockNum/BlockID
	HeaderNumber    = "HeaderNumber"           // header_hash -> header_num_u64
	BadHeaderNumber = "BadHeaderNumber"        // header_hash -> header_num_u64
	HeaderCanonical = "CanonicalHeader"        // block_num_u64 -> header hash
	Headers         = "Header"                 // block_num_u64 + hash -> header (RLP)
	HeaderTD        = "HeadersTotalDifficulty" // block_num_u64 + hash -> td (RLP)

	BlockBody = "BlockBody" // block_num_u64 + hash -> block body

<<<<<<< HEAD
	// EthTx:
	// stores only txs of canonical blocks. As a result - id's used in this table are also
	// canonical - same across all nodex in network - regardless reorgs. Transactions of
	// non-canonical blocs are not removed, but moved to NonCanonicalTransaction - then during re-org don't
	// need re-download block from network.
	// Also this table has system-txs before and after block: if
	// block has no system-tx - records are absent, but sequence increasing
	EthTx           = "BlockTransaction"        // txn_id_u64 -> rlp(tx)
=======
	// Naming:
	//  TxNum - Ethereum canonical transaction number - same across all nodes.
	//  TxnID - auto-increment ID - can be differrent across all nodes
	//  BlockNum/BlockID - same
	//
	// EthTx - stores all transactions of Canonical/NonCanonical/Bad blocks
	// TxnID (auto-increment ID) - means nodes in network will have different ID of same transactions
	// Snapshots (frozen data): using TxNum (not TxnID)
	//
	// During ReOrg - txs are not removed/updated
	//
	// Also this table has system-txs before and after block: if
	// block has no system-tx - records are absent, but TxnID increasing
	//
	// In Erigon3: table MaxTxNum storing TxNum (not TxnID). History/Indices are using TxNum (not TxnID).
	EthTx           = "BlockTransaction"        // tx_id_u64 -> rlp(tx)
>>>>>>> 52fb0559
	NonCanonicalTxs = "NonCanonicalTransaction" // tbl_sequence_u64 -> rlp(tx)
	MaxTxNum        = "MaxTxNum"                // block_number_u64 -> max_tx_num_in_block_u64

	Receipts = "Receipt"        // block_num_u64 -> canonical block receipts (non-canonical are not stored)
	Log      = "TransactionLog" // block_num_u64 + txId -> logs of transaction

	// Stores bitmap indices - in which block numbers saw logs of given 'address' or 'topic'
	// [addr or topic] + [2 bytes inverted shard number] -> bitmap(blockN)
	// indices are sharded - because some bitmaps are >1Mb and when new incoming blocks process it
	//	 updates ~300 of bitmaps - by append small amount new values. It cause much big writes (MDBX does copy-on-write).
	//
	// if last existing shard size merge it with delta
	// if serialized size of delta > ShardLimit - break down to multiple shards
	// shard number - it's biggest value in bitmap
	LogTopicIndex   = "LogTopicIndex"
	LogAddressIndex = "LogAddressIndex"

	// CallTraceSet is the name of the table that contain the mapping of block number to the set (sorted) of all accounts
	// touched by call traces. It is DupSort-ed table
	// 8-byte BE block number -> account address -> two bits (one for "from", another for "to")
	CallTraceSet = "CallTraceSet"
	// Indices for call traces - have the same format as LogTopicIndex and LogAddressIndex
	// Store bitmap indices - in which block number we saw calls from (CallFromIndex) or to (CallToIndex) some addresses
	CallFromIndex = "CallFromIndex"
	CallToIndex   = "CallToIndex"

	// Cumulative indexes for estimation of stage execution
	CumulativeGasIndex         = "CumulativeGasIndex"
	CumulativeTransactionIndex = "CumulativeTransactionIndex"

	TxLookup = "BlockTransactionLookup" // hash -> transaction/receipt lookup metadata

	ConfigTable = "Config" // config prefix for the db

	// Progress of sync stages: stageName -> stageData
	SyncStageProgress = "SyncStage"

	Clique             = "Clique"
	CliqueSeparate     = "CliqueSeparate"
	CliqueSnapshot     = "CliqueSnapshot"
	CliqueLastSnapshot = "CliqueLastSnapshot"

	// Proof-of-stake
	// Beacon chain head that is been executed at the current time
	CurrentExecutionPayload = "CurrentExecutionPayload"

	// Node database tables (see nodedb.go)

	// NodeRecords stores P2P node records (ENR)
	NodeRecords = "NodeRecord"
	// Inodes stores P2P discovery service info about the nodes
	Inodes = "Inode"

	// Transaction senders - stored separately from the block bodies
	Senders = "TxSender" // block_num_u64 + blockHash -> sendersList (no serialization format, every 20 bytes is new sender)

	// headBlockKey tracks the latest know full block's hash.
	HeadBlockKey = "LastBlock"

	HeadHeaderKey = "LastHeader"

	// headBlockHash, safeBlockHash, finalizedBlockHash of the latest Engine API forkchoice
	LastForkchoice = "LastForkchoice"

	// TransitionBlockKey tracks the last proof-of-work block
	TransitionBlockKey = "TransitionBlock"

	// migrationName -> serialized SyncStageProgress and SyncStageUnwind buckets
	// it stores stages progress to understand in which context was executed migration
	// in case of bug-report developer can ask content of this bucket
	Migrations = "Migration"

	Sequence = "Sequence" // tbl_name -> seq_u64

	Epoch        = "DevEpoch"        // block_num_u64+block_hash->transition_proof
	PendingEpoch = "DevPendingEpoch" // block_num_u64+block_hash->transition_proof

	Issuance = "Issuance" // block_num_u64->RLP(issuance+burnt[0 if < london])

	StateAccounts   = "StateAccounts"
	StateStorage    = "StateStorage"
	StateCode       = "StateCode"
	StateCommitment = "StateCommitment"

	// BOR

	BorReceipts = "BorReceipt"
	BorTxLookup = "BlockBorTransactionLookup" // transaction_hash -> block_num_u64
	BorSeparate = "BorSeparate"

	// Downloader
	BittorrentCompletion = "BittorrentCompletion"
	BittorrentInfo       = "BittorrentInfo"

	// Domains and Inverted Indices
	AccountKeys        = "AccountKeys"
	AccountVals        = "AccountVals"
	AccountHistoryKeys = "AccountHistoryKeys"
	AccountHistoryVals = "AccountHistoryVals"
	AccountIdx         = "AccountIdx"

	StorageKeys        = "StorageKeys"
	StorageVals        = "StorageVals"
	StorageHistoryKeys = "StorageHistoryKeys"
	StorageHistoryVals = "StorageHistoryVals"
	StorageIdx         = "StorageIdx"

	CodeKeys        = "CodeKeys"
	CodeVals        = "CodeVals"
	CodeHistoryKeys = "CodeHistoryKeys"
	CodeHistoryVals = "CodeHistoryVals"
	CodeIdx         = "CodeIdx"

	CommitmentKeys        = "CommitmentKeys"
	CommitmentVals        = "CommitmentVals"
	CommitmentHistoryKeys = "CommitmentHistoryKeys"
	CommitmentHistoryVals = "CommitmentHistoryVals"
	CommitmentIdx         = "CommitmentIdx"

	LogAddressKeys = "LogAddressKeys"
	LogAddressIdx  = "LogAddressIdx"
	LogTopicsKeys  = "LogTopicsKeys"
	LogTopicsIdx   = "LogTopicsIdx"

	TracesFromKeys = "TracesFromKeys"
	TracesFromIdx  = "TracesFromIdx"
	TracesToKeys   = "TracesToKeys"
	TracesToIdx    = "TracesToIdx"

	Snapshots = "Snapshots" // name -> hash

	RAccountKeys = "RAccountKeys"
	RAccountIdx  = "RAccountIdx"
	RStorageKeys = "RStorageKeys"
	RStorageIdx  = "RStorageIdx"
	RCodeKeys    = "RCodeKeys"
	RCodeIdx     = "RCodeIdx"

	PlainStateR    = "PlainStateR"    // temporary table for PlainState reconstitution
	PlainStateD    = "PlainStateD"    // temporary table for PlainStare reconstitution, deletes
	CodeR          = "CodeR"          // temporary table for Code reconstitution
	CodeD          = "CodeD"          // temporary table for Code reconstitution, deletes
	PlainContractR = "PlainContractR" // temporary table for PlainContract reconstitution
	PlainContractD = "PlainContractD" // temporary table for PlainContract reconstitution, deletes

	// Erigon-CL Objects

	// [slot] => [Beacon state]
	BeaconState = "BeaconState"
	// [slot] => [signature + block without execution payload]
	BeaconBlocks = "BeaconBlock"
	// [slot] => [attestation list (custom encoding)]
	Attestetations = "Attestetations"
	// [slot] => [Finalized block root]
	FinalizedBlockRoots = "FinalizedBlockRoots"
	// [Root (block root/state root/eth1 root)] => Slot
	RootSlotIndex = "RootSlotIndex"

	// LightClientStore => LightClientStore object
	// LightClientFinalityUpdate => latest finality update
	// LightClientOptimisticUpdate => latest optimistic update
	LightClient = "LightClient"
	// Period (one every 27 hours) => LightClientUpdate
	LightClientUpdates = "LightClientUpdates"
)

// Keys
var (
	//StorageModeTEVM - does not translate EVM to TEVM
	StorageModeTEVM = []byte("smTEVM")

	PruneTypeOlder  = []byte("older")
	PruneTypeBefore = []byte("before")

	PruneHistory        = []byte("pruneHistory")
	PruneHistoryType    = []byte("pruneHistoryType")
	PruneReceipts       = []byte("pruneReceipts")
	PruneReceiptsType   = []byte("pruneReceiptsType")
	PruneTxIndex        = []byte("pruneTxIndex")
	PruneTxIndexType    = []byte("pruneTxIndexType")
	PruneCallTraces     = []byte("pruneCallTraces")
	PruneCallTracesType = []byte("pruneCallTracesType")

	DBSchemaVersionKey = []byte("dbVersion")

	BittorrentPeerID            = "peerID"
	CurrentHeadersSnapshotHash  = []byte("CurrentHeadersSnapshotHash")
	CurrentHeadersSnapshotBlock = []byte("CurrentHeadersSnapshotBlock")
	CurrentBodiesSnapshotHash   = []byte("CurrentBodiesSnapshotHash")
	CurrentBodiesSnapshotBlock  = []byte("CurrentBodiesSnapshotBlock")
	PlainStateVersion           = []byte("PlainStateVersion")

	LightClientStore            = []byte("LightClientStore")
	LightClientFinalityUpdate   = []byte("LightClientFinalityUpdate")
	LightClientOptimisticUpdate = []byte("LightClientOptimisticUpdate")
)

// ChaindataTables - list of all buckets. App will panic if some bucket is not in this list.
// This list will be sorted in `init` method.
// ChaindataTablesCfg - can be used to find index in sorted version of ChaindataTables list by name
var ChaindataTables = []string{
	AccountsHistory,
	StorageHistory,
	Code,
	ContractCode,
	HeaderNumber,
	BadHeaderNumber,
	BlockBody,
	Receipts,
	TxLookup,
	ConfigTable,
	CurrentExecutionPayload,
	DatabaseInfo,
	IncarnationMap,
	ContractTEVMCode,
	CliqueSeparate,
	CliqueLastSnapshot,
	CliqueSnapshot,
	SyncStageProgress,
	PlainState,
	PlainContractCode,
	AccountChangeSet,
	StorageChangeSet,
	Senders,
	HeadBlockKey,
	HeadHeaderKey,
	LastForkchoice,
	Migrations,
	LogTopicIndex,
	LogAddressIndex,
	CallTraceSet,
	CallFromIndex,
	CallToIndex,
	CumulativeGasIndex,
	CumulativeTransactionIndex,
	Log,
	Sequence,
	EthTx,
	NonCanonicalTxs,
	TrieOfAccounts,
	TrieOfStorage,
	HashedAccounts,
	HashedStorage,
	HeaderCanonical,
	Headers,
	HeaderTD,
	Epoch,
	PendingEpoch,
	Issuance,
	StateAccounts,
	StateStorage,
	StateCode,
	StateCommitment,
	BorReceipts,
	BorTxLookup,
	BorSeparate,
	AccountKeys,
	AccountVals,
	AccountHistoryKeys,
	AccountHistoryVals,
	AccountIdx,

	StorageKeys,
	StorageVals,
	StorageHistoryKeys,
	StorageHistoryVals,
	StorageIdx,

	CodeKeys,
	CodeVals,
	CodeHistoryKeys,
	CodeHistoryVals,
	CodeIdx,

	CommitmentKeys,
	CommitmentVals,
	CommitmentHistoryKeys,
	CommitmentHistoryVals,
	CommitmentIdx,

	LogAddressKeys,
	LogAddressIdx,
	LogTopicsKeys,
	LogTopicsIdx,

	TracesFromKeys,
	TracesFromIdx,
	TracesToKeys,
	TracesToIdx,

	Snapshots,
	MaxTxNum,

	RAccountKeys,
	RAccountIdx,
	RStorageKeys,
	RStorageIdx,
	RCodeKeys,
	RCodeIdx,

	VerkleRoots,
	VerkleTrie,
	// Beacon stuff
	BeaconState,
	BeaconBlocks,
	FinalizedBlockRoots,
	RootSlotIndex,
	Attestetations,
	LightClient,
	LightClientUpdates,
}

const (
	RecentLocalTransaction = "RecentLocalTransaction" // sequence_u64 -> tx_hash
	PoolTransaction        = "PoolTransaction"        // txHash -> sender_id_u64+tx_rlp
	PoolInfo               = "PoolInfo"               // option_key -> option_value
)

var TxPoolTables = []string{
	RecentLocalTransaction,
	PoolTransaction,
	PoolInfo,
}
var SentryTables = []string{}
var DownloaderTables = []string{
	BittorrentCompletion,
	BittorrentInfo,
}
var ReconTables = []string{
	PlainStateR,
	PlainStateD,
	CodeR,
	CodeD,
	PlainContractR,
	PlainContractD,
}

// ChaindataDeprecatedTables - list of buckets which can be programmatically deleted - for example after migration
var ChaindataDeprecatedTables = []string{
	Clique,
	TransitionBlockKey,
}

type CmpFunc func(k1, k2, v1, v2 []byte) int

type TableCfg map[string]TableCfgItem
type Bucket string

type DBI uint
type TableFlags uint

const (
	Default    TableFlags = 0x00
	ReverseKey TableFlags = 0x02
	DupSort    TableFlags = 0x04
	IntegerKey TableFlags = 0x08
	IntegerDup TableFlags = 0x20
	ReverseDup TableFlags = 0x40
)

type TableCfgItem struct {
	Flags TableFlags
	// AutoDupSortKeysConversion - enables some keys transformation - to change db layout without changing app code.
	// Use it wisely - it helps to do experiments with DB format faster, but better reduce amount of Magic in app.
	// If good DB format found, push app code to accept this format and then disable this property.
	AutoDupSortKeysConversion bool
	IsDeprecated              bool
	DBI                       DBI
	// DupFromLen - if user provide key of this length, then next transformation applied:
	// v = append(k[DupToLen:], v...)
	// k = k[:DupToLen]
	// And opposite at retrieval
	// Works only if AutoDupSortKeysConversion enabled
	DupFromLen int
	DupToLen   int
}

var ChaindataTablesCfg = TableCfg{
	HashedStorage: {
		Flags:                     DupSort,
		AutoDupSortKeysConversion: true,
		DupFromLen:                72,
		DupToLen:                  40,
	},
	AccountChangeSet: {Flags: DupSort},
	StorageChangeSet: {Flags: DupSort},
	PlainState: {
		Flags:                     DupSort,
		AutoDupSortKeysConversion: true,
		DupFromLen:                60,
		DupToLen:                  28,
	},
	CallTraceSet: {Flags: DupSort},

	AccountKeys:           {Flags: DupSort},
	AccountHistoryKeys:    {Flags: DupSort},
	AccountHistoryVals:    {Flags: DupSort},
	AccountIdx:            {Flags: DupSort},
	StorageKeys:           {Flags: DupSort},
	StorageHistoryKeys:    {Flags: DupSort},
	StorageHistoryVals:    {Flags: DupSort},
	StorageIdx:            {Flags: DupSort},
	CodeKeys:              {Flags: DupSort},
	CodeHistoryKeys:       {Flags: DupSort},
	CodeIdx:               {Flags: DupSort},
	CommitmentKeys:        {Flags: DupSort},
	CommitmentHistoryKeys: {Flags: DupSort},
	CommitmentIdx:         {Flags: DupSort},
	LogAddressKeys:        {Flags: DupSort},
	LogAddressIdx:         {Flags: DupSort},
	LogTopicsKeys:         {Flags: DupSort},
	LogTopicsIdx:          {Flags: DupSort},
	TracesFromKeys:        {Flags: DupSort},
	TracesFromIdx:         {Flags: DupSort},
	TracesToKeys:          {Flags: DupSort},
	TracesToIdx:           {Flags: DupSort},
	RAccountKeys:          {Flags: DupSort},
	RAccountIdx:           {Flags: DupSort},
	RStorageKeys:          {Flags: DupSort},
	RStorageIdx:           {Flags: DupSort},
	RCodeKeys:             {Flags: DupSort},
	RCodeIdx:              {Flags: DupSort},
}

var TxpoolTablesCfg = TableCfg{}
var SentryTablesCfg = TableCfg{}
var DownloaderTablesCfg = TableCfg{}
var ReconTablesCfg = TableCfg{
	PlainStateD:    {Flags: DupSort},
	CodeD:          {Flags: DupSort},
	PlainContractD: {Flags: DupSort},
}

func TablesCfgByLabel(label Label) TableCfg {
	switch label {
	case ChainDB:
		return ChaindataTablesCfg
	case TxPoolDB:
		return TxpoolTablesCfg
	case SentryDB:
		return SentryTablesCfg
	case DownloaderDB:
		return DownloaderTablesCfg
	default:
		panic(fmt.Sprintf("unexpected label"))
	}
}
func sortBuckets() {
	sort.SliceStable(ChaindataTables, func(i, j int) bool {
		return strings.Compare(ChaindataTables[i], ChaindataTables[j]) < 0
	})
}

func init() {
	reinit()
}

func reinit() {
	sortBuckets()

	for _, name := range ChaindataTables {
		_, ok := ChaindataTablesCfg[name]
		if !ok {
			ChaindataTablesCfg[name] = TableCfgItem{}
		}
	}

	for _, name := range ChaindataDeprecatedTables {
		_, ok := ChaindataTablesCfg[name]
		if !ok {
			ChaindataTablesCfg[name] = TableCfgItem{}
		}
		tmp := ChaindataTablesCfg[name]
		tmp.IsDeprecated = true
		ChaindataTablesCfg[name] = tmp
	}

	for _, name := range TxPoolTables {
		_, ok := TxpoolTablesCfg[name]
		if !ok {
			TxpoolTablesCfg[name] = TableCfgItem{}
		}
	}

	for _, name := range SentryTables {
		_, ok := SentryTablesCfg[name]
		if !ok {
			SentryTablesCfg[name] = TableCfgItem{}
		}
	}

	for _, name := range DownloaderTables {
		_, ok := DownloaderTablesCfg[name]
		if !ok {
			DownloaderTablesCfg[name] = TableCfgItem{}
		}
	}

	for _, name := range ReconTables {
		_, ok := ReconTablesCfg[name]
		if !ok {
			ReconTablesCfg[name] = TableCfgItem{}
		}
	}
}<|MERGE_RESOLUTION|>--- conflicted
+++ resolved
@@ -255,16 +255,6 @@
 
 	BlockBody = "BlockBody" // block_num_u64 + hash -> block body
 
-<<<<<<< HEAD
-	// EthTx:
-	// stores only txs of canonical blocks. As a result - id's used in this table are also
-	// canonical - same across all nodex in network - regardless reorgs. Transactions of
-	// non-canonical blocs are not removed, but moved to NonCanonicalTransaction - then during re-org don't
-	// need re-download block from network.
-	// Also this table has system-txs before and after block: if
-	// block has no system-tx - records are absent, but sequence increasing
-	EthTx           = "BlockTransaction"        // txn_id_u64 -> rlp(tx)
-=======
 	// Naming:
 	//  TxNum - Ethereum canonical transaction number - same across all nodes.
 	//  TxnID - auto-increment ID - can be differrent across all nodes
@@ -281,7 +271,6 @@
 	//
 	// In Erigon3: table MaxTxNum storing TxNum (not TxnID). History/Indices are using TxNum (not TxnID).
 	EthTx           = "BlockTransaction"        // tx_id_u64 -> rlp(tx)
->>>>>>> 52fb0559
 	NonCanonicalTxs = "NonCanonicalTransaction" // tbl_sequence_u64 -> rlp(tx)
 	MaxTxNum        = "MaxTxNum"                // block_number_u64 -> max_tx_num_in_block_u64
 
