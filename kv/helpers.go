/*
   Copyright 2022 Erigon contributors

   Licensed under the Apache License, Version 2.0 (the "License");
   you may not use this file except in compliance with the License.
   You may obtain a copy of the License at

       http://www.apache.org/licenses/LICENSE-2.0

   Unless required by applicable law or agreed to in writing, software
   distributed under the License is distributed on an "AS IS" BASIS,
   WITHOUT WARRANTIES OR CONDITIONS OF ANY KIND, either express or implied.
   See the License for the specific language governing permissions and
   limitations under the License.
*/

package kv

import (
	"context"
	"fmt"
	"os"
	"time"

	"github.com/ledgerwatch/erigon-lib/common"
	"github.com/torquem-ch/mdbx-go/mdbx"
	"go.uber.org/atomic"
)

func DefaultPageSize() uint64 {
	osPageSize := os.Getpagesize()
	if osPageSize < 4096 { // reduce further may lead to errors (because some data is just big)
		osPageSize = 4096
	} else if osPageSize > mdbx.MaxPageSize {
		osPageSize = mdbx.MaxPageSize
	}
	osPageSize = osPageSize / 4096 * 4096 // ensure it's rounded
	return uint64(osPageSize)
}

// BigChunks - read `table` by big chunks - restart read transaction after each 1 minutes
func BigChunks(db RoDB, table string, from []byte, walker func(tx Tx, k, v []byte) (bool, error)) error {
	rollbackEvery := time.NewTicker(1 * time.Minute)

	var stop bool
	for !stop {
		if err := db.View(context.Background(), func(tx Tx) error {
			c, err := tx.Cursor(table)
			if err != nil {
				return err
			}
			defer c.Close()

			k, v, err := c.Seek(from)
		Loop:
			for ; k != nil; k, v, err = c.Next() {
				if err != nil {
					return err
				}

				// break loop before walker() call, to make sure all keys are received by walker() exactly once
				select {
				case <-rollbackEvery.C:

					break Loop
				default:
				}

				ok, err := walker(tx, k, v)
				if err != nil {
					return err
				}
				if !ok {
					stop = true
					break
				}
			}

			if k == nil {
				stop = true
			}

			from = common.Copy(k) // next transaction will start from this key

			return nil
		}); err != nil {
			return err
		}
	}
	return nil
}

var (
	bytesTrue  = []byte{1}
	bytesFalse = []byte{0}
)

func bytes2bool(in []byte) bool {
	if len(in) < 1 {
		return false
	}
	return in[0] == 1
}

var ErrChanged = fmt.Errorf("key must not change")

// EnsureNotChangedBool - used to store immutable config flags in db. protects from human mistakes
func EnsureNotChangedBool(tx GetPut, bucket string, k []byte, value bool) (ok, enabled bool, err error) {
	vBytes, err := tx.GetOne(bucket, k)
	if err != nil {
		return false, enabled, err
	}
	if vBytes == nil {
		if value {
			vBytes = bytesTrue
		} else {
			vBytes = bytesFalse
		}
		if err := tx.Put(bucket, k, vBytes); err != nil {
			return false, enabled, err
		}
	}

	enabled = bytes2bool(vBytes)
	return value == enabled, enabled, nil
}

func GetBool(tx Getter, bucket string, k []byte) (enabled bool, err error) {
	vBytes, err := tx.GetOne(bucket, k)
	if err != nil {
		return false, err
	}
	return bytes2bool(vBytes), nil
}

func ReadAhead(ctx context.Context, db RoDB, progress *atomic.Bool, table string, from []byte, amount uint32) {
	if db == nil || progress.Load() {
		return
	}
	progress.Store(true)
	go func() {
		defer progress.Store(false)
		_ = db.View(ctx, func(tx Tx) error {
			c, err := tx.Cursor(table)
			if err != nil {
				return err
			}
			defer c.Close()

			for k, _, err := c.Seek(from); k != nil && amount > 0; k, _, err = c.Next() {
				if err != nil {
					return err
				}
				amount--
				select {
				case <-ctx.Done():
					return ctx.Err()
				default:
				}
			}
			return nil
		})
	}()
}

// FirstKey - candidate on move to kv.Tx interface
func FirstKey(tx Tx, table string) ([]byte, error) {
	c, err := tx.Cursor(table)
	if err != nil {
		return nil, err
	}
	defer c.Close()
	k, _, err := c.First()
	if err != nil {
		return nil, err
	}
	return k, nil
}

// LastKey - candidate on move to kv.Tx interface
func LastKey(tx Tx, table string) ([]byte, error) {
	c, err := tx.Cursor(table)
	if err != nil {
		return nil, err
	}
	defer c.Close()
	k, _, err := c.Last()
	if err != nil {
		return nil, err
	}
	return k, nil
}

type ArrStream[V any] struct {
	arr []V
	i   int
}

func StreamArray[V any](arr []V) UnaryStream[V] { return &ArrStream[V]{arr: arr} }
func (it *ArrStream[V]) HasNext() bool          { return it.i < len(it.arr) }
func (it *ArrStream[V]) Close()                 {}
func (it *ArrStream[V]) Next() (V, error) {
	v := it.arr[it.i]
	it.i++
	return v, nil
}
func (it *ArrStream[V]) NextBatch() ([]V, error) {
	v := it.arr[it.i:]
	it.i = len(it.arr)
	return v, nil
<<<<<<< HEAD
=======
}

// NextSubtree does []byte++. Returns false if overflow.
func NextSubtree(in []byte) ([]byte, bool) {
	r := make([]byte, len(in))
	copy(r, in)
	for i := len(r) - 1; i >= 0; i-- {
		if r[i] != 255 {
			r[i]++
			return r, true
		}

		r = r[:i] // make it shorter, because in tries after 11ff goes 12, but not 1200
	}
	return nil, false
>>>>>>> 9a6ae5bf
}<|MERGE_RESOLUTION|>--- conflicted
+++ resolved
@@ -208,8 +208,6 @@
 	v := it.arr[it.i:]
 	it.i = len(it.arr)
 	return v, nil
-<<<<<<< HEAD
-=======
 }
 
 // NextSubtree does []byte++. Returns false if overflow.
@@ -225,5 +223,4 @@
 		r = r[:i] // make it shorter, because in tries after 11ff goes 12, but not 1200
 	}
 	return nil, false
->>>>>>> 9a6ae5bf
 }