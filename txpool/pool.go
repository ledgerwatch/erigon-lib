--- conflicted
+++ resolved
@@ -1166,13 +1166,9 @@
 		}
 		minFeeCap = cmp.Min(minFeeCap, mt.Tx.FeeCap)
 		mt.minFeeCap = minFeeCap
-<<<<<<< HEAD
-		minTip = cmp.Min(minTip, mt.Tx.Tip)
-=======
 		if mt.Tx.Tip.IsUint64() {
 			minTip = cmp.Min(minTip, mt.Tx.Tip.Uint64())
 		}
->>>>>>> 900c03b1
 		mt.minTip = minTip
 
 		mt.nonceDistance = 0
