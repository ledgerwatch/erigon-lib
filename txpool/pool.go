--- conflicted
+++ resolved
@@ -1517,11 +1517,7 @@
 				hashSentTo := send.AnnouncePooledTxs(localTxTypes, localTxSizes, localTxHashes)
 				for i := 0; i < localTxHashes.Len(); i++ {
 					hash := localTxHashes.At(i)
-<<<<<<< HEAD
-					log.Info("local tx propagated", "tx_hash", hex.EncodeToString(hash), "announced to peers", hashSentTo[i], "baseFee", p.pendingBaseFee.Load())
-=======
-					p.logger.Info("local tx propagated", "tx_hash", hex.EncodeToString(hash), "announced to peers", hashSentTo[i], "broadcast to peers", txSentTo[i], "baseFee", p.pendingBaseFee.Load())
->>>>>>> 2c58b0a7
+					p.logger.Info("local tx propagated", "tx_hash", hex.EncodeToString(hash), "announced to peers", hashSentTo[i], "baseFee", p.pendingBaseFee.Load())
 				}
 				send.BroadcastPooledTxs(remoteTxRlps)
 				send.AnnouncePooledTxs(remoteTxTypes, remoteTxSizes, remoteTxHashes)
