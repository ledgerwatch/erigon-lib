--- conflicted
+++ resolved
@@ -577,7 +577,6 @@
 	if mt, ok := p.byHash[hashS]; ok {
 		return mt, nil
 	}
-<<<<<<< HEAD
 	if has, _ := tx.Has(kv.PoolTransaction, hash); has {
 		txn, err := tx.GetOne(kv.PoolTransaction, hash)
 		if err != nil {
@@ -588,21 +587,8 @@
 		txSlot := &types.TxSlot{}
 		parseCtx.ParseTransaction(txn, 0, txSlot, nil, false, true, nil)
 		return newMetaTx(txSlot, false, 0)
-=======
-	has, err := tx.Has(kv.PoolTransaction, hash)
-	if err != nil {
-		return nil, err
->>>>>>> 2fca6e84
-	}
-	if !has {
-		return nil, nil
-	}
-	txn, _ := tx.GetOne(kv.PoolTransaction, hash)
-	parseCtx := types.NewTxParseContext(p.chainID)
-	parseCtx.WithSender(false)
-	txSlot := &types.TxSlot{}
-	parseCtx.ParseTransaction(txn, 0, txSlot, nil, false, true, nil)
-	return newMetaTx(txSlot, false, 0), nil
+	}
+	return nil
 }
 
 func (p *TxPool) IsLocal(idHash []byte) bool {
@@ -1291,17 +1277,9 @@
 		p.discardLocked(found, txpoolcfg.ReplacedByHigherTip)
 	}
 
-<<<<<<< HEAD
 	// Don't add blob tx to queued if it's less than current pending blob base fee
 	if mt.Tx.Type == types.BlobTxType && mt.Tx.BlobFeeCap.Uint64() < p.pendingBlobFee.Load() {
 		return txpoolcfg.FeeTooLow
-=======
-	// Remove from mined cache in case this is coming from unwind txs
-	// and to ensure not double adding into the memory
-	hashStr := string(mt.Tx.IDHash[:])
-	if _, ok := p.minedBlobTxsByHash[hashStr]; ok {
-		p.deleteMinedBlobTxn(hashStr)
->>>>>>> 2fca6e84
 	}
 
 	p.byHash[hashStr] = mt
