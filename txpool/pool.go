--- conflicted
+++ resolved
@@ -676,15 +676,9 @@
 	return p.best(n, txs, tx, onTopOf, availableGas, availableDataGas, toSkip)
 }
 
-<<<<<<< HEAD
 func (p *TxPool) PeekBest(n uint16, txs *types.TxsRlp, tx kv.Tx, onTopOf, availableGas, availableDataGas uint64) (bool, error) {
-	set := mapset.NewSet[[32]byte]()
+	set := mapset.NewThreadUnsafeSet[[32]byte]()
 	onTime, _, err := p.best(n, txs, tx, onTopOf, availableGas, availableDataGas, set)
-=======
-func (p *TxPool) PeekBest(n uint16, txs *types.TxsRlp, tx kv.Tx, onTopOf, availableGas uint64) (bool, error) {
-	set := mapset.NewThreadUnsafeSet[[32]byte]()
-	onTime, _, err := p.best(n, txs, tx, onTopOf, availableGas, set)
->>>>>>> 02f5f7be
 	return onTime, err
 }
 
