--- conflicted
+++ resolved
@@ -467,21 +467,12 @@
 			if change.Direction == remote.Direction_UNWIND {
 				for i := range change.Txs {
 					if err = f.threadSafeParseStateChangeTxn(func(parseContext *types2.TxParseContext) error {
-<<<<<<< HEAD
 						utx := &types2.TxSlot{}
 						sender := make([]byte, 20)
 						_, err = parseContext.ParseTransaction(change.Txs[i], 0, utx, sender, false /* hasEnvelope */, false /* wrappedWithBlobs */, nil)
 						if utx.Type == types2.BlobTxType {
 							knownBlobTxn := f.pool.GetKnownBlobTxn(tx, utx.IDHash[:])
 							// Get the blob tx from cache; ignore altogether if it isn't there
-=======
-						_, err = parseContext.ParseTransaction(change.Txs[i], 0, unwindTxs.Txs[i], unwindTxs.Senders.At(i), false /* hasEnvelope */, false /* wrappedWithBlobs */, nil)
-						if unwindTxs.Txs[i].Type == types2.BlobTxType {
-							knownBlobTxn, err := f.pool.GetKnownBlobTxn(tx, unwindTxs.Txs[i].IDHash[:])
-							if err != nil {
-								return err
-							}
->>>>>>> 2fca6e84
 							if knownBlobTxn != nil {
 								unwindTxs.Append(knownBlobTxn.Tx, sender, false)
 							}
