/*
   Copyright 2022 Erigon contributors

   Licensed under the Apache License, Version 2.0 (the "License");
   you may not use this file except in compliance with the License.
   You may obtain a copy of the License at

       http://www.apache.org/licenses/LICENSE-2.0

   Unless required by applicable law or agreed to in writing, software
   distributed under the License is distributed on an "AS IS" BASIS,
   WITHOUT WARRANTIES OR CONDITIONS OF ANY KIND, either express or implied.
   See the License for the specific language governing permissions and
   limitations under the License.
*/

package commitment

import (
	"bytes"
	"encoding/binary"
	"encoding/gob"
	"encoding/hex"
	"fmt"
	"hash"
	"io"
	"math/bits"
	"strings"

	"github.com/holiman/uint256"
	"golang.org/x/crypto/sha3"

	"github.com/ledgerwatch/log/v3"

	"github.com/ledgerwatch/erigon-lib/common/length"
	"github.com/ledgerwatch/erigon-lib/rlp"
)

// keccakState wraps sha3.state. In addition to the usual hash methods, it also supports
// Read to get a variable amount of data from the hash state. Read is faster than Sum
// because it doesn't copy the internal state, but also modifies the internal state.
type keccakState interface {
	hash.Hash
	Read([]byte) (int, error)
}

type ByteArrayWriter struct {
	buf []byte
}

func (w *ByteArrayWriter) Setup(buf []byte) {
	w.buf = buf
}

func (w *ByteArrayWriter) Write(data []byte) (int, error) {
	w.buf = append(w.buf, data...)
	return len(data), nil
}

// HexPatriciaHashed implements commitment based on patricia merkle tree with radix 16,
// with keys pre-hashed by keccak256
type HexPatriciaHashed struct {
	root Cell // Root cell of the tree
	// Rows of the grid correspond to the level of depth in the patricia tree
	// Columns of the grid correspond to pointers to the nodes further from the root
	grid [128][16]Cell // First 64 rows of this grid are for account trie, and next 64 rows are for storage trie
	// How many rows (starting from row 0) are currently active and have corresponding selected columns
	// Last active row does not have selected column
	activeRows int
	// Length of the key that reflects current positioning of the grid. It maybe larger than number of active rows,
	// if a account leaf cell represents multiple nibbles in the key
	currentKeyLen int
	currentKey    [128]byte // For each row indicates which column is currently selected
	depths        [128]int  // For each row, the depth of cells in that row
	rootChecked   bool      // Set to false if it is not known whether the root is empty, set to true if it is checked
	rootTouched   bool
	rootPresent   bool
	branchBefore  [128]bool   // For each row, whether there was a branch node in the database loaded in unfold
	touchMap      [128]uint16 // For each row, bitmap of cells that were either present before modification, or modified or deleted
	afterMap      [128]uint16 // For each row, bitmap of cells that were present after modification
	// Function used to load branch node and fill up the cells
	// For each cell, it sets the cell type, clears the modified flag, fills the hash,
	// and for the extension, account, and leaf type, the `l` and `k`
	branchFn func(prefix []byte) ([]byte, error)
	// Function used to fetch account with given plain key
	accountFn func(plainKey []byte, cell *Cell) error
	// Function used to fetch account with given plain key
	storageFn       func(plainKey []byte, cell *Cell) error
	keccak          keccakState
	keccak2         keccakState
	accountKeyLen   int
	trace           bool
	hashAuxBuffer   [128]byte // buffer to compute cell hash or write hash-related things
	byteArrayWriter ByteArrayWriter
}

// represents state of the tree
type state struct {
	TouchMap      [128]uint16 // For each row, bitmap of cells that were either present before modification, or modified or deleted
	AfterMap      [128]uint16 // For each row, bitmap of cells that were present after modification
	CurrentKeyLen int8
	Root          []byte // encoded root cell
	RootChecked   bool   // Set to false if it is not known whether the root is empty, set to true if it is checked
	RootTouched   bool
	RootPresent   bool
	BranchBefore  [128]bool // For each row, whether there was a branch node in the database loaded in unfold
	CurrentKey    [128]byte // For each row indicates which column is currently selected
	Depths        [128]int  // For each row, the depth of cells in that row

	//RootCell ecell
}

type ecell struct {
	Hash       []byte
	APK        []byte
	SPK        []byte
	DHK        []byte
	DHL        int
	EXT        []byte
	ExtLen     int
	Nonce      uint64
	Balance    uint256.Int
	CodeHash   []byte
	Storage    []byte
	StorageLen int
}

func NewHexPatriciaHashed(accountKeyLen int,
	branchFn func(prefix []byte) ([]byte, error),
	accountFn func(plainKey []byte, cell *Cell) error,
	storageFn func(plainKey []byte, cell *Cell) error,
) *HexPatriciaHashed {
	return &HexPatriciaHashed{
		keccak:        sha3.NewLegacyKeccak256().(keccakState),
		keccak2:       sha3.NewLegacyKeccak256().(keccakState),
		accountKeyLen: accountKeyLen,
		branchFn:      branchFn,
		accountFn:     accountFn,
		storageFn:     storageFn,
	}
}

type Cell struct {
	h             [length.Hash]byte               // cell hash
	hl            int                             // Length of the hash (or embedded)
	apk           [length.Addr]byte               // account plain key
	apl           int                             // length of account plain key
	spk           [length.Addr + length.Hash]byte // storage plain key
	spl           int                             // length of the storage plain key
	downHashedKey [128]byte
	downHashedLen int
	extension     [64]byte
	extLen        int
	Nonce         uint64
	Balance       uint256.Int
	CodeHash      [length.Hash]byte // hash of the bytecode
	Storage       [length.Hash]byte
	StorageLen    int
	Delete        bool
}

var (
	EmptyRootHash, _ = hex.DecodeString("56e81f171bcc55a6ff8345e692c0f86e5b48e01b996cadc001622fb5e363b421")
	EmptyCodeHash, _ = hex.DecodeString("c5d2460186f7233c927e7db2dcc703c0e500b653ca82273b7bfad8045d85a470")
)

func (cell *Cell) fillEmpty() {
	cell.apl = 0
	cell.spl = 0
	cell.downHashedLen = 0
	cell.extLen = 0
	cell.hl = 0
	cell.Nonce = 0
	cell.Balance.Clear()
	copy(cell.CodeHash[:], EmptyCodeHash)
	cell.StorageLen = 0
	cell.Delete = false
}

func (cell *Cell) fillFromUpperCell(upCell *Cell, depth, depthIncrement int) {
	if upCell.downHashedLen >= depthIncrement {
		cell.downHashedLen = upCell.downHashedLen - depthIncrement
	} else {
		cell.downHashedLen = 0
	}
	if upCell.downHashedLen > depthIncrement {
		copy(cell.downHashedKey[:], upCell.downHashedKey[depthIncrement:upCell.downHashedLen])
	}
	if upCell.extLen >= depthIncrement {
		cell.extLen = upCell.extLen - depthIncrement
	} else {
		cell.extLen = 0
	}
	if upCell.extLen > depthIncrement {
		copy(cell.extension[:], upCell.extension[depthIncrement:upCell.extLen])
	}
	if depth <= 64 {
		cell.apl = upCell.apl
		if upCell.apl > 0 {
			copy(cell.apk[:], upCell.apk[:cell.apl])
			cell.Balance.Set(&upCell.Balance)
			cell.Nonce = upCell.Nonce
			copy(cell.CodeHash[:], upCell.CodeHash[:])
			cell.extLen = upCell.extLen
			if upCell.extLen > 0 {
				copy(cell.extension[:], upCell.extension[:upCell.extLen])
			}
		}
	} else {
		cell.apl = 0
	}
	cell.spl = upCell.spl
	if upCell.spl > 0 {
		copy(cell.spk[:], upCell.spk[:upCell.spl])
		cell.StorageLen = upCell.StorageLen
		if upCell.StorageLen > 0 {
			copy(cell.Storage[:], upCell.Storage[:upCell.StorageLen])
		}
	}
	cell.hl = upCell.hl
	if upCell.hl > 0 {
		copy(cell.h[:], upCell.h[:upCell.hl])
	}
}

func (cell *Cell) fillFromLowerCell(lowCell *Cell, lowDepth int, preExtension []byte, nibble int) {
	if lowCell.apl > 0 || lowDepth < 64 {
		cell.apl = lowCell.apl
	}
	if lowCell.apl > 0 {
		copy(cell.apk[:], lowCell.apk[:cell.apl])
		cell.Balance.Set(&lowCell.Balance)
		cell.Nonce = lowCell.Nonce
		copy(cell.CodeHash[:], lowCell.CodeHash[:])
	}
	cell.spl = lowCell.spl
	if lowCell.spl > 0 {
		copy(cell.spk[:], lowCell.spk[:cell.spl])
		cell.StorageLen = lowCell.StorageLen
		if lowCell.StorageLen > 0 {
			copy(cell.Storage[:], lowCell.Storage[:lowCell.StorageLen])
		}
	}
	if lowCell.hl > 0 {
		if (lowCell.apl == 0 && lowDepth < 64) || (lowCell.spl == 0 && lowDepth > 64) {
			// Extension is related to either accounts branch node, or storage branch node, we prepend it by preExtension | nibble
			if len(preExtension) > 0 {
				copy(cell.extension[:], preExtension)
			}
			cell.extension[len(preExtension)] = byte(nibble)
			if lowCell.extLen > 0 {
				copy(cell.extension[1+len(preExtension):], lowCell.extension[:lowCell.extLen])
			}
			cell.extLen = lowCell.extLen + 1 + len(preExtension)
		} else {
			// Extension is related to a storage branch node, so we copy it upwards as is
			cell.extLen = lowCell.extLen
			if lowCell.extLen > 0 {
				copy(cell.extension[:], lowCell.extension[:lowCell.extLen])
			}
		}
	}
	cell.hl = lowCell.hl
	if lowCell.hl > 0 {
		copy(cell.h[:], lowCell.h[:lowCell.hl])
	}
}

func hashKey(keccak keccakState, plainKey []byte, dest []byte, hashedKeyOffset int) error {
	keccak.Reset()
	var hashBufBack [length.Hash]byte
	hashBuf := hashBufBack[:]
	if _, err := keccak.Write(plainKey); err != nil {
		return err
	}
	if _, err := keccak.Read(hashBuf); err != nil {
		return err
	}
	hashBuf = hashBuf[hashedKeyOffset/2:]
	var k int
	if hashedKeyOffset%2 == 1 {
		dest[0] = hashBuf[0] & 0xf
		k++
		hashBuf = hashBuf[1:]
	}
	for _, c := range hashBuf {
		dest[k] = (c >> 4) & 0xf
		k++
		dest[k] = c & 0xf
		k++
	}
	return nil
}

func (cell *Cell) deriveHashedKeys(depth int, keccak keccakState, accountKeyLen int) error {
	extraLen := 0
	if cell.apl > 0 {
		if depth > 64 {
			return fmt.Errorf("deriveHashedKeys accountPlainKey present at depth > 64")
		}
		extraLen = 64 - depth
	}
	if cell.spl > 0 {
		if depth >= 64 {
			extraLen = 128 - depth
		} else {
			extraLen += 64
		}
	}
	if extraLen > 0 {
		if cell.downHashedLen > 0 {
			copy(cell.downHashedKey[extraLen:], cell.downHashedKey[:cell.downHashedLen])
		}
		cell.downHashedLen += extraLen
		var hashedKeyOffset, downOffset int
		if cell.apl > 0 {
			if err := hashKey(keccak, cell.apk[:cell.apl], cell.downHashedKey[:], depth); err != nil {
				return err
			}
			downOffset = 64 - depth
		}
		if cell.spl > 0 {
			if depth >= 64 {
				hashedKeyOffset = depth - 64
			}
			if err := hashKey(keccak, cell.spk[accountKeyLen:cell.spl], cell.downHashedKey[downOffset:], hashedKeyOffset); err != nil {
				return err
			}
		}
	}
	return nil
}

func (cell *Cell) fillFromFields(data []byte, pos int, fieldBits PartFlags) (int, error) {
	if fieldBits&HashedKeyPart != 0 {
		l, n := binary.Uvarint(data[pos:])
		if n == 0 {
			return 0, fmt.Errorf("fillFromFields buffer too small for hashedKey len")
		} else if n < 0 {
			return 0, fmt.Errorf("fillFromFields value overflow for hashedKey len")
		}
		pos += n
		if len(data) < pos+int(l) {
			return 0, fmt.Errorf("fillFromFields buffer too small for hashedKey")
		}
		cell.downHashedLen = int(l)
		cell.extLen = int(l)
		if l > 0 {
			copy(cell.downHashedKey[:], data[pos:pos+int(l)])
			copy(cell.extension[:], data[pos:pos+int(l)])
			pos += int(l)
		}
	} else {
		cell.downHashedLen = 0
		cell.extLen = 0
	}
	if fieldBits&AccountPlainPart != 0 {
		l, n := binary.Uvarint(data[pos:])
		if n == 0 {
			return 0, fmt.Errorf("fillFromFields buffer too small for accountPlainKey len")
		} else if n < 0 {
			return 0, fmt.Errorf("fillFromFields value overflow for accountPlainKey len")
		}
		pos += n
		if len(data) < pos+int(l) {
			return 0, fmt.Errorf("fillFromFields buffer too small for accountPlainKey")
		}
		cell.apl = int(l)
		if l > 0 {
			copy(cell.apk[:], data[pos:pos+int(l)])
			pos += int(l)
		}
	} else {
		cell.apl = 0
	}
	if fieldBits&StoragePlainPart != 0 {
		l, n := binary.Uvarint(data[pos:])
		if n == 0 {
			return 0, fmt.Errorf("fillFromFields buffer too small for storagePlainKey len")
		} else if n < 0 {
			return 0, fmt.Errorf("fillFromFields value overflow for storagePlainKey len")
		}
		pos += n
		if len(data) < pos+int(l) {
			return 0, fmt.Errorf("fillFromFields buffer too small for storagePlainKey")
		}
		cell.spl = int(l)
		if l > 0 {
			copy(cell.spk[:], data[pos:pos+int(l)])
			pos += int(l)
		}
	} else {
		cell.spl = 0
	}
	if fieldBits&HashPart != 0 {
		l, n := binary.Uvarint(data[pos:])
		if n == 0 {
			return 0, fmt.Errorf("fillFromFields buffer too small for hash len")
		} else if n < 0 {
			return 0, fmt.Errorf("fillFromFields value overflow for hash len")
		}
		pos += n
		if len(data) < pos+int(l) {
			return 0, fmt.Errorf("fillFromFields buffer too small for hash")
		}
		cell.hl = int(l)
		if l > 0 {
			copy(cell.h[:], data[pos:pos+int(l)])
			pos += int(l)
		}
	} else {
		cell.hl = 0
	}
	return pos, nil
}

func (cell *Cell) setStorage(value []byte) {
	cell.StorageLen = len(value)
	if len(value) > 0 {
		copy(cell.Storage[:], value)
	}
}

func (cell *Cell) setAccountFields(codeHash []byte, balance *uint256.Int, nonce uint64) {
	copy(cell.CodeHash[:], codeHash)

	cell.Balance.SetBytes(balance.Bytes())
	cell.Nonce = nonce
}

func (cell *Cell) accountForHashing(buffer []byte, storageRootHash [length.Hash]byte) int {
	balanceBytes := 0
	if !cell.Balance.LtUint64(128) {
		balanceBytes = cell.Balance.ByteLen()
	}

	var nonceBytes int
	if cell.Nonce < 128 && cell.Nonce != 0 {
		nonceBytes = 0
	} else {
		nonceBytes = (bits.Len64(cell.Nonce) + 7) / 8
	}

	var structLength = uint(balanceBytes + nonceBytes + 2)
	structLength += 66 // Two 32-byte arrays + 2 prefixes

	var pos int
	if structLength < 56 {
		buffer[0] = byte(192 + structLength)
		pos = 1
	} else {
		lengthBytes := (bits.Len(structLength) + 7) / 8
		buffer[0] = byte(247 + lengthBytes)

		for i := lengthBytes; i > 0; i-- {
			buffer[i] = byte(structLength)
			structLength >>= 8
		}

		pos = lengthBytes + 1
	}

	// Encoding nonce
	if cell.Nonce < 128 && cell.Nonce != 0 {
		buffer[pos] = byte(cell.Nonce)
	} else {
		buffer[pos] = byte(128 + nonceBytes)
		var nonce = cell.Nonce
		for i := nonceBytes; i > 0; i-- {
			buffer[pos+i] = byte(nonce)
			nonce >>= 8
		}
	}
	pos += 1 + nonceBytes

	// Encoding balance
	if cell.Balance.LtUint64(128) && !cell.Balance.IsZero() {
		buffer[pos] = byte(cell.Balance.Uint64())
		pos++
	} else {
		buffer[pos] = byte(128 + balanceBytes)
		pos++
		cell.Balance.WriteToSlice(buffer[pos : pos+balanceBytes])
		pos += balanceBytes
	}

	// Encoding Root and CodeHash
	buffer[pos] = 128 + 32
	pos++
	copy(buffer[pos:], storageRootHash[:])
	pos += 32
	buffer[pos] = 128 + 32
	pos++
	copy(buffer[pos:], cell.CodeHash[:])
	pos += 32
	return pos
}

func (hph *HexPatriciaHashed) completeLeafHash(buf, keyPrefix []byte, kp, kl, compactLen int, key []byte, compact0 byte, ni int, val rlp.RlpSerializable, singleton bool) ([]byte, error) {
	totalLen := kp + kl + val.DoubleRLPLen()
	var lenPrefix [4]byte
	pt := rlp.GenerateStructLen(lenPrefix[:], totalLen)
	embedded := !singleton && totalLen+pt < length.Hash
	var writer io.Writer
	if embedded {
		hph.byteArrayWriter.Setup(buf)
		writer = &hph.byteArrayWriter
	} else {
		hph.keccak.Reset()
		writer = hph.keccak
	}
	if _, err := writer.Write(lenPrefix[:pt]); err != nil {
		return nil, err
	}
	if _, err := writer.Write(keyPrefix[:kp]); err != nil {
		return nil, err
	}
	var b [1]byte
	b[0] = compact0
	if _, err := writer.Write(b[:]); err != nil {
		return nil, err
	}
	for i := 1; i < compactLen; i++ {
		b[0] = key[ni]*16 + key[ni+1]
		if _, err := writer.Write(b[:]); err != nil {
			return nil, err
		}
		ni += 2
	}
	var prefixBuf [8]byte
	if err := val.ToDoubleRLP(writer, prefixBuf[:]); err != nil {
		return nil, err
	}
	if embedded {
		buf = hph.byteArrayWriter.buf
	} else {
		var hashBuf [33]byte
		hashBuf[0] = 0x80 + length.Hash
		if _, err := hph.keccak.Read(hashBuf[1:]); err != nil {
			return nil, err
		}
		buf = append(buf, hashBuf[:]...)
	}
	return buf, nil
}

func (hph *HexPatriciaHashed) leafHashWithKeyVal(buf, key []byte, val rlp.RlpSerializableBytes, singleton bool) ([]byte, error) {
	// Compute the total length of binary representation
	var kp, kl int
	// Write key
	var compactLen int
	var ni int
	var compact0 byte
	compactLen = (len(key)-1)/2 + 1
	if len(key)&1 == 0 {
		compact0 = 0x30 + key[0] // Odd: (3<<4) + first nibble
		ni = 1
	} else {
		compact0 = 0x20
	}
	var keyPrefix [1]byte
	if compactLen > 1 {
		keyPrefix[0] = 0x80 + byte(compactLen)
		kp = 1
		kl = compactLen
	} else {
		kl = 1
	}
	return hph.completeLeafHash(buf, keyPrefix[:], kp, kl, compactLen, key, compact0, ni, val, singleton)
}

func (hph *HexPatriciaHashed) accountLeafHashWithKey(buf, key []byte, val rlp.RlpSerializable) ([]byte, error) {
	// Compute the total length of binary representation
	var kp, kl int
	// Write key
	var compactLen int
	var ni int
	var compact0 byte
	if hasTerm(key) {
		compactLen = (len(key)-1)/2 + 1
		if len(key)&1 == 0 {
			compact0 = 48 + key[0] // Odd (1<<4) + first nibble
			ni = 1
		} else {
			compact0 = 32
		}
	} else {
		compactLen = len(key)/2 + 1
		if len(key)&1 == 1 {
			compact0 = 16 + key[0] // Odd (1<<4) + first nibble
			ni = 1
		}
	}
	var keyPrefix [1]byte
	if compactLen > 1 {
		keyPrefix[0] = byte(128 + compactLen)
		kp = 1
		kl = compactLen
	} else {
		kl = 1
	}
	return hph.completeLeafHash(buf, keyPrefix[:], kp, kl, compactLen, key, compact0, ni, val, true)
}

func (hph *HexPatriciaHashed) extensionHash(key []byte, hash []byte) ([length.Hash]byte, error) {
	var hashBuf [length.Hash]byte

	// Compute the total length of binary representation
	var kp, kl int
	// Write key
	var compactLen int
	var ni int
	var compact0 byte
	if hasTerm(key) {
		compactLen = (len(key)-1)/2 + 1
		if len(key)&1 == 0 {
			compact0 = 0x30 + key[0] // Odd: (3<<4) + first nibble
			ni = 1
		} else {
			compact0 = 0x20
		}
	} else {
		compactLen = len(key)/2 + 1
		if len(key)&1 == 1 {
			compact0 = 0x10 + key[0] // Odd: (1<<4) + first nibble
			ni = 1
		}
	}
	var keyPrefix [1]byte
	if compactLen > 1 {
		keyPrefix[0] = 0x80 + byte(compactLen)
		kp = 1
		kl = compactLen
	} else {
		kl = 1
	}
	totalLen := kp + kl + 33
	var lenPrefix [4]byte
	pt := rlp.GenerateStructLen(lenPrefix[:], totalLen)
	hph.keccak.Reset()
	if _, err := hph.keccak.Write(lenPrefix[:pt]); err != nil {
		return hashBuf, err
	}
	if _, err := hph.keccak.Write(keyPrefix[:kp]); err != nil {
		return hashBuf, err
	}
	var b [1]byte
	b[0] = compact0
	if _, err := hph.keccak.Write(b[:]); err != nil {
		return hashBuf, err
	}
	for i := 1; i < compactLen; i++ {
		b[0] = key[ni]*16 + key[ni+1]
		if _, err := hph.keccak.Write(b[:]); err != nil {
			return hashBuf, err
		}
		ni += 2
	}
	b[0] = 0x80 + length.Hash
	if _, err := hph.keccak.Write(b[:]); err != nil {
		return hashBuf, err
	}
	if _, err := hph.keccak.Write(hash); err != nil {
		return hashBuf, err
	}
	// Replace previous hash with the new one
	if _, err := hph.keccak.Read(hashBuf[:]); err != nil {
		return hashBuf, err
	}
	return hashBuf, nil
}

func (hph *HexPatriciaHashed) computeCellHashLen(cell *Cell, depth int) int {
	if cell.spl > 0 && depth >= 64 {
		keyLen := 128 - depth + 1 // Length of hex key with terminator character
		var kp, kl int
		compactLen := (keyLen-1)/2 + 1
		if compactLen > 1 {
			kp = 1
			kl = compactLen
		} else {
			kl = 1
		}
		val := rlp.RlpSerializableBytes(cell.Storage[:cell.StorageLen])
		totalLen := kp + kl + val.DoubleRLPLen()
		var lenPrefix [4]byte
		pt := rlp.GenerateStructLen(lenPrefix[:], totalLen)
		if totalLen+pt < length.Hash {
			return totalLen + pt
		}
	}
	return length.Hash + 1
}

func (hph *HexPatriciaHashed) computeCellHash(cell *Cell, depth int, buf []byte) ([]byte, error) {
	var err error
	var storageRootHash [length.Hash]byte
	storageRootHashIsSet := false
	if cell.spl > 0 {
		var hashedKeyOffset int
		if depth >= 64 {
			hashedKeyOffset = depth - 64
		}
		singleton := depth <= 64
		if err := hashKey(hph.keccak, cell.spk[hph.accountKeyLen:cell.spl], cell.downHashedKey[:], hashedKeyOffset); err != nil {
			return nil, err
		}
		cell.downHashedKey[64-hashedKeyOffset] = 16 // Add terminator
		if singleton {
			if hph.trace {
				fmt.Printf("leafHashWithKeyVal(singleton) for [%x]=>[%x]\n", cell.downHashedKey[:64-hashedKeyOffset+1], cell.Storage[:cell.StorageLen])
			}
			aux := make([]byte, 0, 33)
			if aux, err = hph.leafHashWithKeyVal(aux, cell.downHashedKey[:64-hashedKeyOffset+1], cell.Storage[:cell.StorageLen], true); err != nil {
				return nil, err
			}
			storageRootHash = *(*[length.Hash]byte)(aux[1:])
			storageRootHashIsSet = true
		} else {
			if hph.trace {
				fmt.Printf("leafHashWithKeyVal for [%x]=>[%x]\n", cell.downHashedKey[:64-hashedKeyOffset+1], cell.Storage[:cell.StorageLen])
			}
			return hph.leafHashWithKeyVal(buf, cell.downHashedKey[:64-hashedKeyOffset+1], cell.Storage[:cell.StorageLen], false)
		}
	}
	if cell.apl > 0 {
		if err := hashKey(hph.keccak, cell.apk[:cell.apl], cell.downHashedKey[:], depth); err != nil {
			return nil, err
		}
		cell.downHashedKey[64-depth] = 16 // Add terminator
		if !storageRootHashIsSet {
			if cell.extLen > 0 {
				// Extension
				if cell.hl > 0 {
					if hph.trace {
						fmt.Printf("extensionHash for [%x]=>[%x]\n", cell.extension[:cell.extLen], cell.h[:cell.hl])
					}
					if storageRootHash, err = hph.extensionHash(cell.extension[:cell.extLen], cell.h[:cell.hl]); err != nil {
						return nil, err
					}
				} else {
					return nil, fmt.Errorf("computeCellHash extension without hash")
				}
			} else if cell.hl > 0 {
				storageRootHash = cell.h
			} else {
				storageRootHash = *(*[length.Hash]byte)(EmptyRootHash)
			}
		}
		var valBuf [128]byte
		valLen := cell.accountForHashing(valBuf[:], storageRootHash)
		if hph.trace {
			fmt.Printf("accountLeafHashWithKey for [%x]=>[%x]\n", hph.hashAuxBuffer[:65-depth], valBuf[:valLen])
		}
		return hph.accountLeafHashWithKey(buf, cell.downHashedKey[:65-depth], rlp.RlpEncodedBytes(valBuf[:valLen]))
	}
	buf = append(buf, 0x80+32)
	if cell.extLen > 0 {
		// Extension
		if cell.hl > 0 {
			if hph.trace {
				fmt.Printf("extensionHash for [%x]=>[%x]\n", cell.extension[:cell.extLen], cell.h[:cell.hl])
			}
			var hash [length.Hash]byte
			if hash, err = hph.extensionHash(cell.extension[:cell.extLen], cell.h[:cell.hl]); err != nil {
				return nil, err
			}
			buf = append(buf, hash[:]...)
		} else {
			return nil, fmt.Errorf("computeCellHash extension without hash")
		}
	} else if cell.hl > 0 {
		buf = append(buf, cell.h[:cell.hl]...)
	} else {
		buf = append(buf, EmptyRootHash...)
	}
	return buf, nil
}

func (hph *HexPatriciaHashed) needUnfolding(hashedKey []byte) int {
	var cell *Cell
	var depth int
	if hph.activeRows == 0 {
		if hph.trace {
			fmt.Printf("needUnfolding root, rootChecked = %t\n", hph.rootChecked)
		}
		if hph.rootChecked && hph.root.downHashedLen == 0 && hph.root.hl == 0 {
			// Previously checked, empty root, no unfolding needed
			return 0
		}
		cell = &hph.root
		if cell.downHashedLen == 0 && cell.hl == 0 && !hph.rootChecked {
			// Need to attempt to unfold the root
			return 1
		}
	} else {
		col := int(hashedKey[hph.currentKeyLen])
		cell = &hph.grid[hph.activeRows-1][col]
		depth = hph.depths[hph.activeRows-1]
		if hph.trace {
			fmt.Printf("needUnfolding cell (%d, %x), currentKey=[%x], depth=%d, cell.h=[%x]\n", hph.activeRows-1, col, hph.currentKey[:hph.currentKeyLen], depth, cell.h[:cell.hl])
		}
	}
	if len(hashedKey) <= depth {
		return 0
	}
	if cell.downHashedLen == 0 {
		if cell.hl == 0 {
			// cell is empty, no need to unfold further
			return 0
		} else {
			// unfold branch node
			return 1
		}
	}
	cpl := commonPrefixLen(hashedKey[depth:], cell.downHashedKey[:cell.downHashedLen-1])
	if hph.trace {
		fmt.Printf("cpl=%d, cell.downHashedKey=[%x], depth=%d, hashedKey[depth:]=[%x]\n", cpl, cell.downHashedKey[:cell.downHashedLen], depth, hashedKey[depth:])
	}
	unfolding := cpl + 1
	if depth < 64 && depth+unfolding > 64 {
		// This is to make sure that unfolding always breaks at the level where storage subtrees start
		unfolding = 64 - depth
		if hph.trace {
			fmt.Printf("adjusted unfolding=%d\n", unfolding)
		}
	}
	return unfolding
}

// unfoldBranchNode returns true if unfolding has been done
func (hph *HexPatriciaHashed) unfoldBranchNode(row int, deleted bool, depth int) (bool, error) {
	branchData, err := hph.branchFn(hexToCompact(hph.currentKey[:hph.currentKeyLen]))
	if err != nil {
		return false, err
	}
	if !hph.rootChecked && hph.currentKeyLen == 0 && len(branchData) == 0 {
		// Special case - empty or deleted root
		hph.rootChecked = true
		return false, nil
	}
	if len(branchData) == 0 {
		log.Warn("got empty branch data during unfold", "row", row, "depth", depth, "deleted", deleted)
	}
	hph.branchBefore[row] = true
	bitmap := binary.BigEndian.Uint16(branchData[0:])
	pos := 2
	if deleted {
		// All cells come as deleted (touched but not present after)
		hph.afterMap[row] = 0
		hph.touchMap[row] = bitmap
	} else {
		hph.afterMap[row] = bitmap
		hph.touchMap[row] = 0
	}
	//fmt.Printf("unfoldBranchNode [%x], afterMap = [%016b], touchMap = [%016b]\n", branchData, hph.afterMap[row], hph.touchMap[row])
	// Loop iterating over the set bits of modMask
	for bitset, j := bitmap, 0; bitset != 0; j++ {
		bit := bitset & -bitset
		nibble := bits.TrailingZeros16(bit)
		cell := &hph.grid[row][nibble]
		fieldBits := branchData[pos]
		pos++
		var err error
		if pos, err = cell.fillFromFields(branchData, pos, PartFlags(fieldBits)); err != nil {
			return false, fmt.Errorf("prefix [%x], branchData[%x]: %w", hph.currentKey[:hph.currentKeyLen], branchData, err)
		}
		if hph.trace {
			fmt.Printf("cell (%d, %x) depth=%d, hash=[%x], a=[%x], s=[%x], ex=[%x]\n", row, nibble, depth, cell.h[:cell.hl], cell.apk[:cell.apl], cell.spk[:cell.spl], cell.extension[:cell.extLen])
		}
		if cell.apl > 0 {
			hph.accountFn(cell.apk[:cell.apl], cell)
			if hph.trace {
				fmt.Printf("accountFn[%x] return balance=%d, nonce=%d code=%x\n", cell.apk[:cell.apl], &cell.Balance, cell.Nonce, cell.CodeHash[:])
			}
		}
		if cell.spl > 0 {
			hph.storageFn(cell.spk[:cell.spl], cell)
		}
		if err = cell.deriveHashedKeys(depth, hph.keccak, hph.accountKeyLen); err != nil {
			return false, err
		}
		bitset ^= bit
	}
	return true, nil
}

func (hph *HexPatriciaHashed) unfold(hashedKey []byte, unfolding int) error {
	if hph.trace {
		fmt.Printf("unfold %d: activeRows: %d\n", unfolding, hph.activeRows)
	}
	var upCell *Cell
	var touched, present bool
	var col byte
	var upDepth, depth int
	if hph.activeRows == 0 {
		if hph.rootChecked && hph.root.hl == 0 && hph.root.downHashedLen == 0 {
			// No unfolding for empty root
			return nil
		}
		upCell = &hph.root
		touched = hph.rootTouched
		present = hph.rootPresent
		if hph.trace {
			fmt.Printf("unfold root, touched %t, present %t, column %d\n", touched, present, col)
		}
	} else {
		upDepth = hph.depths[hph.activeRows-1]
		col = hashedKey[upDepth-1]
		upCell = &hph.grid[hph.activeRows-1][col]
		touched = hph.touchMap[hph.activeRows-1]&(uint16(1)<<col) != 0
		present = hph.afterMap[hph.activeRows-1]&(uint16(1)<<col) != 0
		if hph.trace {
			fmt.Printf("upCell (%d, %x), touched %t, present %t\n", hph.activeRows-1, col, touched, present)
		}
		hph.currentKey[hph.currentKeyLen] = col
		hph.currentKeyLen++
	}
	row := hph.activeRows
	for i := 0; i < 16; i++ {
		hph.grid[row][i].fillEmpty()
	}
	hph.touchMap[row] = 0
	hph.afterMap[row] = 0
	hph.branchBefore[row] = false
	if upCell.downHashedLen == 0 {
		depth = upDepth + 1
		if unfolded, err := hph.unfoldBranchNode(row, touched && !present /* deleted */, depth); err != nil {
			return err
		} else if !unfolded {
			// Return here to prevent activeRow from being incremented
			return nil
		}
	} else if upCell.downHashedLen >= unfolding {
		depth = upDepth + unfolding
		nibble := upCell.downHashedKey[unfolding-1]
		if touched {
			hph.touchMap[row] = uint16(1) << nibble
		}
		if present {
			hph.afterMap[row] = uint16(1) << nibble
		}
		cell := &hph.grid[row][nibble]
		cell.fillFromUpperCell(upCell, depth, unfolding)
		if hph.trace {
			fmt.Printf("cell (%d, %x) depth=%d\n", row, nibble, depth)
		}
		if row >= 64 {
			cell.apl = 0
		}
		if unfolding > 1 {
			copy(hph.currentKey[hph.currentKeyLen:], upCell.downHashedKey[:unfolding-1])
		}
		hph.currentKeyLen += unfolding - 1
	} else {
		// upCell.downHashedLen < unfolding
		depth = upDepth + upCell.downHashedLen
		nibble := upCell.downHashedKey[upCell.downHashedLen-1]
		if touched {
			hph.touchMap[row] = uint16(1) << nibble
		}
		if present {
			hph.afterMap[row] = uint16(1) << nibble
		}
		cell := &hph.grid[row][nibble]
		cell.fillFromUpperCell(upCell, depth, upCell.downHashedLen)
		if hph.trace {
			fmt.Printf("cell (%d, %x) depth=%d\n", row, nibble, depth)
		}
		if row >= 64 {
			cell.apl = 0
		}
		if upCell.downHashedLen > 1 {
			copy(hph.currentKey[hph.currentKeyLen:], upCell.downHashedKey[:upCell.downHashedLen-1])
		}
		hph.currentKeyLen += upCell.downHashedLen - 1
	}
	hph.depths[hph.activeRows] = depth
	hph.activeRows++
	return nil
}

func (hph *HexPatriciaHashed) needFolding(hashedKey []byte) bool {
	return !bytes.HasPrefix(hashedKey, hph.currentKey[:hph.currentKeyLen])
}

// The purpose of fold is to reduce hph.currentKey[:hph.currentKeyLen]. It should be invoked
// until that current key becomes a prefix of hashedKey that we will proccess next
// (in other words until the needFolding function returns 0)
func (hph *HexPatriciaHashed) fold() (branchData BranchData, updateKey []byte, err error) {
	updateKeyLen := hph.currentKeyLen
	if hph.activeRows == 0 {
		return nil, nil, fmt.Errorf("cannot fold - no active rows")
	}
	if hph.trace {
		fmt.Printf("fold: activeRows: %d, currentKey: [%x], touchMap: %016b, afterMap: %016b\n", hph.activeRows, hph.currentKey[:hph.currentKeyLen], hph.touchMap[hph.activeRows-1], hph.afterMap[hph.activeRows-1])
	}
	// Move information to the row above
	row := hph.activeRows - 1
	var upCell *Cell
	var col int
	var upDepth int
	if hph.activeRows == 1 {
		if hph.trace {
			fmt.Printf("upcell is root\n")
		}
		upCell = &hph.root
	} else {
		upDepth = hph.depths[hph.activeRows-2]
		col = int(hph.currentKey[upDepth-1])
		if hph.trace {
			fmt.Printf("upcell is (%d x %x), upDepth=%d\n", row-1, col, upDepth)
		}
		upCell = &hph.grid[row-1][col]
	}

	depth := hph.depths[hph.activeRows-1]
	updateKey = hexToCompact(hph.currentKey[:updateKeyLen])
	partsCount := bits.OnesCount16(hph.afterMap[row])

	if hph.trace {
		fmt.Printf("touchMap[%d]=%016b, afterMap[%d]=%016b\n", row, hph.touchMap[row], row, hph.afterMap[row])
	}
	switch partsCount {
	case 0:
		// Everything deleted
		if hph.touchMap[row] != 0 {
			if row == 0 {
				// Root is deleted because the tree is empty
				hph.rootTouched = true
				hph.rootPresent = false
			} else if upDepth == 64 {
				// Special case - all storage items of an account have been deleted, but it does not automatically delete the account, just makes it empty storage
				// Therefore we are not propagating deletion upwards, but turn it into a modification
				hph.touchMap[row-1] |= (uint16(1) << col)
			} else {
				// Deletion is propagated upwards
				hph.touchMap[row-1] |= (uint16(1) << col)
				hph.afterMap[row-1] &^= (uint16(1) << col)
			}
		}
		upCell.hl = 0
		upCell.apl = 0
		upCell.spl = 0
		upCell.extLen = 0
		upCell.downHashedLen = 0
		if hph.branchBefore[row] {
			branchData, _, err = EncodeBranch(0, hph.touchMap[row], 0, func(nibble int, skip bool) (*Cell, error) { return nil, nil })
			if err != nil {
				return nil, updateKey, fmt.Errorf("failed to encode leaf node update: %w", err)
			}
		}
		hph.activeRows--
		if upDepth > 0 {
			hph.currentKeyLen = upDepth - 1
		} else {
			hph.currentKeyLen = 0
		}
	case 1:
		// Leaf or extension node
		if hph.touchMap[row] != 0 {
			// any modifications
			if row == 0 {
				hph.rootTouched = true
			} else {
				// Modifiction is propagated upwards
				hph.touchMap[row-1] |= (uint16(1) << col)
			}
		}
		nibble := bits.TrailingZeros16(hph.afterMap[row])
		cell := &hph.grid[row][nibble]
		upCell.extLen = 0
		upCell.fillFromLowerCell(cell, depth, hph.currentKey[upDepth:hph.currentKeyLen], nibble)
		// Delete if it existed
		if hph.branchBefore[row] {
			branchData, _, err = EncodeBranch(0, hph.touchMap[row], 0, func(nibble int, skip bool) (*Cell, error) { return nil, nil })
			if err != nil {
				return nil, updateKey, fmt.Errorf("failed to encode leaf node update: %w", err)
			}
		}
		hph.activeRows--
		if upDepth > 0 {
			hph.currentKeyLen = upDepth - 1
		} else {
			hph.currentKeyLen = 0
		}
	default:
		// Branch node
		if hph.touchMap[row] != 0 {
			// any modifications
			if row == 0 {
				hph.rootTouched = true
			} else {
				// Modifiction is propagated upwards
				hph.touchMap[row-1] |= (uint16(1) << col)
			}
		}
		bitmap := hph.touchMap[row] & hph.afterMap[row]
		if !hph.branchBefore[row] {
			// There was no branch node before, so we need to touch even the singular child that existed
			hph.touchMap[row] |= hph.afterMap[row]
			bitmap |= hph.afterMap[row]
		}
		// Calculate total length of all hashes
		totalBranchLen := 17 - partsCount // For every empty cell, one byte
		for bitset, j := hph.afterMap[row], 0; bitset != 0; j++ {
			bit := bitset & -bitset
			nibble := bits.TrailingZeros16(bit)
			cell := &hph.grid[row][nibble]
			totalBranchLen += hph.computeCellHashLen(cell, depth)
			bitset ^= bit
		}

		hph.keccak2.Reset()
		pt := rlp.GenerateStructLen(hph.hashAuxBuffer[:], totalBranchLen)
		if _, err := hph.keccak2.Write(hph.hashAuxBuffer[:pt]); err != nil {
			return nil, nil, err
		}

		b := [...]byte{0x80}
		cellGetter := func(nibble int, skip bool) (*Cell, error) {
			if skip {
				if _, err := hph.keccak2.Write(b[:]); err != nil {
					return nil, fmt.Errorf("failed to write empty nibble to hash: %w", err)
				}
				if hph.trace {
					fmt.Printf("%x: empty(%d,%x)\n", nibble, row, nibble)
				}
				return nil, nil
			}
			cell := &hph.grid[row][nibble]
			cellHash, err := hph.computeCellHash(cell, depth, hph.hashAuxBuffer[:0])
			if err != nil {
				return nil, err
			}
			if hph.trace {
				fmt.Printf("%x: computeCellHash(%d,%x,depth=%d)=[%x]\n", nibble, row, nibble, depth, cellHash)
			}
			if _, err := hph.keccak2.Write(cellHash); err != nil {
				return nil, err
			}

			return cell, nil
		}

		var lastNibble int
		var err error

		branchData, lastNibble, err = EncodeBranch(bitmap, hph.touchMap[row], hph.afterMap[row], cellGetter)
		if err != nil {
			return nil, nil, fmt.Errorf("failed to encode branch update: %w", err)
		}
		for i := lastNibble; i < 17; i++ {
			if _, err := hph.keccak2.Write(b[:]); err != nil {
				return nil, nil, err
			}
			if hph.trace {
				fmt.Printf("%x: empty(%d,%x)\n", i, row, i)
			}
		}
		upCell.extLen = depth - upDepth - 1
		upCell.downHashedLen = upCell.extLen
		if upCell.extLen > 0 {
			copy(upCell.extension[:], hph.currentKey[upDepth:hph.currentKeyLen])
			copy(upCell.downHashedKey[:], hph.currentKey[upDepth:hph.currentKeyLen])
		}
		if depth < 64 {
			upCell.apl = 0
		}
		upCell.spl = 0
		upCell.hl = 32
		if _, err := hph.keccak2.Read(upCell.h[:]); err != nil {
			return nil, nil, err
		}
		if hph.trace {
			fmt.Printf("} [%x]\n", upCell.h[:])
		}
		hph.activeRows--
		if upDepth > 0 {
			hph.currentKeyLen = upDepth - 1
		} else {
			hph.currentKeyLen = 0
		}
	}
	if branchData != nil {
		if hph.trace {
			fmt.Printf("fold: update key: %x, branchData: [%x]\n", CompactedKeyToHex(updateKey), branchData)
		}
	}
	return branchData, updateKey, nil
}

func (hph *HexPatriciaHashed) deleteCell(hashedKey []byte) {
	if hph.trace {
		fmt.Printf("deleteCell, activeRows = %d\n", hph.activeRows)
	}
	var cell *Cell
	if hph.activeRows == 0 {
		// Remove the root
		cell = &hph.root
		hph.rootTouched = true
		hph.rootPresent = false
	} else {
		row := hph.activeRows - 1
		if hph.depths[row] < len(hashedKey) {
			if hph.trace {
				fmt.Printf("deleteCell skipping spurious delete depth=%d, len(hashedKey)=%d\n", hph.depths[row], len(hashedKey))
			}
			return
		}
		col := int(hashedKey[hph.currentKeyLen])
		cell = &hph.grid[row][col]
		if hph.afterMap[row]&(uint16(1)<<col) != 0 {
			// Prevent "spurios deletions", i.e. deletion of absent items
			hph.touchMap[row] |= (uint16(1) << col)
			hph.afterMap[row] &^= (uint16(1) << col)
			if hph.trace {
				fmt.Printf("deleteCell setting (%d, %x)\n", row, col)
			}
		} else {
			if hph.trace {
				fmt.Printf("deleteCell ignoring (%d, %x)\n", row, col)
			}
		}
	}
	cell.extLen = 0
	cell.Balance.Clear()
	copy(cell.CodeHash[:], EmptyCodeHash)
	cell.Nonce = 0
}

func (hph *HexPatriciaHashed) updateCell(plainKey, hashedKey []byte) *Cell {
	var cell *Cell
	var col, depth int
	if hph.activeRows == 0 {
		cell = &hph.root
		hph.rootTouched, hph.rootPresent = true, true
	} else {
		row := hph.activeRows - 1
		depth = hph.depths[row]
		col = int(hashedKey[hph.currentKeyLen])
		cell = &hph.grid[row][col]
		hph.touchMap[row] |= (uint16(1) << col)
		hph.afterMap[row] |= (uint16(1) << col)
		if hph.trace {
			fmt.Printf("updateCell setting (%d, %x), depth=%d\n", row, col, depth)
		}
	}
	if cell.downHashedLen == 0 {
		copy(cell.downHashedKey[:], hashedKey[depth:])
		cell.downHashedLen = len(hashedKey) - depth
		if hph.trace {
			fmt.Printf("set downHasheKey=[%x]\n", cell.downHashedKey[:cell.downHashedLen])
		}
	} else {
		if hph.trace {
			fmt.Printf("left downHasheKey=[%x]\n", cell.downHashedKey[:cell.downHashedLen])
		}
	}
	if len(hashedKey) == 2*length.Hash { // set account key
		cell.apl = len(plainKey)
		copy(cell.apk[:], plainKey)
	} else { // set storage key
		cell.spl = len(plainKey)
		copy(cell.spk[:], plainKey)
	}
	return cell
}

func (hph *HexPatriciaHashed) RootHash() ([]byte, error) {
	hash, err := hph.computeCellHash(&hph.root, 0, nil)
	if err != nil {
		return nil, err
	}
	return hash[1:], nil // first byte is 128+hash_len
}

func (hph *HexPatriciaHashed) ReviewKeys(plainKeys, hashedKeys [][]byte) (rootHash []byte, branchNodeUpdates map[string]BranchData, err error) {
	branchNodeUpdates = make(map[string]BranchData)

	stagedCell := new(Cell)
	for i, hashedKey := range hashedKeys {
		plainKey := plainKeys[i]
		if hph.trace {
			fmt.Printf("plainKey=[%x], hashedKey=[%x], currentKey=[%x]\n", plainKey, hashedKey, hph.currentKey[:hph.currentKeyLen])
		}
		// Keep folding until the currentKey is the prefix of the key we modify
		for hph.needFolding(hashedKey) {
			if branchData, updateKey, err := hph.fold(); err != nil {
				return nil, nil, fmt.Errorf("fold: %w", err)
			} else if branchData != nil {
				branchNodeUpdates[string(updateKey)] = branchData
			}
		}
		// Now unfold until we step on an empty cell
		for unfolding := hph.needUnfolding(hashedKey); unfolding > 0; unfolding = hph.needUnfolding(hashedKey) {
			if err := hph.unfold(hashedKey, unfolding); err != nil {
				return nil, nil, fmt.Errorf("unfold: %w", err)
			}
		}

		// Update the cell
		stagedCell.fillEmpty()
		if len(plainKey) == hph.accountKeyLen {
			if err := hph.accountFn(plainKey, stagedCell); err != nil {
				return nil, nil, fmt.Errorf("accountFn for key %x failed: %w", plainKey, err)
			}
			if !stagedCell.Delete {
				cell := hph.updateCell(plainKey, hashedKey)
				cell.setAccountFields(stagedCell.CodeHash[:], &stagedCell.Balance, stagedCell.Nonce)

				if hph.trace {
					fmt.Printf("accountFn reading key %x => balance=%v nonce=%v codeHash=%x\n", cell.apk, cell.Balance.Uint64(), cell.Nonce, cell.CodeHash)
				}
			}
		} else {
			if err = hph.storageFn(plainKey, stagedCell); err != nil {
				return nil, nil, fmt.Errorf("storageFn for key %x failed: %w", plainKey, err)
			}
			if !stagedCell.Delete {
				hph.updateCell(plainKey, hashedKey).setStorage(stagedCell.Storage[:stagedCell.StorageLen])
				if hph.trace {
					fmt.Printf("storageFn reading key %x => %x\n", plainKey, stagedCell.Storage[:stagedCell.StorageLen])
				}
			}
		}

		if stagedCell.Delete {
			if hph.trace {
				fmt.Printf("delete cell %x hash %x\n", plainKey, hashedKey)
			}
			hph.deleteCell(hashedKey)
		}
	}
	// Folding everything up to the root
	for hph.activeRows > 0 {
		if branchData, updateKey, err := hph.fold(); err != nil {
			return nil, nil, fmt.Errorf("final fold: %w", err)
		} else if branchData != nil {
			branchNodeUpdates[string(updateKey)] = branchData
		}
	}

	rootHash, err = hph.RootHash()
	if err != nil {
		return nil, branchNodeUpdates, fmt.Errorf("root hash evaluation failed: %w", err)
	}
	return rootHash, branchNodeUpdates, nil
}

func (hph *HexPatriciaHashed) SetTrace(trace bool) { hph.trace = trace }

func (hph *HexPatriciaHashed) Variant() TrieVariant { return VariantHexPatriciaTrie }

// Reset allows HexPatriciaHashed instance to be reused for the new commitment calculation
func (hph *HexPatriciaHashed) Reset() {
	hph.rootChecked = false
	hph.root.hl = 0
	hph.root.downHashedLen = 0
	hph.root.apl = 0
	hph.root.spl = 0
	hph.root.extLen = 0
	copy(hph.root.CodeHash[:], EmptyCodeHash)
	hph.root.StorageLen = 0
	hph.root.Balance.Clear()
	hph.root.Nonce = 0
	hph.rootTouched = false
	hph.rootPresent = true
}

func (hph *HexPatriciaHashed) ResetFns(
	branchFn func(prefix []byte) ([]byte, error),
	accountFn func(plainKey []byte, cell *Cell) error,
	storageFn func(plainKey []byte, cell *Cell) error,
) {
	hph.branchFn = branchFn
	hph.accountFn = accountFn
	hph.storageFn = storageFn
}

type stateRootFlag int8

var (
	stateRootPresent stateRootFlag = 1
	stateRootChecked stateRootFlag = 2
	stateRootTouched stateRootFlag = 4
)

func (s *state) Encode(buf []byte) ([]byte, error) {
	var rootFlags stateRootFlag
	if s.RootPresent {
		rootFlags |= stateRootPresent
	}
	if s.RootChecked {
		rootFlags |= stateRootChecked
	}
	if s.RootTouched {
		rootFlags |= stateRootTouched
	}

	ee := bytes.NewBuffer(buf)
	if err := binary.Write(ee, binary.BigEndian, s.CurrentKeyLen); err != nil {
		return nil, fmt.Errorf("encode currentKeyLen: %w", err)
	}
	if err := binary.Write(ee, binary.BigEndian, int8(rootFlags)); err != nil {
		return nil, fmt.Errorf("encode rootFlags: %w", err)
	}
	if n, err := ee.Write(s.CurrentKey[:]); err != nil || n != len(s.CurrentKey) {
		return nil, fmt.Errorf("encode currentKey: %w", err)
	}
	if err := binary.Write(ee, binary.BigEndian, uint16(len(s.Root))); err != nil {
		return nil, fmt.Errorf("encode root len: %w", err)
	}
	if n, err := ee.Write(s.Root[:]); err != nil || n != len(s.Root) {
		return nil, fmt.Errorf("encode root: %w", err)
	}
	d := make([]byte, len(s.Depths))
	for i := 0; i < len(s.Depths); i++ {
		d[i] = byte(s.Depths[i])
	}
	if n, err := ee.Write(d); err != nil || n != len(s.Depths) {
		return nil, fmt.Errorf("encode depths: %w", err)
	}
	if err := binary.Write(ee, binary.BigEndian, s.TouchMap); err != nil {
		return nil, fmt.Errorf("encode touchMap: %w", err)
	}
	if err := binary.Write(ee, binary.BigEndian, s.AfterMap); err != nil {
		return nil, fmt.Errorf("encode afterMap: %w", err)
	}

	var before1, before2 uint64
	for i := 0; i < 64; i++ {
		if s.BranchBefore[i] {
			before1 |= 1 << i
		}
	}
	for i, j := 64, 0; i < 128; i, j = i+1, j+1 {
		if s.BranchBefore[i] {
			before2 |= 1 << j
		}
	}
	if err := binary.Write(ee, binary.BigEndian, before1); err != nil {
		return nil, fmt.Errorf("encode branchBefore_1: %w", err)
	}
	if err := binary.Write(ee, binary.BigEndian, before2); err != nil {
		return nil, fmt.Errorf("encode branchBefore_2: %w", err)
	}
	return ee.Bytes(), nil
}

func (s *state) Decode(buf []byte) error {
	aux := bytes.NewBuffer(buf)
	if err := binary.Read(aux, binary.BigEndian, &s.CurrentKeyLen); err != nil {
		return fmt.Errorf("currentKeyLen: %w", err)
	}
	var rootFlags stateRootFlag
	if err := binary.Read(aux, binary.BigEndian, &rootFlags); err != nil {
		return fmt.Errorf("rootFlags: %w", err)
	}

	if rootFlags&stateRootPresent != 0 {
		s.RootPresent = true
	}
	if rootFlags&stateRootTouched != 0 {
		s.RootTouched = true
	}
	if rootFlags&stateRootChecked != 0 {
		s.RootChecked = true
	}
	if n, err := aux.Read(s.CurrentKey[:]); err != nil || n != 128 {
		return fmt.Errorf("currentKey: %w", err)
	}
	var rootSize uint16
	if err := binary.Read(aux, binary.BigEndian, &rootSize); err != nil {
		return fmt.Errorf("root size: %w", err)
	}
	s.Root = make([]byte, rootSize)
	if _, err := aux.Read(s.Root); err != nil {
		return fmt.Errorf("root: %w", err)
	}
	d := make([]byte, len(s.Depths))
	if err := binary.Read(aux, binary.BigEndian, &d); err != nil {
		return fmt.Errorf("depths: %w", err)
	}
	for i := 0; i < len(s.Depths); i++ {
		s.Depths[i] = int(d[i])
	}
	if err := binary.Read(aux, binary.BigEndian, &s.TouchMap); err != nil {
		return fmt.Errorf("touchMap: %w", err)
	}
	if err := binary.Read(aux, binary.BigEndian, &s.AfterMap); err != nil {
		return fmt.Errorf("afterMap: %w", err)
	}
	var branch1, branch2 uint64
	if err := binary.Read(aux, binary.BigEndian, &branch1); err != nil {
		return fmt.Errorf("branchBefore1: %w", err)
	}
	if err := binary.Read(aux, binary.BigEndian, &branch2); err != nil {
		return fmt.Errorf("branchBefore2: %w", err)
	}

	for i := 0; i < 64; i++ {
		if branch1&(1<<i) != 0 {
			s.BranchBefore[i] = true
		}
	}
	for i, j := 64, 0; i < 128; i, j = i+1, j+1 {
		if branch2&(1<<j) != 0 {
			s.BranchBefore[i] = true
		}
	}
	return nil
}

// Encode current state of hph into bytes
func (hph *HexPatriciaHashed) EncodeCurrentState(buf []byte) ([]byte, error) {
	s := state{
		CurrentKeyLen: int8(hph.currentKeyLen),
		RootChecked:   hph.rootChecked,
		RootTouched:   hph.rootTouched,
		RootPresent:   hph.rootPresent,
		Root:          make([]byte, 0),
	}

	//var err error
	//s.Root, _, err = EncodeBranch(1, 1, 1, func(nibble int, skip bool) (*Cell, error) {
	//	return &hph.root, nil
	//})
	//if err != nil {
	//	return nil, err
	//}

	root := hph.root
	rc := ecell{
		Hash:       root.h[:root.hl],
		APK:        root.apk[:root.apl],
		SPK:        root.spk[:root.spl],
		DHL:        root.downHashedLen,
		DHK:        root.downHashedKey[:root.downHashedLen],
		EXT:        root.extension[:root.extLen],
		ExtLen:     root.extLen,
		Nonce:      root.Nonce,
		CodeHash:   root.CodeHash[:],
		Storage:    root.Storage[:root.StorageLen],
		StorageLen: root.StorageLen,
	}
	rc.Balance.Set(&root.Balance)

	w := bytes.NewBuffer(nil)
	if err := gob.NewEncoder(w).Encode(rc); err != nil {
		return nil, err
	}
	s.Root = w.Bytes()

	copy(s.CurrentKey[:], hph.currentKey[:])
	copy(s.Depths[:], hph.depths[:])
	copy(s.BranchBefore[:], hph.branchBefore[:])
	copy(s.TouchMap[:], hph.touchMap[:])
	copy(s.AfterMap[:], hph.afterMap[:])

	return s.Encode(buf)
}

// buf expected to be encoded hph state. Decode state and set up hph to that state.
func (hph *HexPatriciaHashed) SetState(buf []byte) error {
	if hph.activeRows != 0 {
		return fmt.Errorf("has active rows, could not reset state")
	}

	var s state
	if err := s.Decode(buf); err != nil {
		return err
	}

	//_, _, row, err := BranchData(s.Root).DecodeCells()
	var rc ecell
	err := gob.NewDecoder(bytes.NewBuffer(s.Root)).Decode(&rc)
	if err != nil {
		return fmt.Errorf("decode root: %w", err)
	}
	hph.Reset()

	//hph.root = row[0]
	hph.root.apl = len(rc.APK)
	hph.root.spl = len(rc.SPK)
	hph.root.downHashedLen = rc.DHL
	hph.root.extLen = rc.ExtLen
	hph.root.hl = len(rc.Hash)
	hph.root.StorageLen = len(rc.Storage)
	hph.root.Nonce = rc.Nonce

	copy(hph.root.apk[:], rc.APK)
	copy(hph.root.spk[:], rc.SPK)
	copy(hph.root.downHashedKey[:], rc.DHK)
	copy(hph.root.extension[:], rc.EXT)
	copy(hph.root.h[:], rc.Hash)
	copy(hph.root.Storage[:], rc.Storage)
	copy(hph.root.CodeHash[:], rc.CodeHash)
	hph.root.Balance.Set(&rc.Balance)

	hph.currentKeyLen = int(s.CurrentKeyLen)
	hph.rootChecked = s.RootChecked
	hph.rootTouched = s.RootTouched
	hph.rootPresent = s.RootPresent

	copy(hph.currentKey[:], s.CurrentKey[:])
	copy(hph.depths[:], s.Depths[:])
	copy(hph.branchBefore[:], s.BranchBefore[:])
	copy(hph.touchMap[:], s.TouchMap[:])
	copy(hph.afterMap[:], s.AfterMap[:])

	return nil
}

func bytesToUint64(buf []byte) (x uint64) {
	for i, b := range buf {
		x = x<<8 + uint64(b)
		if i == 7 {
			return
		}
	}
	return
}

func hexToCompact(key []byte) []byte {
	zeroByte, keyPos, keyLen := makeCompactZeroByte(key)
	bufLen := keyLen/2 + 1 // always > 0
	buf := make([]byte, bufLen)
	buf[0] = zeroByte
	return decodeKey(key[keyPos:], buf)
}

func makeCompactZeroByte(key []byte) (compactZeroByte byte, keyPos, keyLen int) {
	keyLen = len(key)
	if hasTerm(key) {
		keyLen--
		compactZeroByte = 0x20
	}
	var firstNibble byte
	if len(key) > 0 {
		firstNibble = key[0]
	}
	if keyLen&1 == 1 {
		compactZeroByte |= 0x10 | firstNibble // Odd: (1<<4) + first nibble
		keyPos++
	}

	return
}

func decodeKey(key, buf []byte) []byte {
	keyLen := len(key)
	if hasTerm(key) {
		keyLen--
	}
	for keyIndex, bufIndex := 0, 1; keyIndex < keyLen; keyIndex, bufIndex = keyIndex+2, bufIndex+1 {
		if keyIndex == keyLen-1 {
			buf[bufIndex] = buf[bufIndex] & 0x0f
		} else {
			buf[bufIndex] = key[keyIndex+1]
		}
		buf[bufIndex] |= key[keyIndex] << 4
	}
	return buf
}

func CompactedKeyToHex(compact []byte) []byte {
	if len(compact) == 0 {
		return compact
	}
	base := keybytesToHexNibbles(compact)
	// delete terminator flag
	if base[0] < 2 {
		base = base[:len(base)-1]
	}
	// apply odd flag
	chop := 2 - base[0]&1
	return base[chop:]
}

func keybytesToHexNibbles(str []byte) []byte {
	l := len(str)*2 + 1
	var nibbles = make([]byte, l)
	for i, b := range str {
		nibbles[i*2] = b / 16
		nibbles[i*2+1] = b % 16
	}
	nibbles[l-1] = 16
	return nibbles
}

// hasTerm returns whether a hex key has the terminator flag.
func hasTerm(s []byte) bool {
	return len(s) > 0 && s[len(s)-1] == 16
}

func commonPrefixLen(b1, b2 []byte) int {
	var i int
	for i = 0; i < len(b1) && i < len(b2); i++ {
		if b1[i] != b2[i] {
			break
		}
	}
	return i
}

func (hph *HexPatriciaHashed) ProcessUpdates(plainKeys, hashedKeys [][]byte, updates []Update) (rootHash []byte, branchNodeUpdates map[string]BranchData, err error) {
	branchNodeUpdates = make(map[string]BranchData)

	for i, plainKey := range plainKeys {
		hashedKey := hashedKeys[i]
		if hph.trace {
			fmt.Printf("plainKey=[%x], hashedKey=[%x], currentKey=[%x]\n", plainKey, hashedKey, hph.currentKey[:hph.currentKeyLen])
		}
		// Keep folding until the currentKey is the prefix of the key we modify
		for hph.needFolding(hashedKey) {
			if branchData, updateKey, err := hph.fold(); err != nil {
				return nil, nil, fmt.Errorf("fold: %w", err)
			} else if branchData != nil {
				branchNodeUpdates[string(updateKey)] = branchData
			}
		}
		// Now unfold until we step on an empty cell
		for unfolding := hph.needUnfolding(hashedKey); unfolding > 0; unfolding = hph.needUnfolding(hashedKey) {
			if err := hph.unfold(hashedKey, unfolding); err != nil {
				return nil, nil, fmt.Errorf("unfold: %w", err)
			}
		}

		update := updates[i]
		// Update the cell
		if update.Flags == DELETE_UPDATE {
			hph.deleteCell(hashedKey)
			if hph.trace {
				fmt.Printf("key %x deleted\n", plainKey)
			}
		} else {
			cell := hph.updateCell(plainKey, hashedKey)
			if hph.trace {
				fmt.Printf("accountFn updated key %x =>", plainKey)
			}
			if update.Flags&BALANCE_UPDATE != 0 {
				if hph.trace {
					fmt.Printf(" balance=%d", update.Balance.Uint64())
				}
				cell.Balance.Set(&update.Balance)
			}
			if update.Flags&NONCE_UPDATE != 0 {
				if hph.trace {
					fmt.Printf(" nonce=%d", update.Nonce)
				}
				cell.Nonce = update.Nonce
			}
			if update.Flags&CODE_UPDATE != 0 {
				if hph.trace {
					fmt.Printf(" codeHash=%x", update.CodeHashOrStorage)
				}
				copy(cell.CodeHash[:], update.CodeHashOrStorage[:])
			}
			if hph.trace {
				fmt.Printf("\n")
			}
			if update.Flags&STORAGE_UPDATE != 0 {
				cell.setStorage(update.CodeHashOrStorage[:update.ValLength])
				if hph.trace {
					fmt.Printf("\rstorageFn filled key %x => %x\n", plainKey, update.CodeHashOrStorage[:update.ValLength])
				}
			}
		}
	}
	// Folding everything up to the root
	for hph.activeRows > 0 {
		if branchData, updateKey, err := hph.fold(); err != nil {
			return nil, nil, fmt.Errorf("final fold: %w", err)
		} else if branchData != nil {
			branchNodeUpdates[string(updateKey)] = branchData
		}
	}

	rootHash, err = hph.RootHash()
	if err != nil {
		return nil, branchNodeUpdates, fmt.Errorf("root hash evaluation failed: %w", err)
	}
	return rootHash, branchNodeUpdates, nil
}

<<<<<<< HEAD
//nolint
// Hashes provided key and expands resulting hash into nibbles (each byte split into two nibbles by 4 bits)
=======
// nolint
>>>>>>> bbfa220c
func (hph *HexPatriciaHashed) hashAndNibblizeKey(key []byte) []byte {
	hashedKey := make([]byte, length.Hash)

	hph.keccak.Reset()
	hph.keccak.Write(key[:length.Addr])
	copy(hashedKey[:length.Hash], hph.keccak.Sum(nil))

	if len(key[length.Addr:]) > 0 {
		hashedKey = append(hashedKey, make([]byte, length.Hash)...)
		hph.keccak.Reset()
		hph.keccak.Write(key[length.Addr:])
		copy(hashedKey[length.Hash:], hph.keccak.Sum(nil))
	}

	nibblized := make([]byte, len(hashedKey)*2)
	for i, b := range hashedKey {
		nibblized[i*2] = (b >> 4) & 0xf
		nibblized[i*2+1] = b & 0xf
	}
	return nibblized
}

type UpdateFlags uint8

const (
	CODE_UPDATE    UpdateFlags = 1
	DELETE_UPDATE  UpdateFlags = 2
	BALANCE_UPDATE UpdateFlags = 4
	NONCE_UPDATE   UpdateFlags = 8
	STORAGE_UPDATE UpdateFlags = 16
)

func (uf UpdateFlags) String() string {
	var sb strings.Builder
	if uf == DELETE_UPDATE {
		sb.WriteString("Delete")
	} else {
		if uf&BALANCE_UPDATE != 0 {
			sb.WriteString("+Balance")
		}
		if uf&NONCE_UPDATE != 0 {
			sb.WriteString("+Nonce")
		}
		if uf&CODE_UPDATE != 0 {
			sb.WriteString("+Code")
		}
		if uf&STORAGE_UPDATE != 0 {
			sb.WriteString("+Storage")
		}
	}
	return sb.String()
}

type Update struct {
	Flags             UpdateFlags
	Balance           uint256.Int
	Nonce             uint64
	CodeHashOrStorage [length.Hash]byte
	ValLength         int
}

func (u *Update) DecodeForStorage(enc []byte) {
	u.Nonce = 0
	u.Balance.Clear()
	copy(u.CodeHashOrStorage[:], EmptyCodeHash)

	pos := 0
	nonceBytes := int(enc[pos])
	pos++
	if nonceBytes > 0 {
		u.Nonce = bytesToUint64(enc[pos : pos+nonceBytes])
		pos += nonceBytes
	}
	balanceBytes := int(enc[pos])
	pos++
	if balanceBytes > 0 {
		u.Balance.SetBytes(enc[pos : pos+balanceBytes])
		pos += balanceBytes
	}
	codeHashBytes := int(enc[pos])
	pos++
	if codeHashBytes > 0 {
		copy(u.CodeHashOrStorage[:], enc[pos:pos+codeHashBytes])
	}
}

func (u *Update) Encode(buf []byte, numBuf []byte) []byte {
	buf = append(buf, byte(u.Flags))
	if u.Flags&BALANCE_UPDATE != 0 {
		buf = append(buf, byte(u.Balance.ByteLen()))
		buf = append(buf, u.Balance.Bytes()...)
	}
	if u.Flags&NONCE_UPDATE != 0 {
		n := binary.PutUvarint(numBuf, u.Nonce)
		buf = append(buf, numBuf[:n]...)
	}
	if u.Flags&CODE_UPDATE != 0 {
		buf = append(buf, u.CodeHashOrStorage[:]...)
	}
	if u.Flags&STORAGE_UPDATE != 0 {
		n := binary.PutUvarint(numBuf, uint64(u.ValLength))
		buf = append(buf, numBuf[:n]...)
		if u.ValLength > 0 {
			buf = append(buf, u.CodeHashOrStorage[:u.ValLength]...)
		}
	}
	return buf
}

func (u *Update) Decode(buf []byte, pos int) (int, error) {
	if len(buf) < pos+1 {
		return 0, fmt.Errorf("decode Update: buffer too small for flags")
	}
	u.Flags = UpdateFlags(buf[pos])
	pos++
	if u.Flags&BALANCE_UPDATE != 0 {
		if len(buf) < pos+1 {
			return 0, fmt.Errorf("decode Update: buffer too small for balance len")
		}
		balanceLen := int(buf[pos])
		pos++
		if len(buf) < pos+balanceLen {
			return 0, fmt.Errorf("decode Update: buffer too small for balance")
		}
		u.Balance.SetBytes(buf[pos : pos+balanceLen])
		pos += balanceLen
	}
	if u.Flags&NONCE_UPDATE != 0 {
		var n int
		u.Nonce, n = binary.Uvarint(buf[pos:])
		if n == 0 {
			return 0, fmt.Errorf("decode Update: buffer too small for nonce")
		}
		if n < 0 {
			return 0, fmt.Errorf("decode Update: nonce overflow")
		}
		pos += n
	}
	if u.Flags&CODE_UPDATE != 0 {
		if len(buf) < pos+32 {
			return 0, fmt.Errorf("decode Update: buffer too small for codeHash")
		}
		copy(u.CodeHashOrStorage[:], buf[pos:pos+32])
		pos += 32
	}
	if u.Flags&STORAGE_UPDATE != 0 {
		l, n := binary.Uvarint(buf[pos:])
		if n == 0 {
			return 0, fmt.Errorf("decode Update: buffer too small for storage len")
		}
		if n < 0 {
			return 0, fmt.Errorf("decode Update: storage lee overflow")
		}
		pos += n
		if len(buf) < pos+int(l) {
			return 0, fmt.Errorf("decode Update: buffer too small for storage")
		}
		u.ValLength = int(l)
		copy(u.CodeHashOrStorage[:], buf[pos:pos+int(l)])
		pos += int(l)
	}
	return pos, nil
}

func (u *Update) String() string {
	var sb strings.Builder
	sb.WriteString(fmt.Sprintf("Flags: [%s]", u.Flags))
	if u.Flags&BALANCE_UPDATE != 0 {
		sb.WriteString(fmt.Sprintf(", Balance: [%d]", &u.Balance))
	}
	if u.Flags&NONCE_UPDATE != 0 {
		sb.WriteString(fmt.Sprintf(", Nonce: [%d]", u.Nonce))
	}
	if u.Flags&CODE_UPDATE != 0 {
		sb.WriteString(fmt.Sprintf(", CodeHash: [%x]", u.CodeHashOrStorage))
	}
	if u.Flags&STORAGE_UPDATE != 0 {
		sb.WriteString(fmt.Sprintf(", Storage: [%x]", u.CodeHashOrStorage[:u.ValLength]))
	}
	return sb.String()
}<|MERGE_RESOLUTION|>--- conflicted
+++ resolved
@@ -1784,12 +1784,9 @@
 	return rootHash, branchNodeUpdates, nil
 }
 
-<<<<<<< HEAD
+
 //nolint
 // Hashes provided key and expands resulting hash into nibbles (each byte split into two nibbles by 4 bits)
-=======
-// nolint
->>>>>>> bbfa220c
 func (hph *HexPatriciaHashed) hashAndNibblizeKey(key []byte) []byte {
 	hashedKey := make([]byte, length.Hash)
 
