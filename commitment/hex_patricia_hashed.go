/*
   Copyright 2022 The Erigon contributors

   Licensed under the Apache License, Version 2.0 (the "License");
   you may not use this file except in compliance with the License.
   You may obtain a copy of the License at

       http://www.apache.org/licenses/LICENSE-2.0

   Unless required by applicable law or agreed to in writing, software
   distributed under the License is distributed on an "AS IS" BASIS,
   WITHOUT WARRANTIES OR CONDITIONS OF ANY KIND, either express or implied.
   See the License for the specific language governing permissions and
   limitations under the License.
*/

package commitment

import (
	"bytes"
	"encoding/binary"
	"encoding/hex"
	"fmt"
	"hash"
	"io"
	"math/bits"
	"strings"

	"github.com/holiman/uint256"
	"github.com/ledgerwatch/log/v3"
	"golang.org/x/crypto/sha3"

	"github.com/ledgerwatch/erigon-lib/common"
	"github.com/ledgerwatch/erigon-lib/common/length"
	"github.com/ledgerwatch/erigon-lib/rlp"
)

// keccakState wraps sha3.state. In addition to the usual hash methods, it also supports
// Read to get a variable amount of data from the hash state. Read is faster than Sum
// because it doesn't copy the internal state, but also modifies the internal state.
type keccakState interface {
	hash.Hash
	Read([]byte) (int, error)
}

// HexPatriciaHashed implements commitment based on patricia merkle tree with radix 16,
// with keys pre-hashed by keccak256
type HexPatriciaHashed struct {
	root Cell // Root cell of the tree
	// How many rows (starting from row 0) are currently active and have corresponding selected columns
	// Last active row does not have selected column
	activeRows int
	// Length of the key that reflects current positioning of the grid. It maybe larger than number of active rows,
	// if an account leaf cell represents multiple nibbles in the key
	currentKeyLen int
	accountKeyLen int
	// Rows of the grid correspond to the level of depth in the patricia tree
	// Columns of the grid correspond to pointers to the nodes further from the root
	grid         [128][16]Cell // First 64 rows of this grid are for account trie, and next 64 rows are for storage trie
	currentKey   [128]byte     // For each row indicates which column is currently selected
	depths       [128]int      // For each row, the depth of cells in that row
	branchBefore [128]bool     // For each row, whether there was a branch node in the database loaded in unfold
	touchMap     [128]uint16   // For each row, bitmap of cells that were either present before modification, or modified or deleted
	afterMap     [128]uint16   // For each row, bitmap of cells that were present after modification
	keccak       keccakState
	keccak2      keccakState
	rootChecked  bool // Set to false if it is not known whether the root is empty, set to true if it is checked
	rootTouched  bool
	rootPresent  bool
	trace        bool
	// Function used to load branch node and fill up the cells
	// For each cell, it sets the cell type, clears the modified flag, fills the hash,
	// and for the extension, account, and leaf type, the `l` and `k`
	branchFn func(prefix []byte) ([]byte, error)
	// Function used to fetch account with given plain key
	accountFn func(plainKey []byte, cell *Cell) error
	// Function used to fetch storage with given plain key
	storageFn func(plainKey []byte, cell *Cell) error

	hashAuxBuffer [128]byte     // buffer to compute cell hash or write hash-related things
	auxBuffer     *bytes.Buffer // auxiliary buffer used during branch updates encoding
}

func NewHexPatriciaHashed(accountKeyLen int,
	branchFn func(prefix []byte) ([]byte, error),
	accountFn func(plainKey []byte, cell *Cell) error,
	storageFn func(plainKey []byte, cell *Cell) error,
) *HexPatriciaHashed {
	return &HexPatriciaHashed{
		keccak:        sha3.NewLegacyKeccak256().(keccakState),
		keccak2:       sha3.NewLegacyKeccak256().(keccakState),
		accountKeyLen: accountKeyLen,
		branchFn:      branchFn,
		accountFn:     accountFn,
		storageFn:     storageFn,
		auxBuffer:     bytes.NewBuffer(make([]byte, 8192)),
	}
}

type Cell struct {
	Balance       uint256.Int
	Nonce         uint64
	hl            int // Length of the hash (or embedded)
	StorageLen    int
	apl           int // length of account plain key
	spl           int // length of the storage plain key
	downHashedLen int
	extLen        int
	downHashedKey [128]byte
	extension     [64]byte
	spk           [length.Addr + length.Hash]byte // storage plain key
	h             [length.Hash]byte               // cell hash
	CodeHash      [length.Hash]byte               // hash of the bytecode
	Storage       [length.Hash]byte
	apk           [length.Addr]byte // account plain key
	Delete        bool
}

var (
	EmptyRootHash, _ = hex.DecodeString("56e81f171bcc55a6ff8345e692c0f86e5b48e01b996cadc001622fb5e363b421")
	EmptyCodeHash, _ = hex.DecodeString("c5d2460186f7233c927e7db2dcc703c0e500b653ca82273b7bfad8045d85a470")
)

func (cell *Cell) reset() {
	cell.apl = 0
	cell.spl = 0
	cell.downHashedLen = 0
	cell.extLen = 0
	cell.hl = 0
	cell.Nonce = 0
	cell.Balance.Clear()
	copy(cell.CodeHash[:], EmptyCodeHash)
	cell.StorageLen = 0
	cell.Delete = false
}

func (cell *Cell) fillFromUpperCell(upCell *Cell, depth, depthIncrement int) {
	if upCell.downHashedLen >= depthIncrement {
		cell.downHashedLen = upCell.downHashedLen - depthIncrement
	} else {
		cell.downHashedLen = 0
	}
	if upCell.downHashedLen > depthIncrement {
		copy(cell.downHashedKey[:], upCell.downHashedKey[depthIncrement:upCell.downHashedLen])
	}
	if upCell.extLen >= depthIncrement {
		cell.extLen = upCell.extLen - depthIncrement
	} else {
		cell.extLen = 0
	}
	if upCell.extLen > depthIncrement {
		copy(cell.extension[:], upCell.extension[depthIncrement:upCell.extLen])
	}
	if depth <= 64 {
		cell.apl = upCell.apl
		if upCell.apl > 0 {
			copy(cell.apk[:], upCell.apk[:cell.apl])
			cell.Balance.Set(&upCell.Balance)
			cell.Nonce = upCell.Nonce
			copy(cell.CodeHash[:], upCell.CodeHash[:])
			cell.extLen = upCell.extLen
			if upCell.extLen > 0 {
				copy(cell.extension[:], upCell.extension[:upCell.extLen])
			}
		}
	} else {
		cell.apl = 0
	}
	cell.spl = upCell.spl
	if upCell.spl > 0 {
		copy(cell.spk[:], upCell.spk[:upCell.spl])
		cell.StorageLen = upCell.StorageLen
		if upCell.StorageLen > 0 {
			copy(cell.Storage[:], upCell.Storage[:upCell.StorageLen])
		}
	}
	cell.hl = upCell.hl
	if upCell.hl > 0 {
		copy(cell.h[:], upCell.h[:upCell.hl])
	}
}

func (cell *Cell) fillFromLowerCell(lowCell *Cell, lowDepth int, preExtension []byte, nibble int) {
	if lowCell.apl > 0 || lowDepth < 64 {
		cell.apl = lowCell.apl
	}
	if lowCell.apl > 0 {
		copy(cell.apk[:], lowCell.apk[:cell.apl])
		cell.Balance.Set(&lowCell.Balance)
		cell.Nonce = lowCell.Nonce
		copy(cell.CodeHash[:], lowCell.CodeHash[:])
	}
	cell.spl = lowCell.spl
	if lowCell.spl > 0 {
		copy(cell.spk[:], lowCell.spk[:cell.spl])
		cell.StorageLen = lowCell.StorageLen
		if lowCell.StorageLen > 0 {
			copy(cell.Storage[:], lowCell.Storage[:lowCell.StorageLen])
		}
	}
	if lowCell.hl > 0 {
		if (lowCell.apl == 0 && lowDepth < 64) || (lowCell.spl == 0 && lowDepth > 64) {
			// Extension is related to either accounts branch node, or storage branch node, we prepend it by preExtension | nibble
			if len(preExtension) > 0 {
				copy(cell.extension[:], preExtension)
			}
			cell.extension[len(preExtension)] = byte(nibble)
			if lowCell.extLen > 0 {
				copy(cell.extension[1+len(preExtension):], lowCell.extension[:lowCell.extLen])
			}
			cell.extLen = lowCell.extLen + 1 + len(preExtension)
		} else {
			// Extension is related to a storage branch node, so we copy it upwards as is
			cell.extLen = lowCell.extLen
			if lowCell.extLen > 0 {
				copy(cell.extension[:], lowCell.extension[:lowCell.extLen])
			}
		}
	}
	cell.hl = lowCell.hl
	if lowCell.hl > 0 {
		copy(cell.h[:], lowCell.h[:lowCell.hl])
	}
}

func hashKey(keccak keccakState, plainKey []byte, dest []byte, hashedKeyOffset int) error {
	keccak.Reset()
	var hashBufBack [length.Hash]byte
	hashBuf := hashBufBack[:]
	if _, err := keccak.Write(plainKey); err != nil {
		return err
	}
	if _, err := keccak.Read(hashBuf); err != nil {
		return err
	}
	hashBuf = hashBuf[hashedKeyOffset/2:]
	var k int
	if hashedKeyOffset%2 == 1 {
		dest[0] = hashBuf[0] & 0xf
		k++
		hashBuf = hashBuf[1:]
	}
	for _, c := range hashBuf {
		dest[k] = (c >> 4) & 0xf
		k++
		dest[k] = c & 0xf
		k++
	}
	return nil
}

func (cell *Cell) deriveHashedKeys(depth int, keccak keccakState, accountKeyLen int) error {
	extraLen := 0
	if cell.apl > 0 {
		if depth > 64 {
			return fmt.Errorf("deriveHashedKeys accountPlainKey present at depth > 64")
		}
		extraLen = 64 - depth
	}
	if cell.spl > 0 {
		if depth >= 64 {
			extraLen = 128 - depth
		} else {
			extraLen += 64
		}
	}
	if extraLen > 0 {
		if cell.downHashedLen > 0 {
			copy(cell.downHashedKey[extraLen:], cell.downHashedKey[:cell.downHashedLen])
		}
		cell.downHashedLen += extraLen
		var hashedKeyOffset, downOffset int
		if cell.apl > 0 {
			if err := hashKey(keccak, cell.apk[:cell.apl], cell.downHashedKey[:], depth); err != nil {
				return err
			}
			downOffset = 64 - depth
		}
		if cell.spl > 0 {
			if depth >= 64 {
				hashedKeyOffset = depth - 64
			}
			if err := hashKey(keccak, cell.spk[accountKeyLen:cell.spl], cell.downHashedKey[downOffset:], hashedKeyOffset); err != nil {
				return err
			}
		}
	}
	return nil
}

func (cell *Cell) fillFromFields(data []byte, pos int, fieldBits PartFlags) (int, error) {
	if fieldBits&HashedKeyPart != 0 {
		l, n := binary.Uvarint(data[pos:])
		if n == 0 {
			return 0, fmt.Errorf("fillFromFields buffer too small for hashedKey len")
		} else if n < 0 {
			return 0, fmt.Errorf("fillFromFields value overflow for hashedKey len")
		}
		pos += n
		if len(data) < pos+int(l) {
			return 0, fmt.Errorf("fillFromFields buffer too small for hashedKey exp %d got %d", pos+int(l), len(data))
		}
		cell.downHashedLen = int(l)
		cell.extLen = int(l)
		if l > 0 {
			copy(cell.downHashedKey[:], data[pos:pos+int(l)])
			copy(cell.extension[:], data[pos:pos+int(l)])
			pos += int(l)
		}
	} else {
		cell.downHashedLen = 0
		cell.extLen = 0
	}
	if fieldBits&AccountPlainPart != 0 {
		l, n := binary.Uvarint(data[pos:])
		if n == 0 {
			return 0, fmt.Errorf("fillFromFields buffer too small for accountPlainKey len")
		} else if n < 0 {
			return 0, fmt.Errorf("fillFromFields value overflow for accountPlainKey len")
		}
		pos += n
		if len(data) < pos+int(l) {
			return 0, fmt.Errorf("fillFromFields buffer too small for accountPlainKey")
		}
		cell.apl = int(l)
		if l > 0 {
			copy(cell.apk[:], data[pos:pos+int(l)])
			pos += int(l)
		}
	} else {
		cell.apl = 0
	}
	if fieldBits&StoragePlainPart != 0 {
		l, n := binary.Uvarint(data[pos:])
		if n == 0 {
			return 0, fmt.Errorf("fillFromFields buffer too small for storagePlainKey len")
		} else if n < 0 {
			return 0, fmt.Errorf("fillFromFields value overflow for storagePlainKey len")
		}
		pos += n
		if len(data) < pos+int(l) {
			return 0, fmt.Errorf("fillFromFields buffer too small for storagePlainKey")
		}
		cell.spl = int(l)
		if l > 0 {
			copy(cell.spk[:], data[pos:pos+int(l)])
			pos += int(l)
		}
	} else {
		cell.spl = 0
	}
	if fieldBits&HashPart != 0 {
		l, n := binary.Uvarint(data[pos:])
		if n == 0 {
			return 0, fmt.Errorf("fillFromFields buffer too small for hash len")
		} else if n < 0 {
			return 0, fmt.Errorf("fillFromFields value overflow for hash len")
		}
		pos += n
		if len(data) < pos+int(l) {
			return 0, fmt.Errorf("fillFromFields buffer too small for hash")
		}
		cell.hl = int(l)
		if l > 0 {
			copy(cell.h[:], data[pos:pos+int(l)])
			pos += int(l)
		}
	} else {
		cell.hl = 0
	}
	return pos, nil
}

func (cell *Cell) setStorage(value []byte) {
	cell.StorageLen = len(value)
	if len(value) > 0 {
		copy(cell.Storage[:], value)
	}
}

func (cell *Cell) setAccountFields(codeHash []byte, balance *uint256.Int, nonce uint64) {
	if len(codeHash) == 0 {
		codeHash = common.Copy(EmptyCodeHash[:])
	}
	copy(cell.CodeHash[:], codeHash)

	cell.Balance.SetBytes(balance.Bytes())
	cell.Nonce = nonce
}

func (cell *Cell) accountForHashing(buffer []byte, storageRootHash [length.Hash]byte) int {
	balanceBytes := 0
	if !cell.Balance.LtUint64(128) {
		balanceBytes = cell.Balance.ByteLen()
	}

	var nonceBytes int
	if cell.Nonce < 128 && cell.Nonce != 0 {
		nonceBytes = 0
	} else {
		nonceBytes = common.BitLenToByteLen(bits.Len64(cell.Nonce))
	}

	var structLength = uint(balanceBytes + nonceBytes + 2)
	structLength += 66 // Two 32-byte arrays + 2 prefixes

	var pos int
	if structLength < 56 {
		buffer[0] = byte(192 + structLength)
		pos = 1
	} else {
		lengthBytes := common.BitLenToByteLen(bits.Len(structLength))
		buffer[0] = byte(247 + lengthBytes)

		for i := lengthBytes; i > 0; i-- {
			buffer[i] = byte(structLength)
			structLength >>= 8
		}

		pos = lengthBytes + 1
	}

	// Encoding nonce
	if cell.Nonce < 128 && cell.Nonce != 0 {
		buffer[pos] = byte(cell.Nonce)
	} else {
		buffer[pos] = byte(128 + nonceBytes)
		var nonce = cell.Nonce
		for i := nonceBytes; i > 0; i-- {
			buffer[pos+i] = byte(nonce)
			nonce >>= 8
		}
	}
	pos += 1 + nonceBytes

	// Encoding balance
	if cell.Balance.LtUint64(128) && !cell.Balance.IsZero() {
		buffer[pos] = byte(cell.Balance.Uint64())
		pos++
	} else {
		buffer[pos] = byte(128 + balanceBytes)
		pos++
		cell.Balance.WriteToSlice(buffer[pos : pos+balanceBytes])
		pos += balanceBytes
	}

	// Encoding Root and CodeHash
	buffer[pos] = 128 + 32
	pos++
	copy(buffer[pos:], storageRootHash[:])
	pos += 32
	buffer[pos] = 128 + 32
	pos++
	copy(buffer[pos:], cell.CodeHash[:])
	pos += 32
	return pos
}

func (hph *HexPatriciaHashed) completeLeafHash(buf, keyPrefix []byte, kp, kl, compactLen int, key []byte, compact0 byte, ni int, val rlp.RlpSerializable, singleton bool) ([]byte, error) {
	totalLen := kp + kl + val.DoubleRLPLen()
	var lenPrefix [4]byte
	pt := rlp.GenerateStructLen(lenPrefix[:], totalLen)
	embedded := !singleton && totalLen+pt < length.Hash
	var writer io.Writer
	if embedded {
		//hph.byteArrayWriter.Setup(buf)
		hph.auxBuffer.Reset()
		writer = hph.auxBuffer
	} else {
		hph.keccak.Reset()
		writer = hph.keccak
	}
	if _, err := writer.Write(lenPrefix[:pt]); err != nil {
		return nil, err
	}
	if _, err := writer.Write(keyPrefix[:kp]); err != nil {
		return nil, err
	}
	var b [1]byte
	b[0] = compact0
	if _, err := writer.Write(b[:]); err != nil {
		return nil, err
	}
	for i := 1; i < compactLen; i++ {
		b[0] = key[ni]*16 + key[ni+1]
		if _, err := writer.Write(b[:]); err != nil {
			return nil, err
		}
		ni += 2
	}
	var prefixBuf [8]byte
	if err := val.ToDoubleRLP(writer, prefixBuf[:]); err != nil {
		return nil, err
	}
	if embedded {
		buf = hph.auxBuffer.Bytes()
	} else {
		var hashBuf [33]byte
		hashBuf[0] = 0x80 + length.Hash
		if _, err := hph.keccak.Read(hashBuf[1:]); err != nil {
			return nil, err
		}
		buf = append(buf, hashBuf[:]...)
	}
	return buf, nil
}

func (hph *HexPatriciaHashed) leafHashWithKeyVal(buf, key []byte, val rlp.RlpSerializableBytes, singleton bool) ([]byte, error) {
	// Compute the total length of binary representation
	var kp, kl int
	// Write key
	var compactLen int
	var ni int
	var compact0 byte
	compactLen = (len(key)-1)/2 + 1
	if len(key)&1 == 0 {
		compact0 = 0x30 + key[0] // Odd: (3<<4) + first nibble
		ni = 1
	} else {
		compact0 = 0x20
	}
	var keyPrefix [1]byte
	if compactLen > 1 {
		keyPrefix[0] = 0x80 + byte(compactLen)
		kp = 1
		kl = compactLen
	} else {
		kl = 1
	}
	return hph.completeLeafHash(buf, keyPrefix[:], kp, kl, compactLen, key, compact0, ni, val, singleton)
}

func (hph *HexPatriciaHashed) accountLeafHashWithKey(buf, key []byte, val rlp.RlpSerializable) ([]byte, error) {
	// Compute the total length of binary representation
	var kp, kl int
	// Write key
	var compactLen int
	var ni int
	var compact0 byte
	if hasTerm(key) {
		compactLen = (len(key)-1)/2 + 1
		if len(key)&1 == 0 {
			compact0 = 48 + key[0] // Odd (1<<4) + first nibble
			ni = 1
		} else {
			compact0 = 32
		}
	} else {
		compactLen = len(key)/2 + 1
		if len(key)&1 == 1 {
			compact0 = 16 + key[0] // Odd (1<<4) + first nibble
			ni = 1
		}
	}
	var keyPrefix [1]byte
	if compactLen > 1 {
		keyPrefix[0] = byte(128 + compactLen)
		kp = 1
		kl = compactLen
	} else {
		kl = 1
	}
	return hph.completeLeafHash(buf, keyPrefix[:], kp, kl, compactLen, key, compact0, ni, val, true)
}

func (hph *HexPatriciaHashed) extensionHash(key []byte, hash []byte) ([length.Hash]byte, error) {
	var hashBuf [length.Hash]byte

	// Compute the total length of binary representation
	var kp, kl int
	// Write key
	var compactLen int
	var ni int
	var compact0 byte
	if hasTerm(key) {
		compactLen = (len(key)-1)/2 + 1
		if len(key)&1 == 0 {
			compact0 = 0x30 + key[0] // Odd: (3<<4) + first nibble
			ni = 1
		} else {
			compact0 = 0x20
		}
	} else {
		compactLen = len(key)/2 + 1
		if len(key)&1 == 1 {
			compact0 = 0x10 + key[0] // Odd: (1<<4) + first nibble
			ni = 1
		}
	}
	var keyPrefix [1]byte
	if compactLen > 1 {
		keyPrefix[0] = 0x80 + byte(compactLen)
		kp = 1
		kl = compactLen
	} else {
		kl = 1
	}
	totalLen := kp + kl + 33
	var lenPrefix [4]byte
	pt := rlp.GenerateStructLen(lenPrefix[:], totalLen)
	hph.keccak.Reset()
	if _, err := hph.keccak.Write(lenPrefix[:pt]); err != nil {
		return hashBuf, err
	}
	if _, err := hph.keccak.Write(keyPrefix[:kp]); err != nil {
		return hashBuf, err
	}
	var b [1]byte
	b[0] = compact0
	if _, err := hph.keccak.Write(b[:]); err != nil {
		return hashBuf, err
	}
	for i := 1; i < compactLen; i++ {
		b[0] = key[ni]*16 + key[ni+1]
		if _, err := hph.keccak.Write(b[:]); err != nil {
			return hashBuf, err
		}
		ni += 2
	}
	b[0] = 0x80 + length.Hash
	if _, err := hph.keccak.Write(b[:]); err != nil {
		return hashBuf, err
	}
	if _, err := hph.keccak.Write(hash); err != nil {
		return hashBuf, err
	}
	// Replace previous hash with the new one
	if _, err := hph.keccak.Read(hashBuf[:]); err != nil {
		return hashBuf, err
	}
	return hashBuf, nil
}

func (hph *HexPatriciaHashed) computeCellHashLen(cell *Cell, depth int) int {
	if cell.spl > 0 && depth >= 64 {
		keyLen := 128 - depth + 1 // Length of hex key with terminator character
		var kp, kl int
		compactLen := (keyLen-1)/2 + 1
		if compactLen > 1 {
			kp = 1
			kl = compactLen
		} else {
			kl = 1
		}
		val := rlp.RlpSerializableBytes(cell.Storage[:cell.StorageLen])
		totalLen := kp + kl + val.DoubleRLPLen()
		var lenPrefix [4]byte
		pt := rlp.GenerateStructLen(lenPrefix[:], totalLen)
		if totalLen+pt < length.Hash {
			return totalLen + pt
		}
	}
	return length.Hash + 1
}

func (hph *HexPatriciaHashed) computeCellHash(cell *Cell, depth int, buf []byte) ([]byte, error) {
	var err error
	var storageRootHash [length.Hash]byte
	storageRootHashIsSet := false
	if cell.spl > 0 {
		var hashedKeyOffset int
		if depth >= 64 {
			hashedKeyOffset = depth - 64
		}
		singleton := depth <= 64
		if err := hashKey(hph.keccak, cell.spk[hph.accountKeyLen:cell.spl], cell.downHashedKey[:], hashedKeyOffset); err != nil {
			return nil, err
		}
		cell.downHashedKey[64-hashedKeyOffset] = 16 // Add terminator
		if singleton {
			if hph.trace {
				fmt.Printf("leafHashWithKeyVal(singleton) for [%x]=>[%x]\n", cell.downHashedKey[:64-hashedKeyOffset+1], cell.Storage[:cell.StorageLen])
			}
			aux := make([]byte, 0, 33)
			if aux, err = hph.leafHashWithKeyVal(aux, cell.downHashedKey[:64-hashedKeyOffset+1], cell.Storage[:cell.StorageLen], true); err != nil {
				return nil, err
			}
			storageRootHash = *(*[length.Hash]byte)(aux[1:])
			storageRootHashIsSet = true
		} else {
			if hph.trace {
				fmt.Printf("leafHashWithKeyVal for [%x]=>[%x]\n", cell.downHashedKey[:64-hashedKeyOffset+1], cell.Storage[:cell.StorageLen])
			}
			return hph.leafHashWithKeyVal(buf, cell.downHashedKey[:64-hashedKeyOffset+1], cell.Storage[:cell.StorageLen], false)
		}
	}
	if cell.apl > 0 {
		if err := hashKey(hph.keccak, cell.apk[:cell.apl], cell.downHashedKey[:], depth); err != nil {
			return nil, err
		}
		cell.downHashedKey[64-depth] = 16 // Add terminator
		if !storageRootHashIsSet {
			if cell.extLen > 0 {
				// Extension
				if cell.hl > 0 {
					if hph.trace {
						fmt.Printf("extensionHash for [%x]=>[%x]\n", cell.extension[:cell.extLen], cell.h[:cell.hl])
					}
					if storageRootHash, err = hph.extensionHash(cell.extension[:cell.extLen], cell.h[:cell.hl]); err != nil {
						return nil, err
					}
				} else {
					return nil, fmt.Errorf("computeCellHash extension without hash")
				}
			} else if cell.hl > 0 {
				storageRootHash = cell.h
			} else {
				storageRootHash = *(*[length.Hash]byte)(EmptyRootHash)
			}
		}
		var valBuf [128]byte
		valLen := cell.accountForHashing(valBuf[:], storageRootHash)
		if hph.trace {
			fmt.Printf("accountLeafHashWithKey for [%x]=>[%x]\n", hph.hashAuxBuffer[:65-depth], valBuf[:valLen])
		}
		return hph.accountLeafHashWithKey(buf, cell.downHashedKey[:65-depth], rlp.RlpEncodedBytes(valBuf[:valLen]))
	}
	buf = append(buf, 0x80+32)
	if cell.extLen > 0 {
		// Extension
		if cell.hl > 0 {
			if hph.trace {
				fmt.Printf("extensionHash for [%x]=>[%x]\n", cell.extension[:cell.extLen], cell.h[:cell.hl])
			}
			var hash [length.Hash]byte
			if hash, err = hph.extensionHash(cell.extension[:cell.extLen], cell.h[:cell.hl]); err != nil {
				return nil, err
			}
			buf = append(buf, hash[:]...)
		} else {
			return nil, fmt.Errorf("computeCellHash extension without hash")
		}
	} else if cell.hl > 0 {
		buf = append(buf, cell.h[:cell.hl]...)
	} else {
		buf = append(buf, EmptyRootHash...)
	}
	return buf, nil
}

func (hph *HexPatriciaHashed) needUnfolding(hashedKey []byte) int {
	var cell *Cell
	var depth int
	if hph.activeRows == 0 {
		if hph.trace {
			fmt.Printf("needUnfolding root, rootChecked = %t\n", hph.rootChecked)
		}
		if hph.rootChecked && hph.root.downHashedLen == 0 && hph.root.hl == 0 {
			// Previously checked, empty root, no unfolding needed
			return 0
		}
		cell = &hph.root
		if cell.downHashedLen == 0 && cell.hl == 0 && !hph.rootChecked {
			// Need to attempt to unfold the root
			return 1
		}
	} else {
		col := int(hashedKey[hph.currentKeyLen])
		cell = &hph.grid[hph.activeRows-1][col]
		depth = hph.depths[hph.activeRows-1]
		if hph.trace {
			fmt.Printf("needUnfolding cell (%d, %x), currentKey=[%x], depth=%d, cell.h=[%x]\n", hph.activeRows-1, col, hph.currentKey[:hph.currentKeyLen], depth, cell.h[:cell.hl])
		}
	}
	if len(hashedKey) <= depth {
		return 0
	}
	if cell.downHashedLen == 0 {
		if cell.hl == 0 {
			// cell is empty, no need to unfold further
			return 0
		} else {
			// unfold branch node
			return 1
		}
	}
	cpl := commonPrefixLen(hashedKey[depth:], cell.downHashedKey[:cell.downHashedLen-1])
	if hph.trace {
		fmt.Printf("cpl=%d, cell.downHashedKey=[%x], depth=%d, hashedKey[depth:]=[%x]\n", cpl, cell.downHashedKey[:cell.downHashedLen], depth, hashedKey[depth:])
	}
	unfolding := cpl + 1
	if depth < 64 && depth+unfolding > 64 {
		// This is to make sure that unfolding always breaks at the level where storage subtrees start
		unfolding = 64 - depth
		if hph.trace {
			fmt.Printf("adjusted unfolding=%d\n", unfolding)
		}
	}
	return unfolding
}

// unfoldBranchNode returns true if unfolding has been done
func (hph *HexPatriciaHashed) unfoldBranchNode(row int, deleted bool, depth int) (bool, error) {
	branchData, err := hph.branchFn(hexToCompact(hph.currentKey[:hph.currentKeyLen]))
	if err != nil {
		return false, err
	}
	if !hph.rootChecked && hph.currentKeyLen == 0 && len(branchData) == 0 {
		// Special case - empty or deleted root
		hph.rootChecked = true
		return false, nil
	}
	if len(branchData) == 0 {
		log.Warn("got empty branch data during unfold", "key", hex.EncodeToString(hexToCompact(hph.currentKey[:hph.currentKeyLen])), "row", row, "depth", depth, "deleted", deleted)
	}
	hph.branchBefore[row] = true
	bitmap := binary.BigEndian.Uint16(branchData[0:])
	pos := 2
	if deleted {
		// All cells come as deleted (touched but not present after)
		hph.afterMap[row] = 0
		hph.touchMap[row] = bitmap
	} else {
		hph.afterMap[row] = bitmap
		hph.touchMap[row] = 0
	}
	//fmt.Printf("unfoldBranchNode [%x], afterMap = [%016b], touchMap = [%016b]\n", branchData, hph.afterMap[row], hph.touchMap[row])
	// Loop iterating over the set bits of modMask
	for bitset, j := bitmap, 0; bitset != 0; j++ {
		bit := bitset & -bitset
		nibble := bits.TrailingZeros16(bit)
		cell := &hph.grid[row][nibble]
		fieldBits := branchData[pos]
		pos++
		var err error
		if pos, err = cell.fillFromFields(branchData, pos, PartFlags(fieldBits)); err != nil {
			return false, fmt.Errorf("prefix [%x], branchData[%x]: %w", hph.currentKey[:hph.currentKeyLen], branchData, err)
		}
		if hph.trace {
			fmt.Printf("cell (%d, %x) depth=%d, hash=[%x], a=[%x], s=[%x], ex=[%x]\n", row, nibble, depth, cell.h[:cell.hl], cell.apk[:cell.apl], cell.spk[:cell.spl], cell.extension[:cell.extLen])
		}
		if cell.apl > 0 {
			hph.accountFn(cell.apk[:cell.apl], cell)
			if hph.trace {
				fmt.Printf("accountFn[%x] return balance=%d, nonce=%d code=%x\n", cell.apk[:cell.apl], &cell.Balance, cell.Nonce, cell.CodeHash[:])
			}
		}
		if cell.spl > 0 {
			hph.storageFn(cell.spk[:cell.spl], cell)
		}
		if err = cell.deriveHashedKeys(depth, hph.keccak, hph.accountKeyLen); err != nil {
			return false, err
		}
		bitset ^= bit
	}
	return true, nil
}

func (hph *HexPatriciaHashed) unfold(hashedKey []byte, unfolding int) error {
	if hph.trace {
		fmt.Printf("unfold %d: activeRows: %d\n", unfolding, hph.activeRows)
	}
	var upCell *Cell
	var touched, present bool
	var col byte
	var upDepth, depth int
	if hph.activeRows == 0 {
		if hph.rootChecked && hph.root.hl == 0 && hph.root.downHashedLen == 0 {
			// No unfolding for empty root
			return nil
		}
		upCell = &hph.root
		touched = hph.rootTouched
		present = hph.rootPresent
		if hph.trace {
			fmt.Printf("unfold root, touched %t, present %t, column %d\n", touched, present, col)
		}
	} else {
		upDepth = hph.depths[hph.activeRows-1]
		col = hashedKey[upDepth-1]
		upCell = &hph.grid[hph.activeRows-1][col]
		touched = hph.touchMap[hph.activeRows-1]&(uint16(1)<<col) != 0
		present = hph.afterMap[hph.activeRows-1]&(uint16(1)<<col) != 0
		if hph.trace {
			fmt.Printf("upCell (%d, %x), touched %t, present %t\n", hph.activeRows-1, col, touched, present)
		}
		hph.currentKey[hph.currentKeyLen] = col
		hph.currentKeyLen++
	}
	row := hph.activeRows
	for i := 0; i < 16; i++ {
		hph.grid[row][i].reset()
	}
	hph.touchMap[row] = 0
	hph.afterMap[row] = 0
	hph.branchBefore[row] = false
	if upCell.downHashedLen == 0 {
		// root unfolded
		depth = upDepth + 1
		if unfolded, err := hph.unfoldBranchNode(row, touched && !present /* deleted */, depth); err != nil {
			return err
		} else if !unfolded {
			// Return here to prevent activeRow from being incremented
			return nil
		}
	} else if upCell.downHashedLen >= unfolding {
		depth = upDepth + unfolding
		nibble := upCell.downHashedKey[unfolding-1]
		if touched {
			hph.touchMap[row] = uint16(1) << nibble
		}
		if present {
			hph.afterMap[row] = uint16(1) << nibble
		}
		cell := &hph.grid[row][nibble]
		cell.fillFromUpperCell(upCell, depth, unfolding)
		if hph.trace {
			fmt.Printf("cell (%d, %x) depth=%d\n", row, nibble, depth)
		}
		if row >= 64 {
			cell.apl = 0
		}
		if unfolding > 1 {
			copy(hph.currentKey[hph.currentKeyLen:], upCell.downHashedKey[:unfolding-1])
		}
		hph.currentKeyLen += unfolding - 1
	} else {
		// upCell.downHashedLen < unfolding
		depth = upDepth + upCell.downHashedLen
		nibble := upCell.downHashedKey[upCell.downHashedLen-1]
		if touched {
			hph.touchMap[row] = uint16(1) << nibble
		}
		if present {
			hph.afterMap[row] = uint16(1) << nibble
		}
		cell := &hph.grid[row][nibble]
		cell.fillFromUpperCell(upCell, depth, upCell.downHashedLen)
		if hph.trace {
			fmt.Printf("cell (%d, %x) depth=%d\n", row, nibble, depth)
		}
		if row >= 64 {
			cell.apl = 0
		}
		if upCell.downHashedLen > 1 {
			copy(hph.currentKey[hph.currentKeyLen:], upCell.downHashedKey[:upCell.downHashedLen-1])
		}
		hph.currentKeyLen += upCell.downHashedLen - 1
	}
	hph.depths[hph.activeRows] = depth
	hph.activeRows++
	return nil
}

func (hph *HexPatriciaHashed) needFolding(hashedKey []byte) bool {
	return !bytes.HasPrefix(hashedKey, hph.currentKey[:hph.currentKeyLen])
}

// The purpose of fold is to reduce hph.currentKey[:hph.currentKeyLen]. It should be invoked
// until that current key becomes a prefix of hashedKey that we will proccess next
// (in other words until the needFolding function returns 0)
func (hph *HexPatriciaHashed) fold() (branchData BranchData, updateKey []byte, err error) {
	updateKeyLen := hph.currentKeyLen
	if hph.activeRows == 0 {
		return nil, nil, fmt.Errorf("cannot fold - no active rows")
	}
	if hph.trace {
		fmt.Printf("fold: activeRows: %d, currentKey: [%x], touchMap: %016b, afterMap: %016b\n", hph.activeRows, hph.currentKey[:hph.currentKeyLen], hph.touchMap[hph.activeRows-1], hph.afterMap[hph.activeRows-1])
	}
	// Move information to the row above
	row := hph.activeRows - 1
	var upCell *Cell
	var col int
	var upDepth int
	if hph.activeRows == 1 {
		if hph.trace {
			fmt.Printf("upcell is root\n")
		}
		upCell = &hph.root
	} else {
		upDepth = hph.depths[hph.activeRows-2]
		col = int(hph.currentKey[upDepth-1])
		if hph.trace {
			fmt.Printf("upcell is (%d x %x), upDepth=%d\n", row-1, col, upDepth)
		}
		upCell = &hph.grid[row-1][col]
	}

	depth := hph.depths[hph.activeRows-1]
	updateKey = hexToCompact(hph.currentKey[:updateKeyLen])
	partsCount := bits.OnesCount16(hph.afterMap[row])

	if hph.trace {
		fmt.Printf("touchMap[%d]=%016b, afterMap[%d]=%016b\n", row, hph.touchMap[row], row, hph.afterMap[row])
	}
	switch partsCount {
	case 0:
		// Everything deleted
		if hph.touchMap[row] != 0 {
			if row == 0 {
				// Root is deleted because the tree is empty
				hph.rootTouched = true
				hph.rootPresent = false
			} else if upDepth == 64 {
				// Special case - all storage items of an account have been deleted, but it does not automatically delete the account, just makes it empty storage
				// Therefore we are not propagating deletion upwards, but turn it into a modification
				hph.touchMap[row-1] |= (uint16(1) << col)
			} else {
				// Deletion is propagated upwards
				hph.touchMap[row-1] |= (uint16(1) << col)
				hph.afterMap[row-1] &^= (uint16(1) << col)
			}
		}
		upCell.hl = 0
		upCell.apl = 0
		upCell.spl = 0
		upCell.extLen = 0
		upCell.downHashedLen = 0
		if hph.branchBefore[row] {
			branchData, _, err = EncodeBranch(0, hph.touchMap[row], 0, func(nibble int, skip bool) (*Cell, error) { return nil, nil })
			if err != nil {
				return nil, updateKey, fmt.Errorf("failed to encode leaf node update: %w", err)
			}
		}
		hph.activeRows--
		if upDepth > 0 {
			hph.currentKeyLen = upDepth - 1
		} else {
			hph.currentKeyLen = 0
		}
	case 1:
		// Leaf or extension node
		if hph.touchMap[row] != 0 {
			// any modifications
			if row == 0 {
				hph.rootTouched = true
			} else {
				// Modifiction is propagated upwards
				hph.touchMap[row-1] |= (uint16(1) << col)
			}
		}
		nibble := bits.TrailingZeros16(hph.afterMap[row])
		cell := &hph.grid[row][nibble]
		upCell.extLen = 0
		upCell.fillFromLowerCell(cell, depth, hph.currentKey[upDepth:hph.currentKeyLen], nibble)
		// Delete if it existed
		if hph.branchBefore[row] {
			//branchData, _, err = hph.EncodeBranchDirectAccess(0, row, depth)
			branchData, _, err = EncodeBranch(0, hph.touchMap[row], 0, func(nibble int, skip bool) (*Cell, error) { return nil, nil })
			if err != nil {
				return nil, updateKey, fmt.Errorf("failed to encode leaf node update: %w", err)
			}
		}
		hph.activeRows--
		if upDepth > 0 {
			hph.currentKeyLen = upDepth - 1
		} else {
			hph.currentKeyLen = 0
		}
	default:
		// Branch node
		if hph.touchMap[row] != 0 {
			// any modifications
			if row == 0 {
				hph.rootTouched = true
			} else {
				// Modifiction is propagated upwards
				hph.touchMap[row-1] |= (uint16(1) << col)
			}
		}
		bitmap := hph.touchMap[row] & hph.afterMap[row]
		if !hph.branchBefore[row] {
			// There was no branch node before, so we need to touch even the singular child that existed
			hph.touchMap[row] |= hph.afterMap[row]
			bitmap |= hph.afterMap[row]
		}
		// Calculate total length of all hashes
		totalBranchLen := 17 - partsCount // For every empty cell, one byte
		for bitset, j := hph.afterMap[row], 0; bitset != 0; j++ {
			bit := bitset & -bitset
			nibble := bits.TrailingZeros16(bit)
			cell := &hph.grid[row][nibble]
			totalBranchLen += hph.computeCellHashLen(cell, depth)
			bitset ^= bit
		}

		hph.keccak2.Reset()
		pt := rlp.GenerateStructLen(hph.hashAuxBuffer[:], totalBranchLen)
		if _, err := hph.keccak2.Write(hph.hashAuxBuffer[:pt]); err != nil {
			return nil, nil, err
		}

		b := [...]byte{0x80}
		cellGetter := func(nibble int, skip bool) (*Cell, error) {
			if skip {
				if _, err := hph.keccak2.Write(b[:]); err != nil {
					return nil, fmt.Errorf("failed to write empty nibble to hash: %w", err)
				}
				if hph.trace {
					fmt.Printf("%x: empty(%d,%x)\n", nibble, row, nibble)
				}
				return nil, nil
			}
			cell := &hph.grid[row][nibble]
			cellHash, err := hph.computeCellHash(cell, depth, hph.hashAuxBuffer[:0])
			if err != nil {
				return nil, err
			}
			if hph.trace {
				fmt.Printf("%x: computeCellHash(%d,%x,depth=%d)=[%x]\n", nibble, row, nibble, depth, cellHash)
			}
			if _, err := hph.keccak2.Write(cellHash); err != nil {
				return nil, err
			}

			return cell, nil
		}

		var lastNibble int
		var err error
		_ = cellGetter

		//branchData, lastNibble, err = hph.EncodeBranchDirectAccess(bitmap, row, depth, branchData)
		branchData, lastNibble, err = EncodeBranch(bitmap, hph.touchMap[row], hph.afterMap[row], cellGetter)
		if err != nil {
			return nil, nil, fmt.Errorf("failed to encode branch update: %w", err)
		}
		for i := lastNibble; i < 17; i++ {
			if _, err := hph.keccak2.Write(b[:]); err != nil {
				return nil, nil, err
			}
			if hph.trace {
				fmt.Printf("%x: empty(%d,%x)\n", i, row, i)
			}
		}
		upCell.extLen = depth - upDepth - 1
		upCell.downHashedLen = upCell.extLen
		if upCell.extLen > 0 {
			copy(upCell.extension[:], hph.currentKey[upDepth:hph.currentKeyLen])
			copy(upCell.downHashedKey[:], hph.currentKey[upDepth:hph.currentKeyLen])
		}
		if depth < 64 {
			upCell.apl = 0
		}
		upCell.spl = 0
		upCell.hl = 32
		if _, err := hph.keccak2.Read(upCell.h[:]); err != nil {
			return nil, nil, err
		}
		if hph.trace {
			fmt.Printf("} [%x]\n", upCell.h[:])
		}
		hph.activeRows--
		if upDepth > 0 {
			hph.currentKeyLen = upDepth - 1
		} else {
			hph.currentKeyLen = 0
		}
	}
	if branchData != nil {
		if hph.trace {
			fmt.Printf("fold: update key: %x, branchData: [%x]\n", CompactedKeyToHex(updateKey), branchData)
		}
	}
	return branchData, updateKey, nil
}

func (hph *HexPatriciaHashed) deleteCell(hashedKey []byte) {
	if hph.trace {
		fmt.Printf("deleteCell, activeRows = %d\n", hph.activeRows)
	}
	var cell *Cell
	if hph.activeRows == 0 {
		// Remove the root
		cell = &hph.root
		hph.rootTouched = true
		hph.rootPresent = false
	} else {
		row := hph.activeRows - 1
		if hph.depths[row] < len(hashedKey) {
			if hph.trace {
				fmt.Printf("deleteCell skipping spurious delete depth=%d, len(hashedKey)=%d\n", hph.depths[row], len(hashedKey))
			}
			return
		}
		col := int(hashedKey[hph.currentKeyLen])
		cell = &hph.grid[row][col]
		if hph.afterMap[row]&(uint16(1)<<col) != 0 {
			// Prevent "spurios deletions", i.e. deletion of absent items
			hph.touchMap[row] |= (uint16(1) << col)
			hph.afterMap[row] &^= (uint16(1) << col)
			if hph.trace {
				fmt.Printf("deleteCell setting (%d, %x)\n", row, col)
			}
		} else {
			if hph.trace {
				fmt.Printf("deleteCell ignoring (%d, %x)\n", row, col)
			}
		}
	}
	cell.extLen = 0
	cell.Balance.Clear()
	copy(cell.CodeHash[:], EmptyCodeHash)
	cell.Nonce = 0
}

// fetches cell by key and set touch/after maps
func (hph *HexPatriciaHashed) updateCell(plainKey, hashedKey []byte) *Cell {
	var cell *Cell
	var col, depth int
	if hph.activeRows == 0 {
		cell = &hph.root
		hph.rootTouched, hph.rootPresent = true, true
	} else {
		row := hph.activeRows - 1
		depth = hph.depths[row]
		col = int(hashedKey[hph.currentKeyLen])
		cell = &hph.grid[row][col]
		hph.touchMap[row] |= (uint16(1) << col)
		hph.afterMap[row] |= (uint16(1) << col)
		if hph.trace {
			fmt.Printf("updateCell setting (%d, %x), depth=%d\n", row, col, depth)
		}
	}
	if cell.downHashedLen == 0 {
		copy(cell.downHashedKey[:], hashedKey[depth:])
		cell.downHashedLen = len(hashedKey) - depth
		if hph.trace {
			fmt.Printf("set downHasheKey=[%x]\n", cell.downHashedKey[:cell.downHashedLen])
		}
	} else {
		if hph.trace {
			fmt.Printf("left downHasheKey=[%x]\n", cell.downHashedKey[:cell.downHashedLen])
		}
	}
	if len(hashedKey) == 2*length.Hash { // set account key
		cell.apl = len(plainKey)
		copy(cell.apk[:], plainKey)
		copy(cell.CodeHash[:], EmptyCodeHash)
	} else { // set storage key
		cell.spl = len(plainKey)
		copy(cell.spk[:], plainKey)
	}
	return cell
}

func (hph *HexPatriciaHashed) RootHash() ([]byte, error) {
	rh, err := hph.computeCellHash(&hph.root, 0, nil)
	if err != nil {
		return nil, err
	}
	//// set root hash field if it's not a cell to correctly encode trie state
	//if hph.root.apl == 0 && hph.root.spl == 0 && !bytes.Equal(hph.root.h[:], rh) {
	//	copy(hph.root.h[:], rh[1:])
	//	hph.root.hl = len(rh) - 1
	//}
	return rh[1:], nil // first byte is 128+hash_len
}

func (hph *HexPatriciaHashed) ReviewKeys(plainKeys, hashedKeys [][]byte) (rootHash []byte, branchNodeUpdates map[string]BranchData, err error) {
	branchNodeUpdates = make(map[string]BranchData)

	stagedCell := new(Cell)
	for i, hashedKey := range hashedKeys {
		plainKey := plainKeys[i]
		if hph.trace {
			fmt.Printf("plainKey=[%x], hashedKey=[%x], currentKey=[%x]\n", plainKey, hashedKey, hph.currentKey[:hph.currentKeyLen])
		}
		// Keep folding until the currentKey is the prefix of the key we modify
		for hph.needFolding(hashedKey) {
			if branchData, updateKey, err := hph.fold(); err != nil {
				return nil, nil, fmt.Errorf("fold: %w", err)
			} else if branchData != nil {
				branchNodeUpdates[string(updateKey)] = branchData
			}
		}
		// Now unfold until we step on an empty cell
		for unfolding := hph.needUnfolding(hashedKey); unfolding > 0; unfolding = hph.needUnfolding(hashedKey) {
			if err := hph.unfold(hashedKey, unfolding); err != nil {
				return nil, nil, fmt.Errorf("unfold: %w", err)
			}
		}

		// Update the cell
		stagedCell.reset()
		if len(plainKey) == hph.accountKeyLen {
			if err := hph.accountFn(plainKey, stagedCell); err != nil {
				return nil, nil, fmt.Errorf("accountFn for key %x failed: %w", plainKey, err)
			}
			if !stagedCell.Delete {
				cell := hph.updateCell(plainKey, hashedKey)
				cell.setAccountFields(stagedCell.CodeHash[:], &stagedCell.Balance, stagedCell.Nonce)

				if hph.trace {
					fmt.Printf("accountFn update key %x => balance=%v nonce=%v codeHash=%x\n", cell.apk, cell.Balance.Uint64(), cell.Nonce, cell.CodeHash)
				}
			}
		} else {
			if err = hph.storageFn(plainKey, stagedCell); err != nil {
				return nil, nil, fmt.Errorf("storageFn for key %x failed: %w", plainKey, err)
			}
			if !stagedCell.Delete {
				hph.updateCell(plainKey, hashedKey).setStorage(stagedCell.Storage[:stagedCell.StorageLen])
				if hph.trace {
					fmt.Printf("storageFn reading key %x => %x\n", plainKey, stagedCell.Storage[:stagedCell.StorageLen])
				}
			}
		}

		if stagedCell.Delete {
			if hph.trace {
				fmt.Printf("delete cell %x hash %x\n", plainKey, hashedKey)
			}
			hph.deleteCell(hashedKey)
		}
	}
	// Folding everything up to the root
	for hph.activeRows > 0 {
		if branchData, updateKey, err := hph.fold(); err != nil {
			return nil, nil, fmt.Errorf("final fold: %w", err)
		} else if branchData != nil {
			branchNodeUpdates[string(updateKey)] = branchData
		}
	}

	rootHash, err = hph.RootHash()
	if err != nil {
		return nil, branchNodeUpdates, fmt.Errorf("root hash evaluation failed: %w", err)
	}
	return rootHash, branchNodeUpdates, nil
}

func (hph *HexPatriciaHashed) SetTrace(trace bool) { hph.trace = trace }

func (hph *HexPatriciaHashed) Variant() TrieVariant { return VariantHexPatriciaTrie }

// Reset allows HexPatriciaHashed instance to be reused for the new commitment calculation
func (hph *HexPatriciaHashed) Reset() {
	hph.rootChecked = false
	hph.root.hl = 0
	hph.root.downHashedLen = 0
	hph.root.apl = 0
	hph.root.spl = 0
	hph.root.extLen = 0
	copy(hph.root.CodeHash[:], EmptyCodeHash)
	hph.root.StorageLen = 0
	hph.root.Balance.Clear()
	hph.root.Nonce = 0
	hph.rootTouched = false
	hph.rootPresent = true
}

func (hph *HexPatriciaHashed) ResetFns(
	branchFn func(prefix []byte) ([]byte, error),
	accountFn func(plainKey []byte, cell *Cell) error,
	storageFn func(plainKey []byte, cell *Cell) error,
) {
	hph.branchFn = branchFn
	hph.accountFn = accountFn
	hph.storageFn = storageFn
}

type stateRootFlag int8

var (
	stateRootPresent stateRootFlag = 1
	stateRootChecked stateRootFlag = 2
	stateRootTouched stateRootFlag = 4
)

// represents state of the tree
type state struct {
	Root         []byte      // encoded root cell
	Depths       [128]int    // For each row, the depth of cells in that row
	TouchMap     [128]uint16 // For each row, bitmap of cells that were either present before modification, or modified or deleted
	AfterMap     [128]uint16 // For each row, bitmap of cells that were present after modification
	BranchBefore [128]bool   // For each row, whether there was a branch node in the database loaded in unfold
	RootChecked  bool        // Set to false if it is not known whether the root is empty, set to true if it is checked
	RootTouched  bool
	RootPresent  bool
}

func (s *state) Encode(buf []byte) ([]byte, error) {
	var rootFlags stateRootFlag
	if s.RootPresent {
		rootFlags |= stateRootPresent
	}
	if s.RootChecked {
		rootFlags |= stateRootChecked
	}
	if s.RootTouched {
		rootFlags |= stateRootTouched
	}

	ee := bytes.NewBuffer(buf)
	if err := binary.Write(ee, binary.BigEndian, int8(rootFlags)); err != nil {
		return nil, fmt.Errorf("encode rootFlags: %w", err)
	}
	if err := binary.Write(ee, binary.BigEndian, uint16(len(s.Root))); err != nil {
		return nil, fmt.Errorf("encode root len: %w", err)
	}
	if n, err := ee.Write(s.Root); err != nil || n != len(s.Root) {
		return nil, fmt.Errorf("encode root: %w", err)
	}
	d := make([]byte, len(s.Depths))
	for i := 0; i < len(s.Depths); i++ {
		d[i] = byte(s.Depths[i])
	}
	if n, err := ee.Write(d); err != nil || n != len(s.Depths) {
		return nil, fmt.Errorf("encode depths: %w", err)
	}
	if err := binary.Write(ee, binary.BigEndian, s.TouchMap); err != nil {
		return nil, fmt.Errorf("encode touchMap: %w", err)
	}
	if err := binary.Write(ee, binary.BigEndian, s.AfterMap); err != nil {
		return nil, fmt.Errorf("encode afterMap: %w", err)
	}

	var before1, before2 uint64
	for i := 0; i < 64; i++ {
		if s.BranchBefore[i] {
			before1 |= 1 << i
		}
	}
	for i, j := 64, 0; i < 128; i, j = i+1, j+1 {
		if s.BranchBefore[i] {
			before2 |= 1 << j
		}
	}
	if err := binary.Write(ee, binary.BigEndian, before1); err != nil {
		return nil, fmt.Errorf("encode branchBefore_1: %w", err)
	}
	if err := binary.Write(ee, binary.BigEndian, before2); err != nil {
		return nil, fmt.Errorf("encode branchBefore_2: %w", err)
	}
	return ee.Bytes(), nil
}

func (s *state) Decode(buf []byte) error {
	aux := bytes.NewBuffer(buf)
	var rootFlags stateRootFlag
	if err := binary.Read(aux, binary.BigEndian, &rootFlags); err != nil {
		return fmt.Errorf("rootFlags: %w", err)
	}

	if rootFlags&stateRootPresent != 0 {
		s.RootPresent = true
	}
	if rootFlags&stateRootTouched != 0 {
		s.RootTouched = true
	}
	if rootFlags&stateRootChecked != 0 {
		s.RootChecked = true
	}

	var rootSize uint16
	if err := binary.Read(aux, binary.BigEndian, &rootSize); err != nil {
		return fmt.Errorf("root size: %w", err)
	}
	s.Root = make([]byte, rootSize)
	if _, err := aux.Read(s.Root); err != nil {
		return fmt.Errorf("root: %w", err)
	}
	d := make([]byte, len(s.Depths))
	if err := binary.Read(aux, binary.BigEndian, &d); err != nil {
		return fmt.Errorf("depths: %w", err)
	}
	for i := 0; i < len(s.Depths); i++ {
		s.Depths[i] = int(d[i])
	}
	if err := binary.Read(aux, binary.BigEndian, &s.TouchMap); err != nil {
		return fmt.Errorf("touchMap: %w", err)
	}
	if err := binary.Read(aux, binary.BigEndian, &s.AfterMap); err != nil {
		return fmt.Errorf("afterMap: %w", err)
	}
	var branch1, branch2 uint64
	if err := binary.Read(aux, binary.BigEndian, &branch1); err != nil {
		return fmt.Errorf("branchBefore1: %w", err)
	}
	if err := binary.Read(aux, binary.BigEndian, &branch2); err != nil {
		return fmt.Errorf("branchBefore2: %w", err)
	}

	for i := 0; i < 64; i++ {
		if branch1&(1<<i) != 0 {
			s.BranchBefore[i] = true
		}
	}
	for i, j := 64, 0; i < 128; i, j = i+1, j+1 {
		if branch2&(1<<j) != 0 {
			s.BranchBefore[i] = true
		}
	}
	return nil
}

func (c *Cell) Encode() []byte {
	var pos = 1
	size := pos + 5 + c.hl + c.apl + c.spl + c.downHashedLen + c.extLen // max size
	buf := make([]byte, size)

	var flags uint8
	if c.hl != 0 {
		flags |= cellFlagHash
		buf[pos] = byte(c.hl)
		pos++
		copy(buf[pos:pos+c.hl], c.h[:])
		pos += c.hl
	}
	if c.apl != 0 {
		flags |= cellFlagAccount
		buf[pos] = byte(c.apl)
		pos++
		copy(buf[pos:pos+c.apl], c.apk[:])
		pos += c.apl
	}
	if c.spl != 0 {
		flags |= 4
		buf[pos] = byte(c.spl)
		pos++
		copy(buf[pos:pos+c.spl], c.spk[:])
		pos += c.spl
	}
	if c.downHashedLen != 0 {
		flags |= cellFlagDownHash
		buf[pos] = byte(c.downHashedLen)
		pos++
		copy(buf[pos:pos+c.downHashedLen], c.downHashedKey[:c.downHashedLen])
		pos += c.downHashedLen
	}
	if c.extLen != 0 {
		flags |= cellFlagExtension
		buf[pos] = byte(c.extLen)
		pos++
		copy(buf[pos:pos+c.extLen], c.extension[:])
		pos += c.extLen
	}
	if c.Delete {
		flags |= cellFlagDelete
	}
	buf[0] = flags
	return buf
}

const (
	cellFlagHash = uint8(1 << iota)
	cellFlagAccount
	cellFlagStorage
	cellFlagDownHash
	cellFlagExtension
	cellFlagDelete
)

func (c *Cell) Decode(buf []byte) error {
	if len(buf) < 1 {
		return fmt.Errorf("invalid buffer size to contain Cell (at least 1 byte expected)")
	}
	c.reset()

	var pos int
	flags := buf[pos]
	pos++

	if flags&cellFlagHash != 0 {
		c.hl = int(buf[pos])
		pos++
		copy(c.h[:], buf[pos:pos+c.hl])
		pos += c.hl
	}
	if flags&cellFlagAccount != 0 {
		c.apl = int(buf[pos])
		pos++
		copy(c.apk[:], buf[pos:pos+c.apl])
		pos += c.apl
	}
	if flags&cellFlagStorage != 0 {
		c.spl = int(buf[pos])
		pos++
		copy(c.spk[:], buf[pos:pos+c.spl])
		pos += c.spl
	}
	if flags&cellFlagDownHash != 0 {
		c.downHashedLen = int(buf[pos])
		pos++
		copy(c.downHashedKey[:], buf[pos:pos+c.downHashedLen])
		pos += c.downHashedLen
	}
	if flags&cellFlagExtension != 0 {
		c.extLen = int(buf[pos])
		pos++
		copy(c.extension[:], buf[pos:pos+c.extLen])
		pos += c.extLen
	}
	if flags&cellFlagDelete != 0 {
		c.Delete = true
	}
	return nil
}

// Encode current state of hph into bytes
func (hph *HexPatriciaHashed) EncodeCurrentState(buf []byte) ([]byte, error) {
	s := state{
		RootChecked: hph.rootChecked,
		RootTouched: hph.rootTouched,
		RootPresent: hph.rootPresent,
	}

	s.Root = hph.root.Encode()
	copy(s.Depths[:], hph.depths[:])
	copy(s.BranchBefore[:], hph.branchBefore[:])
	copy(s.TouchMap[:], hph.touchMap[:])
	copy(s.AfterMap[:], hph.afterMap[:])

	return s.Encode(buf)
}

// buf expected to be encoded hph state. Decode state and set up hph to that state.
func (hph *HexPatriciaHashed) SetState(buf []byte) error {
	if buf == nil {
		// reset state to 'empty'
		hph.currentKeyLen = 0
		hph.rootChecked = false
		hph.rootTouched = false
		hph.rootPresent = false
		hph.activeRows = 0

		for i := 0; i < len(hph.depths); i++ {
			hph.depths[i] = 0
			hph.branchBefore[i] = false
			hph.touchMap[i] = 0
			hph.afterMap[i] = 0
		}
		hph.root = Cell{}
		return nil
	}
	if hph.activeRows != 0 {
		return fmt.Errorf("has active rows, could not reset state")
	}

	var s state
	if err := s.Decode(buf); err != nil {
		return err
	}

	hph.Reset()

	if err := hph.root.Decode(s.Root); err != nil {
		return err
	}
	hph.rootChecked = s.RootChecked
	hph.rootTouched = s.RootTouched
	hph.rootPresent = s.RootPresent

	copy(hph.depths[:], s.Depths[:])
	copy(hph.branchBefore[:], s.BranchBefore[:])
	copy(hph.touchMap[:], s.TouchMap[:])
	copy(hph.afterMap[:], s.AfterMap[:])

	if hph.root.apl > 0 {
		if err := hph.accountFn(hph.root.apk[:hph.root.apl], &hph.root); err != nil {
			return err
		}
	} else if hph.root.spl > 0 {
		if err := hph.storageFn(hph.root.spk[:hph.root.spl], &hph.root); err != nil {
			return err
		}
	}

	return nil
}

func bytesToUint64(buf []byte) (x uint64) {
	for i, b := range buf {
		x = x<<8 + uint64(b)
		if i == 7 {
			return
		}
	}
	return
}

func hexToCompact(key []byte) []byte {
	zeroByte, keyPos, keyLen := makeCompactZeroByte(key)
	bufLen := keyLen/2 + 1 // always > 0
	buf := make([]byte, bufLen)
	buf[0] = zeroByte
	return decodeKey(key[keyPos:], buf)
}

func makeCompactZeroByte(key []byte) (compactZeroByte byte, keyPos, keyLen int) {
	keyLen = len(key)
	if hasTerm(key) {
		keyLen--
		compactZeroByte = 0x20
	}
	var firstNibble byte
	if len(key) > 0 {
		firstNibble = key[0]
	}
	if keyLen&1 == 1 {
		compactZeroByte |= 0x10 | firstNibble // Odd: (1<<4) + first nibble
		keyPos++
	}

	return
}

func decodeKey(key, buf []byte) []byte {
	keyLen := len(key)
	if hasTerm(key) {
		keyLen--
	}
	for keyIndex, bufIndex := 0, 1; keyIndex < keyLen; keyIndex, bufIndex = keyIndex+2, bufIndex+1 {
		if keyIndex == keyLen-1 {
			buf[bufIndex] = buf[bufIndex] & 0x0f
		} else {
			buf[bufIndex] = key[keyIndex+1]
		}
		buf[bufIndex] |= key[keyIndex] << 4
	}
	return buf
}

func CompactedKeyToHex(compact []byte) []byte {
	if len(compact) == 0 {
		return compact
	}
	base := keybytesToHexNibbles(compact)
	// delete terminator flag
	if base[0] < 2 {
		base = base[:len(base)-1]
	}
	// apply odd flag
	chop := 2 - base[0]&1
	return base[chop:]
}

func keybytesToHexNibbles(str []byte) []byte {
	l := len(str)*2 + 1
	var nibbles = make([]byte, l)
	for i, b := range str {
		nibbles[i*2] = b / 16
		nibbles[i*2+1] = b % 16
	}
	nibbles[l-1] = 16
	return nibbles
}

// hasTerm returns whether a hex key has the terminator flag.
func hasTerm(s []byte) bool {
	return len(s) > 0 && s[len(s)-1] == 16
}

func commonPrefixLen(b1, b2 []byte) int {
	var i int
	for i = 0; i < len(b1) && i < len(b2); i++ {
		if b1[i] != b2[i] {
			break
		}
	}
	return i
}

func (hph *HexPatriciaHashed) ProcessUpdates(plainKeys, hashedKeys [][]byte, updates []Update) (rootHash []byte, branchNodeUpdates map[string]BranchData, err error) {
<<<<<<< HEAD
	hph.SetTrace(false)
=======
>>>>>>> 21f33f77
	branchNodeUpdates = make(map[string]BranchData)

	for i, plainKey := range plainKeys {
		hashedKey := hashedKeys[i]
		if hph.trace {
			fmt.Printf("plainKey=[%x] %s, hashedKey=[%x], currentKey=[%x]\n", plainKey, updates[i].String(), hashedKey, hph.currentKey[:hph.currentKeyLen])
		}
		// Keep folding until the currentKey is the prefix of the key we modify
		for hph.needFolding(hashedKey) {
			if branchData, updateKey, err := hph.fold(); err != nil {
				return nil, nil, fmt.Errorf("fold: %w", err)
			} else if branchData != nil {
				branchNodeUpdates[string(updateKey)] = branchData
			}
		}
		// Now unfold until we step on an empty cell
		for unfolding := hph.needUnfolding(hashedKey); unfolding > 0; unfolding = hph.needUnfolding(hashedKey) {
			if err := hph.unfold(hashedKey, unfolding); err != nil {
				return nil, nil, fmt.Errorf("unfold: %w", err)
			}
		}

		update := updates[i]
		// Update the cell
		if update.Flags == DeleteUpdate {
			hph.deleteCell(hashedKey)
			if hph.trace {
				fmt.Printf("delete cell %x hash %x\n", plainKey, hashedKey)
			}
		} else {
			cell := hph.updateCell(plainKey, hashedKey)
			if hph.trace && len(plainKey) == hph.accountKeyLen {
				fmt.Printf("accountFn updated key %x =>", plainKey)
			}
			if update.Flags&BalanceUpdate != 0 {
				if hph.trace {
					fmt.Printf(" balance=%d", update.Balance.Uint64())
				}
				cell.Balance.Set(&update.Balance)
			}
			if update.Flags&NonceUpdate != 0 {
				if hph.trace {
					fmt.Printf(" nonce=%d", update.Nonce)
				}
				cell.Nonce = update.Nonce
			}
			if update.Flags&CodeUpdate != 0 {
				if hph.trace {
					fmt.Printf(" codeHash=%x", update.CodeHashOrStorage)
				}
				copy(cell.CodeHash[:], update.CodeHashOrStorage[:update.ValLength])
			}
			if hph.trace {
				fmt.Printf("\n")
			}
			if update.Flags&StorageUpdate != 0 {
				cell.setStorage(update.CodeHashOrStorage[:update.ValLength])
				if hph.trace {
					fmt.Printf("\rstorage set %x => %x\n", plainKey, update.CodeHashOrStorage[:update.ValLength])
				}
			}
		}
	}
	// Folding everything up to the root
	for hph.activeRows > 0 {
		if branchData, updateKey, err := hph.fold(); err != nil {
			return nil, nil, fmt.Errorf("final fold: %w", err)
		} else if branchData != nil {
			branchNodeUpdates[string(updateKey)] = branchData
		}
	}

	rootHash, err = hph.RootHash()
	if err != nil {
		return nil, branchNodeUpdates, fmt.Errorf("root hash evaluation failed: %w", err)
	}
	return rootHash, branchNodeUpdates, nil
}

// nolint
// Hashes provided key and expands resulting hash into nibbles (each byte split into two nibbles by 4 bits)
func (hph *HexPatriciaHashed) hashAndNibblizeKey(key []byte) []byte {
	hashedKey := make([]byte, length.Hash)

	hph.keccak.Reset()
	hph.keccak.Write(key[:length.Addr])
	copy(hashedKey[:length.Hash], hph.keccak.Sum(nil))

	if len(key[length.Addr:]) > 0 {
		hashedKey = append(hashedKey, make([]byte, length.Hash)...)
		hph.keccak.Reset()
		hph.keccak.Write(key[length.Addr:])
		copy(hashedKey[length.Hash:], hph.keccak.Sum(nil))
	}

	nibblized := make([]byte, len(hashedKey)*2)
	for i, b := range hashedKey {
		nibblized[i*2] = (b >> 4) & 0xf
		nibblized[i*2+1] = b & 0xf
	}
	return nibblized
}

type UpdateFlags uint8

const (
	CodeUpdate    UpdateFlags = 1
	DeleteUpdate  UpdateFlags = 2
	BalanceUpdate UpdateFlags = 4
	NonceUpdate   UpdateFlags = 8
	StorageUpdate UpdateFlags = 16
)

func (uf UpdateFlags) String() string {
	var sb strings.Builder
	if uf == DeleteUpdate {
		sb.WriteString("Delete")
	} else {
		if uf&BalanceUpdate != 0 {
			sb.WriteString("+Balance")
		}
		if uf&NonceUpdate != 0 {
			sb.WriteString("+Nonce")
		}
		if uf&CodeUpdate != 0 {
			sb.WriteString("+Code")
		}
		if uf&StorageUpdate != 0 {
			sb.WriteString("+Storage")
		}
	}
	return sb.String()
}

type Update struct {
	Flags             UpdateFlags
	Balance           uint256.Int
	Nonce             uint64
	ValLength         int
	CodeHashOrStorage [length.Hash]byte
	CodeValue         []byte // does not need during commitment, but helpful for debugging. Could be removed
}

func (u *Update) Reset() {
	u.Flags = 0
	u.Balance.Clear()
	u.Nonce = 0
	u.ValLength = 0
	copy(u.CodeHashOrStorage[:], EmptyCodeHash)
}

func (u *Update) Merge(b *Update) {
	if b.Flags == DeleteUpdate {
		u.Flags = DeleteUpdate
		return
	}
	if b.Flags&BalanceUpdate != 0 {
		u.Flags |= BalanceUpdate
		u.Balance.Set(&b.Balance)
	}
	if b.Flags&NonceUpdate != 0 {
		u.Flags |= NonceUpdate
		u.Nonce = b.Nonce
	}
	if b.Flags&CodeUpdate != 0 {
		u.Flags |= CodeUpdate
		copy(u.CodeHashOrStorage[:], b.CodeHashOrStorage[:])
		u.ValLength = b.ValLength
		u.CodeValue = b.CodeValue
	}
	if b.Flags&StorageUpdate != 0 {
		u.Flags |= StorageUpdate
		copy(u.CodeHashOrStorage[:], b.CodeHashOrStorage[:])
		u.ValLength = b.ValLength
		u.CodeValue = common.Copy(b.CodeValue)
	}
}

func (u *Update) DecodeForStorage(enc []byte) {
	//u.Reset()

	//balance := new(uint256.Int)
	//
	//if len(enc) > 0 {
	//	pos := 0
	//	nonceBytes := int(enc[pos])
	//	pos++
	//	if nonceBytes > 0 {
	//		nonce := bytesToUint64(enc[pos : pos+nonceBytes])
	//		if u.Nonce != nonce {
	//			u.Flags |= NonceUpdate
	//		}
	//		u.Nonce = nonce
	//		pos += nonceBytes
	//	}
	//	balanceBytes := int(enc[pos])
	//	pos++
	//	if balanceBytes > 0 {
	//		balance.SetBytes(enc[pos : pos+balanceBytes])
	//		if u.Balance.Cmp(balance) != 0 {
	//			u.Flags |= BalanceUpdate
	//		}
	//		u.Balance.Set(balance)
	//		pos += balanceBytes
	//	}
	//	codeHashBytes := int(enc[pos])
	//	pos++
	//
	//	if codeHashBytes > 0 {
	//		if !bytes.Equal(u.CodeHashOrStorage[:], enc[pos:pos+codeHashBytes]) {
	//			u.Flags |= CodeUpdate
	//		copy(u.CodeHashOrStorage[:], enc[pos:pos+codeHashBytes])
	//		u.ValLength = length.Hash
	//		}
	//	}
	//}
	//return

	pos := 0
	nonceBytes := int(enc[pos])
	pos++
	if nonceBytes > 0 {
		u.Nonce = bytesToUint64(enc[pos : pos+nonceBytes])
		u.Flags |= NonceUpdate
		pos += nonceBytes
	}
	balanceBytes := int(enc[pos])
	pos++
	if balanceBytes > 0 {
		u.Balance.SetBytes(enc[pos : pos+balanceBytes])
		u.Flags |= BalanceUpdate
		pos += balanceBytes
	}
	codeHashBytes := int(enc[pos])
	pos++
	if codeHashBytes > 0 {
		copy(u.CodeHashOrStorage[:], enc[pos:pos+codeHashBytes])
		u.ValLength = length.Hash
		u.Flags |= CodeUpdate
	}
}

func (u *Update) Encode(buf []byte, numBuf []byte) []byte {
	buf = append(buf, byte(u.Flags))
	if u.Flags&BalanceUpdate != 0 {
		buf = append(buf, byte(u.Balance.ByteLen()))
		buf = append(buf, u.Balance.Bytes()...)
	}
	if u.Flags&NonceUpdate != 0 {
		n := binary.PutUvarint(numBuf, u.Nonce)
		buf = append(buf, numBuf[:n]...)
	}
	if u.Flags&CodeUpdate != 0 {
		buf = append(buf, u.CodeHashOrStorage[:]...)
		n := binary.PutUvarint(numBuf, uint64(u.ValLength))
		buf = append(buf, numBuf[:n]...)
	}
	if u.Flags&StorageUpdate != 0 {
		n := binary.PutUvarint(numBuf, uint64(u.ValLength))
		buf = append(buf, numBuf[:n]...)
		if u.ValLength > 0 {
			buf = append(buf, u.CodeHashOrStorage[:u.ValLength]...)
		}
	}
	return buf
}

func (u *Update) Decode(buf []byte, pos int) (int, error) {
	if len(buf) < pos+1 {
		return 0, fmt.Errorf("decode Update: buffer too small for flags")
	}
	u.Flags = UpdateFlags(buf[pos])
	pos++
	if u.Flags&BalanceUpdate != 0 {
		if len(buf) < pos+1 {
			return 0, fmt.Errorf("decode Update: buffer too small for balance len")
		}
		balanceLen := int(buf[pos])
		pos++
		if len(buf) < pos+balanceLen {
			return 0, fmt.Errorf("decode Update: buffer too small for balance")
		}
		u.Balance.SetBytes(buf[pos : pos+balanceLen])
		pos += balanceLen
	}
	if u.Flags&NonceUpdate != 0 {
		var n int
		u.Nonce, n = binary.Uvarint(buf[pos:])
		if n == 0 {
			return 0, fmt.Errorf("decode Update: buffer too small for nonce")
		}
		if n < 0 {
			return 0, fmt.Errorf("decode Update: nonce overflow")
		}
		pos += n
	}
	if u.Flags&CodeUpdate != 0 {
		if len(buf) < pos+32 {
			return 0, fmt.Errorf("decode Update: buffer too small for codeHash")
		}
		copy(u.CodeHashOrStorage[:], buf[pos:pos+32])
		pos += 32
		l, n := binary.Uvarint(buf[pos:])
		if n == 0 {
			return 0, fmt.Errorf("decode Update: buffer too small for code len")
		}
		if n < 0 {
			return 0, fmt.Errorf("decode Update: code len pos overflow")
		}
		pos += n
		if len(buf) < pos+int(l) {
			return 0, fmt.Errorf("decode Update: buffer too small for code value")
		}
		u.ValLength = int(l)
		u.CodeValue = common.Copy(buf[pos : pos+int(l)])
		pos += int(l)
	}
	if u.Flags&StorageUpdate != 0 {
		l, n := binary.Uvarint(buf[pos:])
		if n == 0 {
			return 0, fmt.Errorf("decode Update: buffer too small for storage len")
		}
		if n < 0 {
			return 0, fmt.Errorf("decode Update: storage pos overflow")
		}
		pos += n
		if len(buf) < pos+int(l) {
			return 0, fmt.Errorf("decode Update: buffer too small for storage")
		}
		u.ValLength = int(l)
		copy(u.CodeHashOrStorage[:], buf[pos:pos+int(l)])
		pos += int(l)
	}
	return pos, nil
}

func (u *Update) String() string {
	var sb strings.Builder
	sb.WriteString(fmt.Sprintf("Flags: [%s]", u.Flags))
	if u.Flags&BalanceUpdate != 0 {
		sb.WriteString(fmt.Sprintf(", Balance: [%d]", &u.Balance))
	}
	if u.Flags&NonceUpdate != 0 {
		sb.WriteString(fmt.Sprintf(", Nonce: [%d]", u.Nonce))
	}
	if u.Flags&CodeUpdate != 0 {
		sb.WriteString(fmt.Sprintf(", CodeHash: [%x]", u.CodeHashOrStorage))
	}
	if u.Flags&StorageUpdate != 0 {
		sb.WriteString(fmt.Sprintf(", Storage: [%x]", u.CodeHashOrStorage[:u.ValLength]))
	}
	return sb.String()
}<|MERGE_RESOLUTION|>--- conflicted
+++ resolved
@@ -1753,10 +1753,6 @@
 }
 
 func (hph *HexPatriciaHashed) ProcessUpdates(plainKeys, hashedKeys [][]byte, updates []Update) (rootHash []byte, branchNodeUpdates map[string]BranchData, err error) {
-<<<<<<< HEAD
-	hph.SetTrace(false)
-=======
->>>>>>> 21f33f77
 	branchNodeUpdates = make(map[string]BranchData)
 
 	for i, plainKey := range plainKeys {
