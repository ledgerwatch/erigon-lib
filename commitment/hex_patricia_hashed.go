/*
   Copyright 2022 Erigon contributors

   Licensed under the Apache License, Version 2.0 (the "License");
   you may not use this file except in compliance with the License.
   You may obtain a copy of the License at

       http://www.apache.org/licenses/LICENSE-2.0

   Unless required by applicable law or agreed to in writing, software
   distributed under the License is distributed on an "AS IS" BASIS,
   WITHOUT WARRANTIES OR CONDITIONS OF ANY KIND, either express or implied.
   See the License for the specific language governing permissions and
   limitations under the License.
*/

package commitment

import (
	"bytes"
	"encoding/binary"
	"encoding/hex"
	"fmt"
	"hash"
	"io"
	"math/bits"
	"strings"

	"github.com/holiman/uint256"
	"golang.org/x/crypto/sha3"

	"github.com/ledgerwatch/log/v3"

	"github.com/ledgerwatch/erigon-lib/common/length"
	"github.com/ledgerwatch/erigon-lib/rlp"
)

// keccakState wraps sha3.state. In addition to the usual hash methods, it also supports
// Read to get a variable amount of data from the hash state. Read is faster than Sum
// because it doesn't copy the internal state, but also modifies the internal state.
type keccakState interface {
	hash.Hash
	Read([]byte) (int, error)
}

type ByteArrayWriter struct {
	buf []byte
}

func (w *ByteArrayWriter) Setup(buf []byte) {
	w.buf = buf
}

func (w *ByteArrayWriter) Write(data []byte) (int, error) {
	w.buf = append(w.buf, data...)
	return len(data), nil
}

// HexPatriciaHashed implements commitment based on patricia merkle tree with radix 16,
// with keys pre-hashed by keccak256
type HexPatriciaHashed struct {
	root Cell // Root cell of the tree
	// Rows of the grid correspond to the level of depth in the patricia tree
	// Columns of the grid correspond to pointers to the nodes further from the root
	grid [128][16]Cell // First 64 rows of this grid are for account trie, and next 64 rows are for storage trie
	// How many rows (starting from row 0) are currently active and have corresponding selected columns
	// Last active row does not have selected column
	activeRows int
	// Length of the key that reflects current positioning of the grid. It maybe larger than number of active rows,
	// if a account leaf cell represents multiple nibbles in the key
	currentKeyLen int
	currentKey    [128]byte // For each row indicates which column is currently selected
	depths        [128]int  // For each row, the depth of cells in that row
	rootChecked   bool      // Set to false if it is not known whether the root is empty, set to true if it is checked
	rootTouched   bool
	rootPresent   bool
	branchBefore  [128]bool   // For each row, whether there was a branch node in the database loaded in unfold
	touchMap      [128]uint16 // For each row, bitmap of cells that were either present before modification, or modified or deleted
	afterMap      [128]uint16 // For each row, bitmap of cells that were present after modification
	// Function used to load branch node and fill up the cells
	// For each cell, it sets the cell type, clears the modified flag, fills the hash,
	// and for the extension, account, and leaf type, the `l` and `k`
	branchFn func(prefix []byte) ([]byte, error)
	// Function used to fetch account with given plain key
	accountFn func(plainKey []byte, cell *Cell) error
	// Function used to fetch account with given plain key
	storageFn       func(plainKey []byte, cell *Cell) error
	keccak          keccakState
	keccak2         keccakState
	accountKeyLen   int
	trace           bool
	auxBuffer       [1 + length.Hash]byte
	byteArrayWriter ByteArrayWriter
}

type state struct {
	TouchMap      [128]uint16 // For each row, bitmap of cells that were either present before modification, or modified or deleted
	AfterMap      [128]uint16 // For each row, bitmap of cells that were present after modification
	CurrentKeyLen int8
	RootChecked   bool // Set to false if it is not known whether the root is empty, set to true if it is checked
	RootTouched   bool
	RootPresent   bool
	RootHash      [32]byte
	BranchBefore  [128]bool // For each row, whether there was a branch node in the database loaded in unfold
	CurrentKey    [128]byte // For each row indicates which column is currently selected
	Depths        [128]int  // For each row, the depth of cells in that row
}

func NewHexPatriciaHashed(accountKeyLen int,
	branchFn func(prefix []byte) ([]byte, error),
	accountFn func(plainKey []byte, cell *Cell) error,
	storageFn func(plainKey []byte, cell *Cell) error,
) *HexPatriciaHashed {
	return &HexPatriciaHashed{
		keccak:        sha3.NewLegacyKeccak256().(keccakState),
		keccak2:       sha3.NewLegacyKeccak256().(keccakState),
		accountKeyLen: accountKeyLen,
		branchFn:      branchFn,
		accountFn:     accountFn,
		storageFn:     storageFn,
	}
}

type Cell struct {
	h             [length.Hash]byte               // cell hash
	hl            int                             // Length of the hash (or embedded)
	apk           [length.Addr]byte               // account plain key
	apl           int                             // length of account plain key
	spk           [length.Addr + length.Hash]byte // storage plain key
	spl           int                             // length of the storage plain key
	downHashedKey [128]byte
	downHashedLen int
	hashBuffer    [128]byte // buffer for computing keccak hash
	extension     [64]byte
	extLen        int
	Nonce         uint64
	Balance       uint256.Int
	CodeHash      [length.Hash]byte // hash of the bytecode
	Storage       [length.Hash]byte
	StorageLen    int
	Delete        bool
}

var (
	EmptyRootHash, _ = hex.DecodeString("56e81f171bcc55a6ff8345e692c0f86e5b48e01b996cadc001622fb5e363b421")
	EmptyCodeHash, _ = hex.DecodeString("c5d2460186f7233c927e7db2dcc703c0e500b653ca82273b7bfad8045d85a470")
)

func (cell *Cell) fillEmpty() {
	cell.apl = 0
	cell.spl = 0
	cell.downHashedLen = 0
	cell.extLen = 0
	cell.hl = 0
	cell.Nonce = 0
	cell.Balance.Clear()
	copy(cell.CodeHash[:], EmptyCodeHash)
	cell.StorageLen = 0
	cell.Delete = false
}

func (cell *Cell) fillFromUpperCell(upCell *Cell, depth, depthIncrement int) {
	if upCell.downHashedLen >= depthIncrement {
		cell.downHashedLen = upCell.downHashedLen - depthIncrement
	} else {
		cell.downHashedLen = 0
	}
	if upCell.downHashedLen > depthIncrement {
		copy(cell.downHashedKey[:], upCell.downHashedKey[depthIncrement:upCell.downHashedLen])
	}
	if upCell.extLen >= depthIncrement {
		cell.extLen = upCell.extLen - depthIncrement
	} else {
		cell.extLen = 0
	}
	if upCell.extLen > depthIncrement {
		copy(cell.extension[:], upCell.extension[depthIncrement:upCell.extLen])
	}
	if depth <= 64 {
		cell.apl = upCell.apl
		if upCell.apl > 0 {
			copy(cell.apk[:], upCell.apk[:cell.apl])
			cell.Balance.Set(&upCell.Balance)
			cell.Nonce = upCell.Nonce
			copy(cell.CodeHash[:], upCell.CodeHash[:])
			cell.extLen = upCell.extLen
			if upCell.extLen > 0 {
				copy(cell.extension[:], upCell.extension[:upCell.extLen])
			}
		}
	} else {
		cell.apl = 0
	}
	cell.spl = upCell.spl
	if upCell.spl > 0 {
		copy(cell.spk[:], upCell.spk[:upCell.spl])
		cell.StorageLen = upCell.StorageLen
		if upCell.StorageLen > 0 {
			copy(cell.Storage[:], upCell.Storage[:upCell.StorageLen])
		}
	}
	cell.hl = upCell.hl
	if upCell.hl > 0 {
		copy(cell.h[:], upCell.h[:upCell.hl])
	}
}

func (cell *Cell) fillFromLowerCell(lowCell *Cell, lowDepth int, preExtension []byte, nibble int) {
	if lowCell.apl > 0 || lowDepth < 64 {
		cell.apl = lowCell.apl
	}
	if lowCell.apl > 0 {
		copy(cell.apk[:], lowCell.apk[:cell.apl])
		cell.Balance.Set(&lowCell.Balance)
		cell.Nonce = lowCell.Nonce
		copy(cell.CodeHash[:], lowCell.CodeHash[:])
	}
	cell.spl = lowCell.spl
	if lowCell.spl > 0 {
		copy(cell.spk[:], lowCell.spk[:cell.spl])
		cell.StorageLen = lowCell.StorageLen
		if lowCell.StorageLen > 0 {
			copy(cell.Storage[:], lowCell.Storage[:lowCell.StorageLen])
		}
	}
	if lowCell.hl > 0 {
		if (lowCell.apl == 0 && lowDepth < 64) || (lowCell.spl == 0 && lowDepth > 64) {
			// Extension is related to either accounts branch node, or storage branch node, we prepend it by preExtension | nibble
			if len(preExtension) > 0 {
				copy(cell.extension[:], preExtension)
			}
			cell.extension[len(preExtension)] = byte(nibble)
			if lowCell.extLen > 0 {
				copy(cell.extension[1+len(preExtension):], lowCell.extension[:lowCell.extLen])
			}
			cell.extLen = lowCell.extLen + 1 + len(preExtension)
		} else {
			// Extension is related to a storage branch node, so we copy it upwards as is
			cell.extLen = lowCell.extLen
			if lowCell.extLen > 0 {
				copy(cell.extension[:], lowCell.extension[:lowCell.extLen])
			}
		}
	}
	cell.hl = lowCell.hl
	if lowCell.hl > 0 {
		copy(cell.h[:], lowCell.h[:lowCell.hl])
	}
}

func hashKey(keccak keccakState, plainKey []byte, dest []byte, hashedKeyOffset int) error {
	keccak.Reset()
	var hashBufBack [length.Hash]byte
	hashBuf := hashBufBack[:]
	if _, err := keccak.Write(plainKey); err != nil {
		return err
	}
	if _, err := keccak.Read(hashBuf); err != nil {
		return err
	}
	hashBuf = hashBuf[hashedKeyOffset/2:]
	var k int
	if hashedKeyOffset%2 == 1 {
		dest[0] = hashBuf[0] & 0xf
		k++
		hashBuf = hashBuf[1:]
	}
	for _, c := range hashBuf {
		dest[k] = (c >> 4) & 0xf
		k++
		dest[k] = c & 0xf
		k++
	}
	return nil
}

func (cell *Cell) deriveHashedKeys(depth int, keccak keccakState, accountKeyLen int) error {
	extraLen := 0
	if cell.apl > 0 {
		if depth > 64 {
			return fmt.Errorf("deriveHashedKeys accountPlainKey present at depth > 64")
		}
		extraLen = 64 - depth
	}
	if cell.spl > 0 {
		if depth >= 64 {
			extraLen = 128 - depth
		} else {
			extraLen += 64
		}
	}
	if extraLen > 0 {
		if cell.downHashedLen > 0 {
			copy(cell.downHashedKey[extraLen:], cell.downHashedKey[:cell.downHashedLen])
		}
		cell.downHashedLen += extraLen
		var hashedKeyOffset, downOffset int
		if cell.apl > 0 {
			if err := hashKey(keccak, cell.apk[:cell.apl], cell.downHashedKey[:], depth); err != nil {
				return err
			}
			downOffset = 64 - depth
		}
		if cell.spl > 0 {
			if depth >= 64 {
				hashedKeyOffset = depth - 64
			}
			if err := hashKey(keccak, cell.spk[accountKeyLen:cell.spl], cell.downHashedKey[downOffset:], hashedKeyOffset); err != nil {
				return err
			}
		}
	}
	return nil
}

func (cell *Cell) fillFromFields(data []byte, pos int, fieldBits PartFlags) (int, error) {
	if fieldBits&HashedKeyPart != 0 {
		l, n := binary.Uvarint(data[pos:])
		if n == 0 {
			return 0, fmt.Errorf("fillFromFields buffer too small for hashedKey len")
		} else if n < 0 {
			return 0, fmt.Errorf("fillFromFields value overflow for hashedKey len")
		}
		pos += n
		if len(data) < pos+int(l) {
			return 0, fmt.Errorf("fillFromFields buffer too small for hashedKey")
		}
		cell.downHashedLen = int(l)
		cell.extLen = int(l)
		if l > 0 {
			copy(cell.downHashedKey[:], data[pos:pos+int(l)])
			copy(cell.extension[:], data[pos:pos+int(l)])
			pos += int(l)
		}
	} else {
		cell.downHashedLen = 0
		cell.extLen = 0
	}
	if fieldBits&AccountPlainPart != 0 {
		l, n := binary.Uvarint(data[pos:])
		if n == 0 {
			return 0, fmt.Errorf("fillFromFields buffer too small for accountPlainKey len")
		} else if n < 0 {
			return 0, fmt.Errorf("fillFromFields value overflow for accountPlainKey len")
		}
		pos += n
		if len(data) < pos+int(l) {
			return 0, fmt.Errorf("fillFromFields buffer too small for accountPlainKey")
		}
		cell.apl = int(l)
		if l > 0 {
			copy(cell.apk[:], data[pos:pos+int(l)])
			pos += int(l)
		}
	} else {
		cell.apl = 0
	}
	if fieldBits&StoragePlainPart != 0 {
		l, n := binary.Uvarint(data[pos:])
		if n == 0 {
			return 0, fmt.Errorf("fillFromFields buffer too small for storagePlainKey len")
		} else if n < 0 {
			return 0, fmt.Errorf("fillFromFields value overflow for storagePlainKey len")
		}
		pos += n
		if len(data) < pos+int(l) {
			return 0, fmt.Errorf("fillFromFields buffer too small for storagePlainKey")
		}
		cell.spl = int(l)
		if l > 0 {
			copy(cell.spk[:], data[pos:pos+int(l)])
			pos += int(l)
		}
	} else {
		cell.spl = 0
	}
	if fieldBits&HashPart != 0 {
		l, n := binary.Uvarint(data[pos:])
		if n == 0 {
			return 0, fmt.Errorf("fillFromFields buffer too small for hash len")
		} else if n < 0 {
			return 0, fmt.Errorf("fillFromFields value overflow for hash len")
		}
		pos += n
		if len(data) < pos+int(l) {
			return 0, fmt.Errorf("fillFromFields buffer too small for hash")
		}
		cell.hl = int(l)
		if l > 0 {
			copy(cell.h[:], data[pos:pos+int(l)])
			pos += int(l)
		}
	} else {
		cell.hl = 0
	}
	return pos, nil
}

func (cell *Cell) setStorage(plainKey, value []byte) {
	cell.spl = len(plainKey)
	copy(cell.spk[:], plainKey)
	cell.StorageLen = len(value)
	if len(value) > 0 {
		copy(cell.Storage[:], value)
	}
}

func (cell *Cell) setAccountFields(plainKey, codeHash []byte, balance *uint256.Int, nonce uint64) {
	cell.apl = len(plainKey)
	copy(cell.apk[:], plainKey)
	copy(cell.CodeHash[:], codeHash)

	cell.Balance.SetBytes(balance.Bytes())
	cell.Nonce = nonce
}

func (cell *Cell) accountForHashing(buffer []byte, storageRootHash [length.Hash]byte) int {
	balanceBytes := 0
	if !cell.Balance.LtUint64(128) {
		balanceBytes = cell.Balance.ByteLen()
	}

	var nonceBytes int
	if cell.Nonce < 128 && cell.Nonce != 0 {
		nonceBytes = 0
	} else {
		nonceBytes = (bits.Len64(cell.Nonce) + 7) / 8
	}

	var structLength = uint(balanceBytes + nonceBytes + 2)
	structLength += 66 // Two 32-byte arrays + 2 prefixes

	var pos int
	if structLength < 56 {
		buffer[0] = byte(192 + structLength)
		pos = 1
	} else {
		lengthBytes := (bits.Len(structLength) + 7) / 8
		buffer[0] = byte(247 + lengthBytes)

		for i := lengthBytes; i > 0; i-- {
			buffer[i] = byte(structLength)
			structLength >>= 8
		}

		pos = lengthBytes + 1
	}

	// Encoding nonce
	if cell.Nonce < 128 && cell.Nonce != 0 {
		buffer[pos] = byte(cell.Nonce)
	} else {
		buffer[pos] = byte(128 + nonceBytes)
		var nonce = cell.Nonce
		for i := nonceBytes; i > 0; i-- {
			buffer[pos+i] = byte(nonce)
			nonce >>= 8
		}
	}
	pos += 1 + nonceBytes

	// Encoding balance
	if cell.Balance.LtUint64(128) && !cell.Balance.IsZero() {
		buffer[pos] = byte(cell.Balance.Uint64())
		pos++
	} else {
		buffer[pos] = byte(128 + balanceBytes)
		pos++
		cell.Balance.WriteToSlice(buffer[pos : pos+balanceBytes])
		pos += balanceBytes
	}

	// Encoding Root and CodeHash
	buffer[pos] = 128 + 32
	pos++
	copy(buffer[pos:], storageRootHash[:])
	pos += 32
	buffer[pos] = 128 + 32
	pos++
	copy(buffer[pos:], cell.CodeHash[:])
	pos += 32
	return pos
}

func (hph *HexPatriciaHashed) completeLeafHash(buf, keyPrefix []byte, kp, kl, compactLen int, key []byte, compact0 byte, ni int, val rlp.RlpSerializable, singleton bool) ([]byte, error) {
	totalLen := kp + kl + val.DoubleRLPLen()
	var lenPrefix [4]byte
	pt := rlp.GenerateStructLen(lenPrefix[:], totalLen)
	embedded := !singleton && totalLen+pt < length.Hash
	var writer io.Writer
	if embedded {
		hph.byteArrayWriter.Setup(buf)
		writer = &hph.byteArrayWriter
	} else {
		hph.keccak.Reset()
		writer = hph.keccak
	}
	if _, err := writer.Write(lenPrefix[:pt]); err != nil {
		return nil, err
	}
	if _, err := writer.Write(keyPrefix[:kp]); err != nil {
		return nil, err
	}
	var b [1]byte
	b[0] = compact0
	if _, err := writer.Write(b[:]); err != nil {
		return nil, err
	}
	for i := 1; i < compactLen; i++ {
		b[0] = key[ni]*16 + key[ni+1]
		if _, err := writer.Write(b[:]); err != nil {
			return nil, err
		}
		ni += 2
	}
	var prefixBuf [8]byte
	if err := val.ToDoubleRLP(writer, prefixBuf[:]); err != nil {
		return nil, err
	}
	if embedded {
		buf = hph.byteArrayWriter.buf
	} else {
		var hashBuf [33]byte
		hashBuf[0] = 0x80 + length.Hash
		if _, err := hph.keccak.Read(hashBuf[1:]); err != nil {
			return nil, err
		}
		buf = append(buf, hashBuf[:]...)
	}
	return buf, nil
}

func (hph *HexPatriciaHashed) leafHashWithKeyVal(buf, key []byte, val rlp.RlpSerializableBytes, singleton bool) ([]byte, error) {
	// Compute the total length of binary representation
	var kp, kl int
	// Write key
	var compactLen int
	var ni int
	var compact0 byte
	compactLen = (len(key)-1)/2 + 1
	if len(key)&1 == 0 {
		compact0 = 0x30 + key[0] // Odd: (3<<4) + first nibble
		ni = 1
	} else {
		compact0 = 0x20
	}
	var keyPrefix [1]byte
	if compactLen > 1 {
		keyPrefix[0] = 0x80 + byte(compactLen)
		kp = 1
		kl = compactLen
	} else {
		kl = 1
	}
	return hph.completeLeafHash(buf, keyPrefix[:], kp, kl, compactLen, key, compact0, ni, val, singleton)
}

func (hph *HexPatriciaHashed) accountLeafHashWithKey(buf, key []byte, val rlp.RlpSerializable) ([]byte, error) {
	// Compute the total length of binary representation
	var kp, kl int
	// Write key
	var compactLen int
	var ni int
	var compact0 byte
	if hasTerm(key) {
		compactLen = (len(key)-1)/2 + 1
		if len(key)&1 == 0 {
			compact0 = 48 + key[0] // Odd (1<<4) + first nibble
			ni = 1
		} else {
			compact0 = 32
		}
	} else {
		compactLen = len(key)/2 + 1
		if len(key)&1 == 1 {
			compact0 = 16 + key[0] // Odd (1<<4) + first nibble
			ni = 1
		}
	}
	var keyPrefix [1]byte
	if compactLen > 1 {
		keyPrefix[0] = byte(128 + compactLen)
		kp = 1
		kl = compactLen
	} else {
		kl = 1
	}
	return hph.completeLeafHash(buf, keyPrefix[:], kp, kl, compactLen, key, compact0, ni, val, true)
}

func (hph *HexPatriciaHashed) extensionHash(key []byte, hash []byte) ([length.Hash]byte, error) {
	var hashBuf [length.Hash]byte

	// Compute the total length of binary representation
	var kp, kl int
	// Write key
	var compactLen int
	var ni int
	var compact0 byte
	if hasTerm(key) {
		compactLen = (len(key)-1)/2 + 1
		if len(key)&1 == 0 {
			compact0 = 0x30 + key[0] // Odd: (3<<4) + first nibble
			ni = 1
		} else {
			compact0 = 0x20
		}
	} else {
		compactLen = len(key)/2 + 1
		if len(key)&1 == 1 {
			compact0 = 0x10 + key[0] // Odd: (1<<4) + first nibble
			ni = 1
		}
	}
	var keyPrefix [1]byte
	if compactLen > 1 {
		keyPrefix[0] = 0x80 + byte(compactLen)
		kp = 1
		kl = compactLen
	} else {
		kl = 1
	}
	totalLen := kp + kl + 33
	var lenPrefix [4]byte
	pt := rlp.GenerateStructLen(lenPrefix[:], totalLen)
	hph.keccak.Reset()
	if _, err := hph.keccak.Write(lenPrefix[:pt]); err != nil {
		return hashBuf, err
	}
	if _, err := hph.keccak.Write(keyPrefix[:kp]); err != nil {
		return hashBuf, err
	}
	var b [1]byte
	b[0] = compact0
	if _, err := hph.keccak.Write(b[:]); err != nil {
		return hashBuf, err
	}
	for i := 1; i < compactLen; i++ {
		b[0] = key[ni]*16 + key[ni+1]
		if _, err := hph.keccak.Write(b[:]); err != nil {
			return hashBuf, err
		}
		ni += 2
	}
	b[0] = 0x80 + length.Hash
	if _, err := hph.keccak.Write(b[:]); err != nil {
		return hashBuf, err
	}
	if _, err := hph.keccak.Write(hash); err != nil {
		return hashBuf, err
	}
	// Replace previous hash with the new one
	if _, err := hph.keccak.Read(hashBuf[:]); err != nil {
		return hashBuf, err
	}
	return hashBuf, nil
}

func (hph *HexPatriciaHashed) computeCellHashLen(cell *Cell, depth int) int {
	if cell.spl > 0 && depth >= 64 {
		keyLen := 128 - depth + 1 // Length of hex key with terminator character
		var kp, kl int
		compactLen := (keyLen-1)/2 + 1
		if compactLen > 1 {
			kp = 1
			kl = compactLen
		} else {
			kl = 1
		}
		val := rlp.RlpSerializableBytes(cell.Storage[:cell.StorageLen])
		totalLen := kp + kl + val.DoubleRLPLen()
		var lenPrefix [4]byte
		pt := rlp.GenerateStructLen(lenPrefix[:], totalLen)
		if totalLen+pt < length.Hash {
			return totalLen + pt
		}
	}
	return length.Hash + 1
}

func (hph *HexPatriciaHashed) computeCellHash(cell *Cell, depth int, buf []byte) ([]byte, error) {
	var err error
	var storageRootHash [length.Hash]byte
	storageRootHashIsSet := false
	if cell.spl > 0 {
		var hashedKeyOffset int
		if depth >= 64 {
			hashedKeyOffset = depth - 64
		}
		singleton := depth <= 64
		_ = singleton
		if err := hashKey(hph.keccak, cell.spk[hph.accountKeyLen:cell.spl], cell.hashBuffer[:], hashedKeyOffset); err != nil {
			return nil, err
		}
		cell.hashBuffer[64-hashedKeyOffset] = 16 // Add terminator
		if singleton {
			if hph.trace {
				fmt.Printf("leafHashWithKeyVal(singleton) for [%x]=>[%x]\n", cell.hashBuffer[:64-hashedKeyOffset+1], cell.Storage[:cell.StorageLen])
			}
			aux := make([]byte, 0, 33)
			if aux, err = hph.leafHashWithKeyVal(aux, cell.hashBuffer[:64-hashedKeyOffset+1], cell.Storage[:cell.StorageLen], true); err != nil {
				return nil, err
			}
			storageRootHash = *(*[length.Hash]byte)(aux[1:])
			storageRootHashIsSet = true
		} else {
			if hph.trace {
				fmt.Printf("leafHashWithKeyVal for [%x]=>[%x]\n", cell.hashBuffer[:64-hashedKeyOffset+1], cell.Storage[:cell.StorageLen])
			}
			return hph.leafHashWithKeyVal(buf, cell.hashBuffer[:64-hashedKeyOffset+1], cell.Storage[:cell.StorageLen], false)
		}
	}
	if cell.apl > 0 {
		if err := hashKey(hph.keccak, cell.apk[:cell.apl], cell.hashBuffer[:], depth); err != nil {
			return nil, err
		}
		cell.hashBuffer[64-depth] = 16 // Add terminator
		if !storageRootHashIsSet {
			if cell.extLen > 0 {
				// Extension
				if cell.hl > 0 {
					if hph.trace {
						fmt.Printf("extensionHash for [%x]=>[%x]\n", cell.extension[:cell.extLen], cell.h[:cell.hl])
					}
					if storageRootHash, err = hph.extensionHash(cell.extension[:cell.extLen], cell.h[:cell.hl]); err != nil {
						return nil, err
					}
				} else {
					return nil, fmt.Errorf("computeCellHash extension without hash")
				}
			} else if cell.hl > 0 {
				storageRootHash = cell.h
			} else {
				storageRootHash = *(*[length.Hash]byte)(EmptyRootHash)
			}
		}
		var valBuf [128]byte
		valLen := cell.accountForHashing(valBuf[:], storageRootHash)
		if hph.trace {
			fmt.Printf("accountLeafHashWithKey for [%x]=>[%x]\n", cell.hashBuffer[:65-depth], valBuf[:valLen])
		}
		return hph.accountLeafHashWithKey(buf, cell.hashBuffer[:65-depth], rlp.RlpEncodedBytes(valBuf[:valLen]))
	}
	buf = append(buf, 0x80+32)
	if cell.extLen > 0 {
		// Extension
		if cell.hl > 0 {
			if hph.trace {
				fmt.Printf("extensionHash for [%x]=>[%x]\n", cell.extension[:cell.extLen], cell.h[:cell.hl])
			}
			var hash [length.Hash]byte
			if hash, err = hph.extensionHash(cell.extension[:cell.extLen], cell.h[:cell.hl]); err != nil {
				return nil, err
			}
			buf = append(buf, hash[:]...)
		} else {
			return nil, fmt.Errorf("computeCellHash extension without hash")
		}
	} else if cell.hl > 0 {
		buf = append(buf, cell.h[:cell.hl]...)
	} else {
		buf = append(buf, EmptyRootHash...)
	}
	return buf, nil
}

func (hph *HexPatriciaHashed) needUnfolding(hashedKey []byte) int {
	var cell *Cell
	var depth int
	if hph.activeRows == 0 {
		if hph.trace {
			fmt.Printf("needUnfolding root, rootChecked = %t\n", hph.rootChecked)
		}
		if hph.rootChecked && hph.root.downHashedLen == 0 && hph.root.hl == 0 {
			// Previously checked, empty root, no unfolding needed
			return 0
		}
		cell = &hph.root
		if cell.downHashedLen == 0 && cell.hl == 0 && !hph.rootChecked {
			// Need to attempt to unfold the root
			return 1
		}
	} else {
		col := int(hashedKey[hph.currentKeyLen])
		cell = &hph.grid[hph.activeRows-1][col]
		depth = hph.depths[hph.activeRows-1]
		if hph.trace {
			fmt.Printf("needUnfolding cell (%d, %x), currentKey=[%x], depth=%d, cell.h=[%x]\n", hph.activeRows-1, col, hph.currentKey[:hph.currentKeyLen], depth, cell.h[:cell.hl])
		}
	}
	if len(hashedKey) <= depth {
		return 0
	}
	if cell.downHashedLen == 0 {
		if cell.hl == 0 {
			// cell is empty, no need to unfold further
			return 0
		} else {
			// unfold branch node
			return 1
		}
	}
	cpl := commonPrefixLen(hashedKey[depth:], cell.downHashedKey[:cell.downHashedLen-1])
	if hph.trace {
		fmt.Printf("cpl=%d, cell.downHashedKey=[%x], depth=%d, hashedKey[depth:]=[%x]\n", cpl, cell.downHashedKey[:cell.downHashedLen], depth, hashedKey[depth:])
	}
	unfolding := cpl + 1
	if depth < 64 && depth+unfolding > 64 {
		// This is to make sure that unfolding always breaks at the level where storage subtrees start
		unfolding = 64 - depth
		if hph.trace {
			fmt.Printf("adjusted unfolding=%d\n", unfolding)
		}
	}
	return unfolding
}

// unfoldBranchNode returns true if unfolding has been done
func (hph *HexPatriciaHashed) unfoldBranchNode(row int, deleted bool, depth int) (bool, error) {
	branchData, err := hph.branchFn(hexToCompact(hph.currentKey[:hph.currentKeyLen]))
	if err != nil {
		return false, err
	}
	if !hph.rootChecked && hph.currentKeyLen == 0 && len(branchData) == 0 {
		// Special case - empty or deleted root
		hph.rootChecked = true
		return false, nil
	}
	if len(branchData) == 0 {
		log.Warn("got empty branch data during unfold", "row", row, "depth", depth, "deleted", deleted)
	}
	hph.branchBefore[row] = true
	bitmap := binary.BigEndian.Uint16(branchData[0:])
	pos := 2
	if deleted {
		// All cells come as deleted (touched but not present after)
		hph.afterMap[row] = 0
		hph.touchMap[row] = bitmap
	} else {
		hph.afterMap[row] = bitmap
		hph.touchMap[row] = 0
	}
	//fmt.Printf("unfoldBranchNode [%x], afterMap = [%016b], touchMap = [%016b]\n", branchData, hph.afterMap[row], hph.touchMap[row])
	// Loop iterating over the set bits of modMask
	for bitset, j := bitmap, 0; bitset != 0; j++ {
		bit := bitset & -bitset
		nibble := bits.TrailingZeros16(bit)
		cell := &hph.grid[row][nibble]
		fieldBits := branchData[pos]
		pos++
		var err error
		if pos, err = cell.fillFromFields(branchData, pos, PartFlags(fieldBits)); err != nil {
			return false, fmt.Errorf("prefix [%x], branchData[%x]: %w", hph.currentKey[:hph.currentKeyLen], branchData, err)
		}
		if hph.trace {
			fmt.Printf("cell (%d, %x) depth=%d, hash=[%x], a=[%x], s=[%x], ex=[%x]\n", row, nibble, depth, cell.h[:cell.hl], cell.apk[:cell.apl], cell.spk[:cell.spl], cell.extension[:cell.extLen])
		}
		if cell.apl > 0 {
			hph.accountFn(cell.apk[:cell.apl], cell)
			if hph.trace {
				fmt.Printf("accountFn[%x] return balance=%d, nonce=%d\n", cell.apk[:cell.apl], &cell.Balance, cell.Nonce)
			}
		}
		if cell.spl > 0 {
			hph.storageFn(cell.spk[:cell.spl], cell)
		}
		if err = cell.deriveHashedKeys(depth, hph.keccak, hph.accountKeyLen); err != nil {
			return false, err
		}
		bitset ^= bit
	}
	return true, nil
}

func (hph *HexPatriciaHashed) unfold(hashedKey []byte, unfolding int) error {
	if hph.trace {
		fmt.Printf("unfold %d: activeRows: %d\n", unfolding, hph.activeRows)
	}
	var upCell *Cell
	var touched, present bool
	var col byte
	var upDepth, depth int
	if hph.activeRows == 0 {
		if hph.rootChecked && hph.root.hl == 0 && hph.root.downHashedLen == 0 {
			// No unfolding for empty root
			return nil
		}
		upCell = &hph.root
		touched = hph.rootTouched
		present = hph.rootPresent
		if hph.trace {
			fmt.Printf("unfold root, touched %t, present %t, column %d\n", touched, present, col)
		}
	} else {
		upDepth = hph.depths[hph.activeRows-1]
		col = hashedKey[upDepth-1]
		upCell = &hph.grid[hph.activeRows-1][col]
		touched = hph.touchMap[hph.activeRows-1]&(uint16(1)<<col) != 0
		present = hph.afterMap[hph.activeRows-1]&(uint16(1)<<col) != 0
		if hph.trace {
			fmt.Printf("upCell (%d, %x), touched %t, present %t\n", hph.activeRows-1, col, touched, present)
		}
		hph.currentKey[hph.currentKeyLen] = col
		hph.currentKeyLen++
	}
	row := hph.activeRows
	for i := 0; i < 16; i++ {
		hph.grid[row][i].fillEmpty()
	}
	hph.touchMap[row] = 0
	hph.afterMap[row] = 0
	hph.branchBefore[row] = false
	if upCell.downHashedLen == 0 {
		depth = upDepth + 1
		if unfolded, err := hph.unfoldBranchNode(row, touched && !present /* deleted */, depth); err != nil {
			return err
		} else if !unfolded {
			// Return here to prevent activeRow from being incremented
			return nil
		}
	} else if upCell.downHashedLen >= unfolding {
		depth = upDepth + unfolding
		nibble := upCell.downHashedKey[unfolding-1]
		if touched {
			hph.touchMap[row] = uint16(1) << nibble
		}
		if present {
			hph.afterMap[row] = uint16(1) << nibble
		}
		cell := &hph.grid[row][nibble]
		cell.fillFromUpperCell(upCell, depth, unfolding)
		if hph.trace {
			fmt.Printf("cell (%d, %x) depth=%d\n", row, nibble, depth)
		}
		if row >= 64 {
			cell.apl = 0
		}
		if unfolding > 1 {
			copy(hph.currentKey[hph.currentKeyLen:], upCell.downHashedKey[:unfolding-1])
		}
		hph.currentKeyLen += unfolding - 1
	} else {
		// upCell.downHashedLen < unfolding
		depth = upDepth + upCell.downHashedLen
		nibble := upCell.downHashedKey[upCell.downHashedLen-1]
		if touched {
			hph.touchMap[row] = uint16(1) << nibble
		}
		if present {
			hph.afterMap[row] = uint16(1) << nibble
		}
		cell := &hph.grid[row][nibble]
		cell.fillFromUpperCell(upCell, depth, upCell.downHashedLen)
		if hph.trace {
			fmt.Printf("cell (%d, %x) depth=%d\n", row, nibble, depth)
		}
		if row >= 64 {
			cell.apl = 0
		}
		if upCell.downHashedLen > 1 {
			copy(hph.currentKey[hph.currentKeyLen:], upCell.downHashedKey[:upCell.downHashedLen-1])
		}
		hph.currentKeyLen += upCell.downHashedLen - 1
	}
	hph.depths[hph.activeRows] = depth
	hph.activeRows++
	return nil
}

func (hph *HexPatriciaHashed) needFolding(hashedKey []byte) bool {
	return !bytes.HasPrefix(hashedKey, hph.currentKey[:hph.currentKeyLen])
}

// The purpose of fold is to reduce hph.currentKey[:hph.currentKeyLen]. It should be invoked
// until that current key becomes a prefix of hashedKey that we will proccess next
// (in other words until the needFolding function returns 0)
func (hph *HexPatriciaHashed) fold() (branchData BranchData, updateKey []byte, err error) {
	updateKeyLen := hph.currentKeyLen
	if hph.activeRows == 0 {
		return nil, nil, fmt.Errorf("cannot fold - no active rows")
	}
	if hph.trace {
		fmt.Printf("fold: activeRows: %d, currentKey: [%x], touchMap: %016b, afterMap: %016b\n", hph.activeRows, hph.currentKey[:hph.currentKeyLen], hph.touchMap[hph.activeRows-1], hph.afterMap[hph.activeRows-1])
	}
	// Move information to the row above
	row := hph.activeRows - 1
	var upCell *Cell
	var col int
	var upDepth int
	if hph.activeRows == 1 {
		if hph.trace {
			fmt.Printf("upcell is root\n")
		}
		upCell = &hph.root
	} else {
		upDepth = hph.depths[hph.activeRows-2]
		col = int(hph.currentKey[upDepth-1])
		if hph.trace {
			fmt.Printf("upcell is (%d x %x), upDepth=%d\n", row-1, col, upDepth)
		}
		upCell = &hph.grid[row-1][col]
	}

	depth := hph.depths[hph.activeRows-1]
	updateKey = hexToCompact(hph.currentKey[:updateKeyLen])
	partsCount := bits.OnesCount16(hph.afterMap[row])

	if hph.trace {
		fmt.Printf("touchMap[%d]=%016b, afterMap[%d]=%016b\n", row, hph.touchMap[row], row, hph.afterMap[row])
	}
	switch partsCount {
	case 0:
		// Everything deleted
		if hph.touchMap[row] != 0 {
			if row == 0 {
				// Root is deleted because the tree is empty
				hph.rootTouched = true
				hph.rootPresent = false
			} else if upDepth == 64 {
				// Special case - all storage items of an account have been deleted, but it does not automatically delete the account, just makes it empty storage
				// Therefore we are not propagating deletion upwards, but turn it into a modification
				hph.touchMap[row-1] |= (uint16(1) << col)
			} else {
				// Deletion is propagated upwards
				hph.touchMap[row-1] |= (uint16(1) << col)
				hph.afterMap[row-1] &^= (uint16(1) << col)
			}
		}
		upCell.hl = 0
		upCell.apl = 0
		upCell.spl = 0
		upCell.extLen = 0
		upCell.downHashedLen = 0
		if hph.branchBefore[row] {
			branchData, _, err = EncodeBranch(0, hph.touchMap[row], 0, func(nibble int, skip bool) (*Cell, error) { return nil, nil })
			if err != nil {
				return nil, updateKey, fmt.Errorf("failed to encode leaf node update: %w", err)
			}
		}
		hph.activeRows--
		if upDepth > 0 {
			hph.currentKeyLen = upDepth - 1
		} else {
			hph.currentKeyLen = 0
		}
	case 1:
		// Leaf or extension node
		if hph.touchMap[row] != 0 {
			// any modifications
			if row == 0 {
				hph.rootTouched = true
			} else {
				// Modifiction is propagated upwards
				hph.touchMap[row-1] |= (uint16(1) << col)
			}
		}
		nibble := bits.TrailingZeros16(hph.afterMap[row])
		cell := &hph.grid[row][nibble]
		upCell.extLen = 0
		upCell.fillFromLowerCell(cell, depth, hph.currentKey[upDepth:hph.currentKeyLen], nibble)
		// Delete if it existed
		if hph.branchBefore[row] {
			branchData, _, err = EncodeBranch(0, hph.touchMap[row], 0, func(nibble int, skip bool) (*Cell, error) { return nil, nil })
			if err != nil {
				return nil, updateKey, fmt.Errorf("failed to encode leaf node update: %w", err)
			}
		}
		hph.activeRows--
		if upDepth > 0 {
			hph.currentKeyLen = upDepth - 1
		} else {
			hph.currentKeyLen = 0
		}
	default:
		// Branch node
		if hph.touchMap[row] != 0 {
			// any modifications
			if row == 0 {
				hph.rootTouched = true
			} else {
				// Modifiction is propagated upwards
				hph.touchMap[row-1] |= (uint16(1) << col)
			}
		}
		bitmap := hph.touchMap[row] & hph.afterMap[row]
		if !hph.branchBefore[row] {
			// There was no branch node before, so we need to touch even the singular child that existed
			hph.touchMap[row] |= hph.afterMap[row]
			bitmap |= hph.afterMap[row]
		}
		// Calculate total length of all hashes
		totalBranchLen := 17 - partsCount // For every empty cell, one byte
		for bitset, j := hph.afterMap[row], 0; bitset != 0; j++ {
			bit := bitset & -bitset
			nibble := bits.TrailingZeros16(bit)
			cell := &hph.grid[row][nibble]
			totalBranchLen += hph.computeCellHashLen(cell, depth)
			bitset ^= bit
		}

		hph.keccak2.Reset()
		pt := rlp.GenerateStructLen(hph.auxBuffer[:], totalBranchLen)
		if _, err := hph.keccak2.Write(hph.auxBuffer[:pt]); err != nil {
			return nil, nil, err
		}

		b := [...]byte{0x80}
		cellGetter := func(nibble int, skip bool) (*Cell, error) {
			if skip {
				if _, err := hph.keccak2.Write(b[:]); err != nil {
					return nil, fmt.Errorf("failed to write empty nibble to hash: %w", err)
				}
				if hph.trace {
					fmt.Printf("%x: empty(%d,%x)\n", nibble, row, nibble)
				}
				return nil, nil
			}
			cell := &hph.grid[row][nibble]
			cellHash, err := hph.computeCellHash(cell, depth, hph.auxBuffer[:0])
			if err != nil {
				return nil, err
			}
			if hph.trace {
				fmt.Printf("%x: computeCellHash(%d,%x,depth=%d)=[%x]\n", nibble, row, nibble, depth, cellHash)
			}
			if _, err := hph.keccak2.Write(cellHash); err != nil {
				return nil, err
			}

			return cell, nil
		}

		var lastNibble int
		var err error

		branchData, lastNibble, err = EncodeBranch(bitmap, hph.touchMap[row], hph.afterMap[row], cellGetter)
		if err != nil {
			return nil, nil, fmt.Errorf("failed to encode branch update: %w", err)
		}
		for i := lastNibble; i < 17; i++ {
			if _, err := hph.keccak2.Write(b[:]); err != nil {
				return nil, nil, err
			}
			if hph.trace {
				fmt.Printf("%x: empty(%d,%x)\n", i, row, i)
			}
		}
		upCell.extLen = depth - upDepth - 1
		upCell.downHashedLen = upCell.extLen
		if upCell.extLen > 0 {
			copy(upCell.extension[:], hph.currentKey[upDepth:hph.currentKeyLen])
			copy(upCell.downHashedKey[:], hph.currentKey[upDepth:hph.currentKeyLen])
		}
		if depth < 64 {
			upCell.apl = 0
		}
		upCell.spl = 0
		upCell.hl = 32
		if _, err := hph.keccak2.Read(upCell.h[:]); err != nil {
			return nil, nil, err
		}
		if hph.trace {
			fmt.Printf("} [%x]\n", upCell.h[:])
		}
		hph.activeRows--
		if upDepth > 0 {
			hph.currentKeyLen = upDepth - 1
		} else {
			hph.currentKeyLen = 0
		}
	}
	if branchData != nil {
		if hph.trace {
			fmt.Printf("fold: update key: %x, branchData: [%x]\n", CompactedKeyToHex(updateKey), branchData)
		}
	}
	return branchData, updateKey, nil
}

func (hph *HexPatriciaHashed) foldRoot() (BranchData, error) {
	if hph.trace {
		fmt.Printf("foldRoot: activeRows: %d\n", hph.activeRows)
	}
	if hph.activeRows != 0 {
		return nil, fmt.Errorf("cannot fold root - there are still active rows: %d", hph.activeRows)
	}

	rootGetter := func(_ int, _ bool) (*Cell, error) {
		//_, err := hph.RootHash()
		//if err != nil {
		//	return nil, fmt.Errorf("folding root failed: %w", err)
		//}
		return &hph.root, nil
	}

	bool2int := func(b bool) uint16 {
		if b {
			return 1
		}
		return 0
	}

	branchData, _, err := EncodeBranch(1, bool2int(hph.rootTouched), bool2int(hph.rootPresent), rootGetter)
	return branchData, err
}

func (hph *HexPatriciaHashed) deleteCell(hashedKey []byte) {
	if hph.trace {
		fmt.Printf("deleteCell, activeRows = %d\n", hph.activeRows)
	}
	var cell *Cell
	if hph.activeRows == 0 {
		// Remove the root
		cell = &hph.root
		hph.rootTouched = true
		hph.rootPresent = false
	} else {
		row := hph.activeRows - 1
		if hph.depths[row] < len(hashedKey) {
			if hph.trace {
				fmt.Printf("deleteCell skipping spurious delete depth=%d, len(hashedKey)=%d\n", hph.depths[row], len(hashedKey))
			}
			return
		}
		col := int(hashedKey[hph.currentKeyLen])
		cell = &hph.grid[row][col]
		if hph.afterMap[row]&(uint16(1)<<col) != 0 {
			// Prevent "spurios deletions", i.e. deletion of absent items
			hph.touchMap[row] |= (uint16(1) << col)
			hph.afterMap[row] &^= (uint16(1) << col)
			if hph.trace {
				fmt.Printf("deleteCell setting (%d, %x)\n", row, col)
			}
		} else {
			if hph.trace {
				fmt.Printf("deleteCell ignoring (%d, %x)\n", row, col)
			}
		}
	}
	cell.extLen = 0
	cell.Balance.Clear()
	copy(cell.CodeHash[:], EmptyCodeHash)
	cell.Nonce = 0
}

func (hph *HexPatriciaHashed) updateCell(hashedKey []byte) *Cell {
	var cell *Cell
	var col, depth int
	if hph.activeRows == 0 {
		cell = &hph.root
		hph.rootTouched, hph.rootPresent = true, true
	} else {
		row := hph.activeRows - 1
		depth = hph.depths[row]
		col = int(hashedKey[hph.currentKeyLen])
		cell = &hph.grid[row][col]
		hph.touchMap[row] |= (uint16(1) << col)
		hph.afterMap[row] |= (uint16(1) << col)
		if hph.trace {
			fmt.Printf("updateCell setting (%d, %x), depth=%d\n", row, col, depth)
		}
	}
	if cell.downHashedLen == 0 {
		copy(cell.downHashedKey[:], hashedKey[depth:])
		cell.downHashedLen = len(hashedKey) - depth
		if hph.trace {
			fmt.Printf("set downHasheKey=[%x]\n", cell.downHashedKey[:cell.downHashedLen])
		}
	} else {
		if hph.trace {
			fmt.Printf("left downHasheKey=[%x]\n", cell.downHashedKey[:cell.downHashedLen])
		}
	}
<<<<<<< HEAD
	if len(hashedKey) == 2*length.Hash {
		// account
		cell.apl = len(plainKey)
		copy(cell.apk[:], plainKey)
	} else {
		cell.spl = len(plainKey)
		copy(cell.spk[:], plainKey)
	}
=======
>>>>>>> db660ed6
	return cell
}

func (hph *HexPatriciaHashed) RootHash() ([]byte, error) {
	hash, err := hph.computeCellHash(&hph.root, 0, nil)
	if err != nil {
		return nil, err
	}
	return hash[1:], nil // first byte is 128+hash_len
}

func (hph *HexPatriciaHashed) ReviewKeys(plainKeys, hashedKeys [][]byte) (rootHash []byte, branchNodeUpdates map[string]BranchData, err error) {
	branchNodeUpdates = make(map[string]BranchData)

	stagedCell := new(Cell)
	for i, hashedKey := range hashedKeys {
		plainKey := plainKeys[i]
		if hph.trace {
			fmt.Printf("plainKey=[%x], hashedKey=[%x], currentKey=[%x]\n", plainKey, hashedKey, hph.currentKey[:hph.currentKeyLen])
		}
		// Keep folding until the currentKey is the prefix of the key we modify
		for hph.needFolding(hashedKey) {
			if branchData, updateKey, err := hph.fold(); err != nil {
				return nil, nil, fmt.Errorf("fold: %w", err)
			} else if branchData != nil {
				branchNodeUpdates[string(updateKey)] = branchData
			}
		}
		// Now unfold until we step on an empty cell
		for unfolding := hph.needUnfolding(hashedKey); unfolding > 0; unfolding = hph.needUnfolding(hashedKey) {
			if err := hph.unfold(hashedKey, unfolding); err != nil {
				return nil, nil, fmt.Errorf("unfold: %w", err)
			}
		}

		// Update the cell
		stagedCell.fillEmpty()
		if len(plainKey) == hph.accountKeyLen {
			if err := hph.accountFn(plainKey, stagedCell); err != nil {
				return nil, nil, fmt.Errorf("accountFn for key %x failed: %w", plainKey, err)
			}
			if !stagedCell.Delete {
				cell := hph.updateCell(hashedKey)
				cell.setAccountFields(plainKey, stagedCell.CodeHash[:], &stagedCell.Balance, stagedCell.Nonce)

				if hph.trace {
					fmt.Printf("accountFn filled cell plainKey: %x balance: %v nonce: %v codeHash: %x\n", cell.apk, cell.Balance.String(), cell.Nonce, cell.CodeHash)
				}
			}
		} else {
			if err = hph.storageFn(plainKey, stagedCell); err != nil {
				return nil, nil, fmt.Errorf("storageFn for key %x failed: %w", plainKey, err)
			}
			if !stagedCell.Delete {
				hph.updateCell(hashedKey).setStorage(plainKey, stagedCell.Storage[:stagedCell.StorageLen])
				if hph.trace {
					fmt.Printf("storageFn filled %x : %x\n", plainKey, stagedCell.Storage)
				}
			}
		}

		if stagedCell.Delete {
			hph.deleteCell(hashedKey)
		}
	}
	// Folding everything up to the root
	for hph.activeRows > 0 {
		if branchData, updateKey, err := hph.fold(); err != nil {
			return nil, nil, fmt.Errorf("final fold: %w", err)
		} else if branchData != nil {
			branchNodeUpdates[string(updateKey)] = branchData
		}
	}

	rootHash, err = hph.RootHash()
	if err != nil {
		return nil, branchNodeUpdates, fmt.Errorf("root hash evaluation failed: %w", err)
	}
	return rootHash, branchNodeUpdates, nil
}

func (hph *HexPatriciaHashed) SetTrace(trace bool) { hph.trace = trace }

func (hph *HexPatriciaHashed) Variant() TrieVariant { return VariantHexPatriciaTrie }

// Reset allows HexPatriciaHashed instance to be reused for the new commitment calculation
func (hph *HexPatriciaHashed) Reset() {
	hph.rootChecked = false
	hph.root.hl = 0
	hph.root.downHashedLen = 0
	hph.root.apl = 0
	hph.root.spl = 0
	hph.root.extLen = 0
	copy(hph.root.CodeHash[:], EmptyCodeHash)
	hph.root.StorageLen = 0
	hph.root.Balance.Clear()
	hph.root.Nonce = 0
	hph.rootTouched = false
	hph.rootPresent = true
}

func (hph *HexPatriciaHashed) ResetFns(
	branchFn func(prefix []byte) ([]byte, error),
	accountFn func(plainKey []byte, cell *Cell) error,
	storageFn func(plainKey []byte, cell *Cell) error,
) {
	hph.branchFn = branchFn
	hph.accountFn = accountFn
	hph.storageFn = storageFn
}

type stateRootFlag int8

var (
	stateRootPresent stateRootFlag = 1
	stateRootChecked stateRootFlag = 2
	stateRootTouched stateRootFlag = 4
)

func (s *state) Encode(buf []byte) ([]byte, error) {
	var rootFlags stateRootFlag
	if s.RootPresent {
		rootFlags |= stateRootPresent
	}
	if s.RootChecked {
		rootFlags |= stateRootChecked
	}
	if s.RootTouched {
		rootFlags |= stateRootTouched
	}

	ee := bytes.NewBuffer(buf)
	if err := binary.Write(ee, binary.BigEndian, s.CurrentKeyLen); err != nil {
		return nil, fmt.Errorf("encode currentKeyLen: %w", err)
	}
	if err := binary.Write(ee, binary.BigEndian, int8(rootFlags)); err != nil {
		return nil, fmt.Errorf("encode rootFlags: %w", err)
	}
	if err := binary.Write(ee, binary.BigEndian, s.RootHash); err != nil {
		return nil, fmt.Errorf("encode rootHash: %w", err)
	}
	if err := binary.Write(ee, binary.BigEndian, s.CurrentKey); err != nil {
		return nil, fmt.Errorf("encode currentKey: %w", err)
	}
	d := make([]byte, len(s.Depths))
	for i := 0; i < len(s.Depths); i++ {
		d[i] = byte(s.Depths[i])
	}
	if err := binary.Write(ee, binary.BigEndian, d); err != nil {
		return nil, fmt.Errorf("encode depths: %w", err)
	}
	if err := binary.Write(ee, binary.BigEndian, s.TouchMap); err != nil {
		return nil, fmt.Errorf("encode touchMap: %w", err)
	}
	if err := binary.Write(ee, binary.BigEndian, s.AfterMap); err != nil {
		return nil, fmt.Errorf("encode afterMap: %w", err)
	}

	var before1, before2 uint64
	for i := 0; i < 64; i++ {
		if s.BranchBefore[i] {
			before1 |= 1 << i
		}
	}
	for i, j := 64, 0; i < 128; i, j = i+1, j+1 {
		if s.BranchBefore[i] {
			before2 |= 1 << j
		}
	}
	if err := binary.Write(ee, binary.BigEndian, before1); err != nil {
		return nil, fmt.Errorf("encode branchBefore_1: %w", err)
	}
	if err := binary.Write(ee, binary.BigEndian, before2); err != nil {
		return nil, fmt.Errorf("encode branchBefore_2: %w", err)
	}
	return ee.Bytes(), nil
}

func (s *state) Decode(buf []byte) error {
	aux := bytes.NewBuffer(buf)
	if err := binary.Read(aux, binary.BigEndian, &s.CurrentKeyLen); err != nil {
		return fmt.Errorf("currentKeyLen: %w", err)
	}
	var rootFlags stateRootFlag
	if err := binary.Read(aux, binary.BigEndian, &rootFlags); err != nil {
		return fmt.Errorf("rootFlags: %w", err)
	}

	if rootFlags&stateRootPresent != 0 {
		s.RootPresent = true
	}
	if rootFlags&stateRootTouched != 0 {
		s.RootTouched = true
	}
	if rootFlags&stateRootChecked != 0 {
		s.RootChecked = true
	}
	if err := binary.Read(aux, binary.BigEndian, &s.RootHash); err != nil {
		return fmt.Errorf("rootHash: %w", err)
	}
	if err := binary.Read(aux, binary.BigEndian, &s.CurrentKey); err != nil {
		return fmt.Errorf("currentKey: %w", err)
	}
	d := make([]byte, len(s.Depths))
	if err := binary.Read(aux, binary.BigEndian, &d); err != nil {
		return fmt.Errorf("depths: %w", err)
	}
	for i := 0; i < len(s.Depths); i++ {
		s.Depths[i] = int(d[i])
	}
	if err := binary.Read(aux, binary.BigEndian, &s.TouchMap); err != nil {
		return fmt.Errorf("touchMap: %w", err)
	}
	if err := binary.Read(aux, binary.BigEndian, &s.AfterMap); err != nil {
		return fmt.Errorf("afterMap: %w", err)
	}
	var branch1, branch2 uint64
	if err := binary.Read(aux, binary.BigEndian, &branch1); err != nil {
		return fmt.Errorf("branchBefore1: %w", err)
	}
	if err := binary.Read(aux, binary.BigEndian, &branch2); err != nil {
		return fmt.Errorf("branchBefore2: %w", err)
	}

	for i := 0; i < 64; i++ {
		if branch1&(1<<i) != 0 {
			s.BranchBefore[i] = true
		}
	}
	for i, j := 64, 0; i < 128; i, j = i+1, j+1 {
		if branch2&(1<<j) != 0 {
			s.BranchBefore[i] = true
		}
	}
	return nil
}

func (hph *HexPatriciaHashed) EncodeCurrentState(buf []byte, rootHash []byte) ([]byte, error) {
	s := state{
		CurrentKeyLen: int8(hph.currentKeyLen),
		RootChecked:   hph.rootChecked,
		RootTouched:   hph.rootTouched,
		RootPresent:   hph.rootPresent,
	}

	copy(s.RootHash[:], rootHash[:])
	copy(s.CurrentKey[:], hph.currentKey[:])
	copy(s.Depths[:], hph.depths[:])
	copy(s.BranchBefore[:], hph.branchBefore[:])
	copy(s.TouchMap[:], hph.touchMap[:])
	copy(s.AfterMap[:], hph.afterMap[:])

	return s.Encode(buf)
}

func (hph *HexPatriciaHashed) SetState(buf []byte) error {
	if hph.activeRows != 0 {
		return fmt.Errorf("has active rows, could not reset state")
	}

	var s state
	if err := s.Decode(buf); err != nil {
		return err
	}

	hph.currentKeyLen = int(s.CurrentKeyLen)
	hph.rootChecked = s.RootChecked
	hph.rootTouched = s.RootTouched
	hph.rootPresent = s.RootPresent
	copy(hph.root.h[:], s.RootHash[:])
	hph.root.hl = length.Hash

	copy(hph.currentKey[:], s.CurrentKey[:])
	copy(hph.depths[:], s.Depths[:])
	copy(hph.branchBefore[:], s.BranchBefore[:])
	copy(hph.touchMap[:], s.TouchMap[:])
	copy(hph.afterMap[:], s.AfterMap[:])

	return nil
}

func bytesToUint64(buf []byte) (x uint64) {
	for i, b := range buf {
		x = x<<8 + uint64(b)
		if i == 7 {
			return
		}
	}
	return
}

func hexToCompact(key []byte) []byte {
	zeroByte, keyPos, keyLen := makeCompactZeroByte(key)
	bufLen := keyLen/2 + 1 // always > 0
	buf := make([]byte, bufLen)
	buf[0] = zeroByte
	return decodeKey(key[keyPos:], buf)
}

func makeCompactZeroByte(key []byte) (compactZeroByte byte, keyPos, keyLen int) {
	keyLen = len(key)
	if hasTerm(key) {
		keyLen--
		compactZeroByte = 0x20
	}
	var firstNibble byte
	if len(key) > 0 {
		firstNibble = key[0]
	}
	if keyLen&1 == 1 {
		compactZeroByte |= 0x10 | firstNibble // Odd: (1<<4) + first nibble
		keyPos++
	}

	return
}

func decodeKey(key, buf []byte) []byte {
	keyLen := len(key)
	if hasTerm(key) {
		keyLen--
	}
	for keyIndex, bufIndex := 0, 1; keyIndex < keyLen; keyIndex, bufIndex = keyIndex+2, bufIndex+1 {
		if keyIndex == keyLen-1 {
			buf[bufIndex] = buf[bufIndex] & 0x0f
		} else {
			buf[bufIndex] = key[keyIndex+1]
		}
		buf[bufIndex] |= key[keyIndex] << 4
	}
	return buf
}

func CompactedKeyToHex(compact []byte) []byte {
	if len(compact) == 0 {
		return compact
	}
	base := keybytesToHexNibbles(compact)
	// delete terminator flag
	if base[0] < 2 {
		base = base[:len(base)-1]
	}
	// apply odd flag
	chop := 2 - base[0]&1
	return base[chop:]
}

func keybytesToHexNibbles(str []byte) []byte {
	l := len(str)*2 + 1
	var nibbles = make([]byte, l)
	for i, b := range str {
		nibbles[i*2] = b / 16
		nibbles[i*2+1] = b % 16
	}
	nibbles[l-1] = 16
	return nibbles
}

// hasTerm returns whether a hex key has the terminator flag.
func hasTerm(s []byte) bool {
	return len(s) > 0 && s[len(s)-1] == 16
}

func commonPrefixLen(b1, b2 []byte) int {
	var i int
	for i = 0; i < len(b1) && i < len(b2); i++ {
		if b1[i] != b2[i] {
			break
		}
	}
	return i
}

func (hph *HexPatriciaHashed) WriteUpdate(plainKey, hashedKey []byte, update Update) (map[string]BranchData, error) {
	branchNodeUpdates := make(map[string]BranchData)
	if hph.trace {
		fmt.Printf("plainKey=[%x], hashedKey=[%x], currentKey=[%x]\n", plainKey, hashedKey, hph.currentKey[:hph.currentKeyLen])
	}
	// Keep folding until the currentKey is the prefix of the key we modify
	for hph.needFolding(hashedKey) {
		if branchData, updateKey, err := hph.fold(); err != nil {
			return nil, fmt.Errorf("fold: %w", err)
		} else if branchData != nil {
			branchNodeUpdates[string(updateKey)] = branchData
		}
	}
	// Now unfold until we step on an empty cell
	for unfolding := hph.needUnfolding(hashedKey); unfolding > 0; unfolding = hph.needUnfolding(hashedKey) {
		if err := hph.unfold(hashedKey, unfolding); err != nil {
			return nil, fmt.Errorf("unfold: %w", err)
		}
	}

	// Update the cell
	if update.Flags == DELETE_UPDATE {
		hph.deleteCell(hashedKey)
	} else {
		cell := hph.updateCell(hashedKey)
		if update.Flags&BALANCE_UPDATE != 0 {
			cell.apl = len(plainKey)
			copy(cell.apk[:], plainKey)
			cell.Balance.Set(&update.Balance)
		}
		if update.Flags&NONCE_UPDATE != 0 {
			cell.apl = len(plainKey)
			copy(cell.apk[:], plainKey)
			cell.Nonce = update.Nonce
		}
		if update.Flags&CODE_UPDATE != 0 {
			cell.apl = len(plainKey)
			copy(cell.apk[:], plainKey)
			copy(cell.CodeHash[:], update.CodeHashOrStorage[:])
		}
		if update.Flags&STORAGE_UPDATE != 0 {
			cell.setStorage(plainKey, update.CodeHashOrStorage[:update.ValLength])
		}
	}
	return branchNodeUpdates, nil
}

func (hph *HexPatriciaHashed) Commit() ([]byte, map[string]BranchData, error) {
	branchNodeUpdates := make(map[string]BranchData)
	// Folding everything up to the root
	for hph.activeRows > 0 {
		if branchData, updateKey, err := hph.fold(); err != nil {
			return nil, nil, fmt.Errorf("final fold: %w", err)
		} else if branchData != nil {
			branchNodeUpdates[string(updateKey)] = branchData
		}
	}
	if branchData, err := hph.foldRoot(); err != nil {
		return nil, nil, fmt.Errorf("foldRoot: %w", err)
	} else if branchData != nil {
		branchNodeUpdates[string(hexToCompact([]byte{}))] = branchData
	}

	rootHash, err := hph.RootHash()
	if err != nil {
		return nil, nil, err
	}
	return rootHash, branchNodeUpdates, nil
}

func (hph *HexPatriciaHashed) ProcessUpdates(plainKeys, hashedKeys [][]byte, updates []Update) (rootHash []byte, branchNodeUpdates map[string]BranchData, err error) {
	branchNodeUpdates = make(map[string]BranchData)

	for i, plainKey := range plainKeys {
		hashedKey := hashedKeys[i]
		if hph.trace {
			fmt.Printf("plainKey=[%x], hashedKey=[%x], currentKey=[%x]\n", plainKey, hashedKey, hph.currentKey[:hph.currentKeyLen])
		}
		// Keep folding until the currentKey is the prefix of the key we modify
		for hph.needFolding(hashedKey) {
			if branchData, updateKey, err := hph.fold(); err != nil {
				return nil, nil, fmt.Errorf("fold: %w", err)
			} else if branchData != nil {
				branchNodeUpdates[string(updateKey)] = branchData
			}
		}
		// Now unfold until we step on an empty cell
		for unfolding := hph.needUnfolding(hashedKey); unfolding > 0; unfolding = hph.needUnfolding(hashedKey) {
			if err := hph.unfold(hashedKey, unfolding); err != nil {
				return nil, nil, fmt.Errorf("unfold: %w", err)
			}
		}

		update := updates[i]
		// Update the cell
		if update.Flags == DELETE_UPDATE {
			hph.deleteCell(hashedKey)
		} else {
			cell := hph.updateCell(hashedKey)
			if update.Flags&BALANCE_UPDATE != 0 {
				cell.apl = len(plainKey)
				copy(cell.apk[:], plainKey)
				cell.Balance.Set(&update.Balance)
			}
			if update.Flags&NONCE_UPDATE != 0 {
				cell.apl = len(plainKey)
				copy(cell.apk[:], plainKey)
				cell.Nonce = update.Nonce
			}
			if update.Flags&CODE_UPDATE != 0 {
				cell.apl = len(plainKey)
				copy(cell.apk[:], plainKey)
				copy(cell.CodeHash[:], update.CodeHashOrStorage[:])
			}
			if update.Flags&STORAGE_UPDATE != 0 {
				cell.setStorage(plainKey, update.CodeHashOrStorage[:update.ValLength])
			}
		}
	}
	// Folding everything up to the root
	for hph.activeRows > 0 {
		if branchData, updateKey, err := hph.fold(); err != nil {
			return nil, nil, fmt.Errorf("final fold: %w", err)
		} else if branchData != nil {
			branchNodeUpdates[string(updateKey)] = branchData
		}
	}
	if branchData, err := hph.foldRoot(); err != nil {
		return nil, nil, fmt.Errorf("foldRoot: %w", err)
	} else if branchData != nil {
		branchNodeUpdates[string(hexToCompact([]byte{}))] = branchData
	}

	rootHash, err = hph.RootHash()
	if err != nil {
		return nil, branchNodeUpdates, fmt.Errorf("root hash evaluation failed: %w", err)
	}
	return rootHash, branchNodeUpdates, nil
}

//nolint
func (hph *HexPatriciaHashed) hashAndNibblizeKey(key []byte) []byte {
	hashedKey := make([]byte, length.Hash)

	hph.keccak.Reset()
	hph.keccak.Write(key[:length.Addr])
	copy(hashedKey[:length.Hash], hph.keccak.Sum(nil))

	if len(key[length.Addr:]) > 0 {
		hashedKey = append(hashedKey, make([]byte, length.Hash)...)
		hph.keccak.Reset()
		hph.keccak.Write(key[length.Addr:])
		copy(hashedKey[length.Hash:], hph.keccak.Sum(nil))
	}

	nibblized := make([]byte, len(hashedKey)*2)
	for i, b := range hashedKey {
		nibblized[i*2] = (b >> 4) & 0xf
		nibblized[i*2+1] = b & 0xf
	}
	return nibblized
}

type UpdateFlags uint8

const (
	CODE_UPDATE    UpdateFlags = 1
	DELETE_UPDATE  UpdateFlags = 2
	BALANCE_UPDATE UpdateFlags = 4
	NONCE_UPDATE   UpdateFlags = 8
	STORAGE_UPDATE UpdateFlags = 16
)

func (uf UpdateFlags) String() string {
	var sb strings.Builder
	if uf == DELETE_UPDATE {
		sb.WriteString("Delete")
	} else {
		if uf&BALANCE_UPDATE != 0 {
			sb.WriteString("+Balance")
		}
		if uf&NONCE_UPDATE != 0 {
			sb.WriteString("+Nonce")
		}
		if uf&CODE_UPDATE != 0 {
			sb.WriteString("+Code")
		}
		if uf&STORAGE_UPDATE != 0 {
			sb.WriteString("+Storage")
		}
	}
	return sb.String()
}

type Update struct {
	Flags             UpdateFlags
	Balance           uint256.Int
	Nonce             uint64
	CodeHashOrStorage [length.Hash]byte
	ValLength         int
}

func (u *Update) DecodeForStorage(enc []byte) {
	u.Nonce = 0
	u.Balance.Clear()
	copy(u.CodeHashOrStorage[:], EmptyCodeHash)

	pos := 0
	nonceBytes := int(enc[pos])
	pos++
	if nonceBytes > 0 {
		u.Nonce = bytesToUint64(enc[pos : pos+nonceBytes])
		pos += nonceBytes
	}
	balanceBytes := int(enc[pos])
	pos++
	if balanceBytes > 0 {
		u.Balance.SetBytes(enc[pos : pos+balanceBytes])
		pos += balanceBytes
	}
	codeHashBytes := int(enc[pos])
	pos++
	if codeHashBytes > 0 {
		copy(u.CodeHashOrStorage[:], enc[pos:pos+codeHashBytes])
	}
}

func (u *Update) Encode(buf []byte, numBuf []byte) []byte {
	buf = append(buf, byte(u.Flags))
	if u.Flags&BALANCE_UPDATE != 0 {
		buf = append(buf, byte(u.Balance.ByteLen()))
		buf = append(buf, u.Balance.Bytes()...)
	}
	if u.Flags&NONCE_UPDATE != 0 {
		n := binary.PutUvarint(numBuf, u.Nonce)
		buf = append(buf, numBuf[:n]...)
	}
	if u.Flags&CODE_UPDATE != 0 {
		buf = append(buf, u.CodeHashOrStorage[:]...)
	}
	if u.Flags&STORAGE_UPDATE != 0 {
		n := binary.PutUvarint(numBuf, uint64(u.ValLength))
		buf = append(buf, numBuf[:n]...)
		if u.ValLength > 0 {
			buf = append(buf, u.CodeHashOrStorage[:u.ValLength]...)
		}
	}
	return buf
}

func (u *Update) Decode(buf []byte, pos int) (int, error) {
	if len(buf) < pos+1 {
		return 0, fmt.Errorf("decode Update: buffer too small for flags")
	}
	u.Flags = UpdateFlags(buf[pos])
	pos++
	if u.Flags&BALANCE_UPDATE != 0 {
		if len(buf) < pos+1 {
			return 0, fmt.Errorf("decode Update: buffer too small for balance len")
		}
		balanceLen := int(buf[pos])
		pos++
		if len(buf) < pos+balanceLen {
			return 0, fmt.Errorf("decode Update: buffer too small for balance")
		}
		u.Balance.SetBytes(buf[pos : pos+balanceLen])
		pos += balanceLen
	}
	if u.Flags&NONCE_UPDATE != 0 {
		var n int
		u.Nonce, n = binary.Uvarint(buf[pos:])
		if n == 0 {
			return 0, fmt.Errorf("decode Update: buffer too small for nonce")
		}
		if n < 0 {
			return 0, fmt.Errorf("decode Update: nonce overflow")
		}
		pos += n
	}
	if u.Flags&CODE_UPDATE != 0 {
		if len(buf) < pos+32 {
			return 0, fmt.Errorf("decode Update: buffer too small for codeHash")
		}
		copy(u.CodeHashOrStorage[:], buf[pos:pos+32])
		pos += 32
	}
	if u.Flags&STORAGE_UPDATE != 0 {
		l, n := binary.Uvarint(buf[pos:])
		if n == 0 {
			return 0, fmt.Errorf("decode Update: buffer too small for storage len")
		}
		if n < 0 {
			return 0, fmt.Errorf("decode Update: storage lee overflow")
		}
		pos += n
		if len(buf) < pos+int(l) {
			return 0, fmt.Errorf("decode Update: buffer too small for storage")
		}
		u.ValLength = int(l)
		copy(u.CodeHashOrStorage[:], buf[pos:pos+int(l)])
		pos += int(l)
	}
	return pos, nil
}

func (u *Update) String() string {
	var sb strings.Builder
	sb.WriteString(fmt.Sprintf("Flags: [%s]", u.Flags))
	if u.Flags&BALANCE_UPDATE != 0 {
		sb.WriteString(fmt.Sprintf(", Balance: [%d]", &u.Balance))
	}
	if u.Flags&NONCE_UPDATE != 0 {
		sb.WriteString(fmt.Sprintf(", Nonce: [%d]", u.Nonce))
	}
	if u.Flags&CODE_UPDATE != 0 {
		sb.WriteString(fmt.Sprintf(", CodeHash: [%x]", u.CodeHashOrStorage))
	}
	if u.Flags&STORAGE_UPDATE != 0 {
		sb.WriteString(fmt.Sprintf(", Storage: [%x]", u.CodeHashOrStorage[:u.ValLength]))
	}
	return sb.String()
}<|MERGE_RESOLUTION|>--- conflicted
+++ resolved
@@ -1271,17 +1271,6 @@
 			fmt.Printf("left downHasheKey=[%x]\n", cell.downHashedKey[:cell.downHashedLen])
 		}
 	}
-<<<<<<< HEAD
-	if len(hashedKey) == 2*length.Hash {
-		// account
-		cell.apl = len(plainKey)
-		copy(cell.apk[:], plainKey)
-	} else {
-		cell.spl = len(plainKey)
-		copy(cell.spk[:], plainKey)
-	}
-=======
->>>>>>> db660ed6
 	return cell
 }
 
