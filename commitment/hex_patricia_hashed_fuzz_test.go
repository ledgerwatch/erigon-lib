--- conflicted
+++ resolved
@@ -121,11 +121,7 @@
 			t.Fatalf("invalid root hash length: expected 32 bytes, got %v", len(rootHash))
 		}
 
-<<<<<<< HEAD
-		_, err = hphAnother.ProcessUpdates(plainKeys, hashedKeys, updates)
-=======
 		rootHashAnother, branchNodeUpdates, err := hphAnother.ReviewKeys(plainKeys, hashedKeys)
->>>>>>> addc05ba
 		if err != nil {
 			t.Fatal(err)
 		}
