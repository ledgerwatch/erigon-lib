/*
   Copyright 2022 Erigon contributors

   Licensed under the Apache License, Version 2.0 (the "License");
   you may not use this file except in compliance with the License.
   You may obtain a copy of the License at

       http://www.apache.org/licenses/LICENSE-2.0

   Unless required by applicable law or agreed to in writing, software
   distributed under the License is distributed on an "AS IS" BASIS,
   WITHOUT WARRANTIES OR CONDITIONS OF ANY KIND, either express or implied.
   See the License for the specific language governing permissions and
   limitations under the License.
*/

package state

import (
	"bytes"
	"container/heap"
	"context"
	"encoding/binary"
	"fmt"
	"math"
	"os"
	"path/filepath"
	"regexp"
	"strconv"
	"time"

	"github.com/RoaringBitmap/roaring/roaring64"
	"github.com/ledgerwatch/erigon-lib/common"
	"github.com/ledgerwatch/erigon-lib/common/cmp"
	"github.com/ledgerwatch/erigon-lib/common/dir"
	"github.com/ledgerwatch/erigon-lib/compress"
	"github.com/ledgerwatch/erigon-lib/etl"
	"github.com/ledgerwatch/erigon-lib/kv"
	"github.com/ledgerwatch/erigon-lib/kv/bitmapdb"
	"github.com/ledgerwatch/erigon-lib/kv/order"
	"github.com/ledgerwatch/erigon-lib/recsplit"
	"github.com/ledgerwatch/erigon-lib/recsplit/eliasfano32"
	"github.com/ledgerwatch/log/v3"
	btree2 "github.com/tidwall/btree"
	atomic2 "go.uber.org/atomic"
	"golang.org/x/exp/slices"
	"golang.org/x/sync/errgroup"
)

type History struct {
	*InvertedIndex

	// Files:
	//  .v - list of values
	//  .vi - txNum+key -> offset in .v
	files *btree2.BTreeG[*filesItem] // thread-safe, but maybe need 1 RWLock for all trees in AggregatorV3

	// roFiles derivative from field `file`, but without garbage (canDelete=true, overlaps, etc...)
	// MakeContext() using this field in zero-copy way
	roFiles atomic2.Pointer[[]ctxItem]

	historyValsTable        string // key1+key2+txnNum -> oldValue , stores values BEFORE change
	settingsTable           string
	compressWorkers         int
	compressVals            bool
	integrityFileExtensions []string

	wal *historyWAL
}

func NewHistory(
	dir, tmpdir string,
	aggregationStep uint64,
	filenameBase string,
	indexKeysTable string,
	indexTable string,
	historyValsTable string,
	settingsTable string,
	compressVals bool,
	integrityFileExtensions []string,
) (*History, error) {
	h := History{
		files:                   btree2.NewBTreeGOptions[*filesItem](filesItemLess, btree2.Options{Degree: 128, NoLocks: false}),
		roFiles:                 *atomic2.NewPointer(&[]ctxItem{}),
		historyValsTable:        historyValsTable,
		settingsTable:           settingsTable,
		compressVals:            compressVals,
		compressWorkers:         1,
		integrityFileExtensions: integrityFileExtensions,
	}

	var err error
	h.InvertedIndex, err = NewInvertedIndex(dir, tmpdir, aggregationStep, filenameBase, indexKeysTable, indexTable, true, append(slices.Clone(h.integrityFileExtensions), "v"))
	if err != nil {
		return nil, fmt.Errorf("NewHistory: %s, %w", filenameBase, err)
	}

	return &h, nil
}

// OpenList - main method to open list of files.
// It's ok if some files was open earlier.
// If some file already open: noop.
// If some file already open but not in provided list: close and remove from `files` field.
func (h *History) OpenList(fNames []string) error {
	if err := h.InvertedIndex.OpenList(fNames); err != nil {
		return err
	}
	return h.openList(fNames)

}
func (h *History) openList(fNames []string) error {
	h.closeWhatNotInList(fNames)
	_ = h.scanStateFiles(fNames)
	if err := h.openFiles(); err != nil {
		return fmt.Errorf("History.OpenList: %s, %w", h.filenameBase, err)
	}
	return nil
}

func (h *History) OpenFolder() error {
	files, err := h.fileNamesOnDisk()
	if err != nil {
		return err
	}
	return h.OpenList(files)
}

// scanStateFiles
// returns `uselessFiles` where file "is useless" means: it's subset of frozen file. such files can be safely deleted. subset of non-frozen file may be useful
func (h *History) scanStateFiles(fNames []string) (uselessFiles []*filesItem) {
	re := regexp.MustCompile("^" + h.filenameBase + ".([0-9]+)-([0-9]+).v$")
	var err error
Loop:
	for _, name := range fNames {
		subs := re.FindStringSubmatch(name)
		if len(subs) != 3 {
			if len(subs) != 0 {
				log.Warn("File ignored by inverted index scan, more than 3 submatches", "name", name, "submatches", len(subs))
			}
			continue
		}
		var startStep, endStep uint64
		if startStep, err = strconv.ParseUint(subs[1], 10, 64); err != nil {
			log.Warn("File ignored by inverted index scan, parsing startTxNum", "error", err, "name", name)
			continue
		}
		if endStep, err = strconv.ParseUint(subs[2], 10, 64); err != nil {
			log.Warn("File ignored by inverted index scan, parsing endTxNum", "error", err, "name", name)
			continue
		}
		if startStep > endStep {
			log.Warn("File ignored by inverted index scan, startTxNum > endTxNum", "name", name)
			continue
		}

		startTxNum, endTxNum := startStep*h.aggregationStep, endStep*h.aggregationStep
		frozen := endStep-startStep == StepsInBiggestFile

		for _, ext := range h.integrityFileExtensions {
			requiredFile := fmt.Sprintf("%s.%d-%d.%s", h.filenameBase, startStep, endStep, ext)
			if !dir.FileExist(filepath.Join(h.dir, requiredFile)) {
				log.Debug(fmt.Sprintf("[snapshots] skip %s because %s doesn't exists", name, requiredFile))
				continue Loop
			}
		}

		var newFile = &filesItem{startTxNum: startTxNum, endTxNum: endTxNum, frozen: frozen}
		if _, has := h.files.Get(newFile); has {
			continue
		}

		addNewFile := true
		var subSets []*filesItem
		h.files.Walk(func(items []*filesItem) bool {
			for _, item := range items {
				if item.isSubsetOf(newFile) {
					subSets = append(subSets, item)
					continue
				}

				if newFile.isSubsetOf(item) {
					if item.frozen {
						addNewFile = false
						uselessFiles = append(uselessFiles, newFile)
					}
					continue
				}
			}
			return true
		})
		//for _, subSet := range subSets {
		//	h.files.Delete(subSet)
		//}
		if addNewFile {
			h.files.Set(newFile)
		}
	}
	return uselessFiles
}

func (h *History) openFiles() error {
	var totalKeys uint64
	var err error
	invalidFileItems := make([]*filesItem, 0)
	h.files.Walk(func(items []*filesItem) bool {
		for _, item := range items {
			if item.decompressor != nil {
				continue
			}
			fromStep, toStep := item.startTxNum/h.aggregationStep, item.endTxNum/h.aggregationStep
			datPath := filepath.Join(h.dir, fmt.Sprintf("%s.%d-%d.v", h.filenameBase, fromStep, toStep))
			if !dir.FileExist(datPath) {
				invalidFileItems = append(invalidFileItems, item)
				continue
			}
			if item.decompressor, err = compress.NewDecompressor(datPath); err != nil {
				log.Debug("Hisrory.openFiles: %w, %s", err, datPath)
				return false
			}

			if item.index != nil {
				continue
			}
			idxPath := filepath.Join(h.dir, fmt.Sprintf("%s.%d-%d.vi", h.filenameBase, fromStep, toStep))
			if dir.FileExist(idxPath) {
				if item.index, err = recsplit.OpenIndex(idxPath); err != nil {
					log.Debug(fmt.Errorf("Hisrory.openFiles: %w, %s", err, idxPath).Error())
					return false
				}
				totalKeys += item.index.KeyCount()
			}
		}
		return true
	})
	if err != nil {
		return err
	}
	for _, item := range invalidFileItems {
		h.files.Delete(item)
	}

	h.reCalcRoFiles()
	return nil
}

func (h *History) closeWhatNotInList(fNames []string) {
	var toDelete []*filesItem
	h.files.Walk(func(items []*filesItem) bool {
	Loop1:
		for _, item := range items {
			for _, protectName := range fNames {
				if item.decompressor != nil && item.decompressor.FileName() == protectName {
					continue Loop1
				}
			}
			toDelete = append(toDelete, item)
		}
		return true
	})
	for _, item := range toDelete {
		if item.decompressor != nil {
			if err := item.decompressor.Close(); err != nil {
				log.Trace("close", "err", err, "file", item.index.FileName())
			}
			item.decompressor = nil
		}
		if item.index != nil {
			if err := item.index.Close(); err != nil {
				log.Trace("close", "err", err, "file", item.index.FileName())
			}
			item.index = nil
		}
		h.files.Delete(item)
	}
}

func (h *History) Close() {
	h.InvertedIndex.Close()
	h.closeWhatNotInList([]string{})
	h.reCalcRoFiles()
}

func (h *History) Files() (res []string) {
	h.files.Walk(func(items []*filesItem) bool {
		for _, item := range items {
			if item.decompressor != nil {
				res = append(res, item.decompressor.FileName())
			}
		}
		return true
	})
	res = append(res, h.InvertedIndex.Files()...)
	return res
}

func (h *History) missedIdxFiles() (l []*filesItem) {
	h.files.Walk(func(items []*filesItem) bool { // don't run slow logic while iterating on btree
		for _, item := range items {
			fromStep, toStep := item.startTxNum/h.aggregationStep, item.endTxNum/h.aggregationStep
			if !dir.FileExist(filepath.Join(h.dir, fmt.Sprintf("%s.%d-%d.vi", h.filenameBase, fromStep, toStep))) {
				l = append(l, item)
			}
		}
		return true
	})
	return l
}

// BuildMissedIndices - produce .efi/.vi/.kvi from .ef/.v/.kv
func (h *History) BuildOptionalMissedIndices(ctx context.Context) (err error) {
	return h.localityIndex.BuildMissedIndices(ctx, h.InvertedIndex)
}

func (h *History) buildVi(ctx context.Context, item *filesItem) (err error) {
	search := &filesItem{startTxNum: item.startTxNum, endTxNum: item.endTxNum}
	iiItem, ok := h.InvertedIndex.files.Get(search)
	if !ok {
		return nil
	}

	fromStep, toStep := item.startTxNum/h.aggregationStep, item.endTxNum/h.aggregationStep
	fName := fmt.Sprintf("%s.%d-%d.vi", h.filenameBase, fromStep, toStep)
	idxPath := filepath.Join(h.dir, fName)
	log.Info("[snapshots] build idx", "file", fName)
	count, err := iterateForVi(item, iiItem, h.compressVals, func(v []byte) error { return nil })
	if err != nil {
		return err
	}
	return buildVi(ctx, item, iiItem, idxPath, h.tmpdir, count, false /* values */, h.compressVals)
}

func (h *History) BuildMissedIndices(ctx context.Context, g *errgroup.Group) {
	h.InvertedIndex.BuildMissedIndices(ctx, g)
	missedFiles := h.missedIdxFiles()
	for _, item := range missedFiles {
		item := item
		g.Go(func() error { return h.buildVi(ctx, item) })
	}
}

func iterateForVi(historyItem, iiItem *filesItem, compressVals bool, f func(v []byte) error) (count int, err error) {
	var cp CursorHeap
	heap.Init(&cp)
	g := iiItem.decompressor.MakeGetter()
	g.Reset(0)
	if g.HasNext() {
		g2 := historyItem.decompressor.MakeGetter()
		key, _ := g.NextUncompressed()
		val, _ := g.NextUncompressed()
		heap.Push(&cp, &CursorItem{
			t:        FILE_CURSOR,
			dg:       g,
			dg2:      g2,
			key:      key,
			val:      val,
			endTxNum: iiItem.endTxNum,
			reverse:  false,
		})
	}

	// In the loop below, the pair `keyBuf=>valBuf` is always 1 item behind `lastKey=>lastVal`.
	// `lastKey` and `lastVal` are taken from the top of the multi-way merge (assisted by the CursorHeap cp), but not processed right away
	// instead, the pair from the previous iteration is processed first - `keyBuf=>valBuf`. After that, `keyBuf` and `valBuf` are assigned
	// to `lastKey` and `lastVal` correspondingly, and the next step of multi-way merge happens. Therefore, after the multi-way merge loop
	// (when CursorHeap cp is empty), there is a need to process the last pair `keyBuf=>valBuf`, because it was one step behind
	var valBuf []byte
	for cp.Len() > 0 {
		lastKey := common.Copy(cp[0].key)
		// Advance all the items that have this key (including the top)
		//var mergeOnce bool
		for cp.Len() > 0 && bytes.Equal(cp[0].key, lastKey) {
			ci1 := cp[0]
			keysCount := eliasfano32.Count(ci1.val)
			for i := uint64(0); i < keysCount; i++ {
				if compressVals {
					valBuf, _ = ci1.dg2.Next(valBuf[:0])
				} else {
					valBuf, _ = ci1.dg2.NextUncompressed()
				}
				if err = f(valBuf); err != nil {
					return count, err
				}
			}
			count += int(keysCount)
			if ci1.dg.HasNext() {
				ci1.key, _ = ci1.dg.NextUncompressed()
				ci1.val, _ = ci1.dg.NextUncompressed()
				heap.Fix(&cp, 0)
			} else {
				heap.Remove(&cp, 0)
			}
		}
	}
	return count, nil
}

func buildVi(ctx context.Context, historyItem, iiItem *filesItem, historyIdxPath, tmpdir string, count int, values, compressVals bool) error {
	_, fName := filepath.Split(historyIdxPath)
	log.Debug("[snapshots] build idx", "file", fName)
	rs, err := recsplit.NewRecSplit(recsplit.RecSplitArgs{
		KeyCount:    count,
		Enums:       false,
		BucketSize:  2000,
		LeafSize:    8,
		TmpDir:      tmpdir,
		IndexFile:   historyIdxPath,
		EtlBufLimit: etl.BufferOptimalSize / 2,
	})
	if err != nil {
		return fmt.Errorf("create recsplit: %w", err)
	}
	rs.LogLvl(log.LvlTrace)
	defer rs.Close()
	var historyKey []byte
	var txKey [8]byte
	var valOffset uint64

	defer iiItem.decompressor.EnableMadvNormal().DisableReadAhead()
	defer historyItem.decompressor.EnableMadvNormal().DisableReadAhead()

	g := iiItem.decompressor.MakeGetter()
	g2 := historyItem.decompressor.MakeGetter()
	var keyBuf, valBuf []byte
	for {
		g.Reset(0)
		g2.Reset(0)
		valOffset = 0
		for g.HasNext() {
			select {
			case <-ctx.Done():
				return ctx.Err()
			default:
			}

			keyBuf, _ = g.NextUncompressed()
			valBuf, _ = g.NextUncompressed()
			ef, _ := eliasfano32.ReadEliasFano(valBuf)
			efIt := ef.Iterator()
			for efIt.HasNext() {
				txNum, _ := efIt.Next()
				binary.BigEndian.PutUint64(txKey[:], txNum)
				historyKey = append(append(historyKey[:0], txKey[:]...), keyBuf...)
				if err = rs.AddKey(historyKey, valOffset); err != nil {
					return err
				}
				if compressVals {
					valOffset = g2.Skip()
				} else {
					valOffset = g2.SkipUncompressed()
				}
			}
		}
		if err = rs.Build(); err != nil {
			if rs.Collision() {
				log.Info("Building recsplit. Collision happened. It's ok. Restarting...")
				rs.ResetNextSalt()
			} else {
				return fmt.Errorf("build %s idx: %w", historyIdxPath, err)
			}
		} else {
			break
		}
	}
	return nil
}

func (h *History) AddPrevValue(key1, key2, original []byte) (err error) {
	return h.wal.addPrevValue(key1, key2, original)
}

<<<<<<< HEAD
func (h *History) StartWrites(buffered, discard bool) {
	h.InvertedIndex.StartWrites(buffered, discard)
	h.walLock.Lock()
	defer h.walLock.Unlock()
	h.wal = h.newWriter(h.tmpdir, buffered, discard)
=======
func (h *History) DiscardHistory() {
	h.InvertedIndex.StartWrites()
	h.wal = h.newWriter(h.tmpdir, false, true)
}
func (h *History) StartWrites() {
	h.InvertedIndex.StartWrites()
	h.wal = h.newWriter(h.tmpdir, true, false)
>>>>>>> fc6d2d0b
}
func (h *History) FinishWrites() {
	h.InvertedIndex.FinishWrites()
	h.wal.close()
	h.wal = nil
}

func (h *History) Rotate() historyFlusher {
	if h.wal != nil {
		h.wal.historyValsFlushing, h.wal.historyVals = h.wal.historyVals, h.wal.historyValsFlushing
		h.wal.autoIncrementFlush = h.wal.autoIncrement
	}
	return historyFlusher{h.wal, h.InvertedIndex.Rotate()}
}

type historyFlusher struct {
	h *historyWAL
	i *invertedIndexWAL
}

func (f historyFlusher) Flush(ctx context.Context, tx kv.RwTx) error {
	if err := f.i.Flush(ctx, tx); err != nil {
		return err
	}
	if err := f.h.flush(ctx, tx); err != nil {
		return err
	}
	return nil
}

type historyWAL struct {
	h                   *History
	historyVals         *etl.Collector
	historyValsFlushing *etl.Collector
	tmpdir              string
	autoIncrementBuf    []byte
	historyKey          []byte
	autoIncrement       uint64
	autoIncrementFlush  uint64
	buffered            bool
	discard             bool
}

func (h *historyWAL) close() {
	if h == nil { // allow dobule-close
		return
	}
	if h.historyVals != nil {
		h.historyVals.Close()
	}
}

func (h *History) newWriter(tmpdir string, buffered, discard bool) *historyWAL {
	w := &historyWAL{h: h,
		tmpdir:   tmpdir,
		buffered: buffered,
		discard:  discard,

		autoIncrementBuf: make([]byte, 8),
		historyKey:       make([]byte, 0, 128),
	}
	if buffered {
		w.historyVals = etl.NewCollector(h.historyValsTable, tmpdir, etl.NewDupSortBuffer(WALCollectorRam))
		w.historyValsFlushing = etl.NewCollector(h.historyValsTable, tmpdir, etl.NewDupSortBuffer(WALCollectorRam))
		w.historyVals.LogLvl(log.LvlTrace)
		w.historyValsFlushing.LogLvl(log.LvlTrace)
	}

	val, err := h.tx.GetOne(h.settingsTable, historyValCountKey)
	if err != nil {
		panic(err)
		//return err
	}
	var valNum uint64
	if len(val) > 0 {
		valNum = binary.BigEndian.Uint64(val)
	}
	w.autoIncrement = valNum
	return w
}

func (h *historyWAL) flush(ctx context.Context, tx kv.RwTx) error {
	if h.discard {
		return nil
	}
	binary.BigEndian.PutUint64(h.autoIncrementBuf, h.autoIncrementFlush)
	if err := tx.Put(h.h.settingsTable, historyValCountKey, h.autoIncrementBuf); err != nil {
		return err
	}
	if h.buffered {
		if err := h.historyValsFlushing.Load(tx, h.h.historyValsTable, etl.IdentityLoadFunc, etl.TransformArgs{Quit: ctx.Done()}); err != nil {
			return err
		}
	}
	return nil
}

func (h *historyWAL) addPrevValue(key1, key2, original []byte) error {
	if h.discard {
		return nil
	}

	/*
		lk := len(key1) + len(key2)
		historyKey := make([]byte, lk+8)
		copy(historyKey, key1)
		if len(key2) > 0 {
			copy(historyKey[len(key1):], key2)
		}
		if len(original) > 0 {
			val, err := h.h.tx.GetOne(h.h.settingsTable, historyValCountKey)
			if err != nil {
				return err
			}
			var valNum uint64
			if len(val) > 0 {
				valNum = binary.BigEndian.Uint64(val)
			}
			valNum++
			binary.BigEndian.PutUint64(historyKey[lk:], valNum)
			if err = h.h.tx.Put(h.h.settingsTable, historyValCountKey, historyKey[lk:]); err != nil {
				return err
			}
			if err = h.h.tx.Put(h.h.historyValsTable, historyKey[lk:], original); err != nil {
				return err
			}
		}
	*/

	lk := len(key1) + len(key2)
	historyKey := h.historyKey[:lk+8]
	copy(historyKey, key1)
	if len(key2) > 0 {
		copy(historyKey[len(key1):], key2)
	}
	if len(original) > 0 {
		h.autoIncrement++
		binary.BigEndian.PutUint64(historyKey[lk:], h.autoIncrement)
		//if err := h.h.tx.Put(h.h.settingsTable, historyValCountKey, historyKey[lk:]); err != nil {
		//	return err
		//}

		//if h.h.filenameBase == "accounts" && bytes.HasPrefix(key1, make([]byte, 20)) {
		//	fmt.Printf("add hist val: %x, %x\n", historyKey[lk:], original)
		//}

		if h.buffered {
			if err := h.historyVals.Collect(historyKey[lk:], original); err != nil {
				return err
			}
		} else {
			if err := h.h.tx.Put(h.h.historyValsTable, historyKey[lk:], original); err != nil {
				return err
			}
		}
	} else {
		binary.BigEndian.PutUint64(historyKey[lk:], 0)
	}

	//fmt.Printf("h.ii.add: %s, %x, %x\n", h.h.filenameBase, historyKey, historyKey[:lk])
	if err := h.h.InvertedIndex.add(historyKey, historyKey[:lk]); err != nil {
		return err
	}
	return nil
}

type HistoryCollation struct {
	historyComp  *compress.Compressor
	indexBitmaps map[string]*roaring64.Bitmap
	historyPath  string
	historyCount int
}

func (c HistoryCollation) Close() {
	if c.historyComp != nil {
		c.historyComp.Close()
	}
	for _, b := range c.indexBitmaps {
		bitmapdb.ReturnToPool64(b)
	}
}

func (h *History) collate(step, txFrom, txTo uint64, roTx kv.Tx, logEvery *time.Ticker) (HistoryCollation, error) {
	var historyComp *compress.Compressor
	var err error
	closeComp := true
	defer func() {
		if closeComp {
			if historyComp != nil {
				historyComp.Close()
			}
		}
	}()
	historyPath := filepath.Join(h.dir, fmt.Sprintf("%s.%d-%d.v", h.filenameBase, step, step+1))
	if historyComp, err = compress.NewCompressor(context.Background(), "collate history", historyPath, h.tmpdir, compress.MinPatternScore, h.compressWorkers, log.LvlTrace); err != nil {
		return HistoryCollation{}, fmt.Errorf("create %s history compressor: %w", h.filenameBase, err)
	}
	keysCursor, err := roTx.CursorDupSort(h.indexKeysTable)
	if err != nil {
		return HistoryCollation{}, fmt.Errorf("create %s history cursor: %w", h.filenameBase, err)
	}
	defer keysCursor.Close()
	indexBitmaps := map[string]*roaring64.Bitmap{}
	var txKey [8]byte
	binary.BigEndian.PutUint64(txKey[:], txFrom)
	var val []byte
	var k, v []byte
	for k, v, err = keysCursor.Seek(txKey[:]); err == nil && k != nil; k, v, err = keysCursor.Next() {
		txNum := binary.BigEndian.Uint64(k)
		if txNum >= txTo {
			break
		}
		var bitmap *roaring64.Bitmap
		var ok bool
		if bitmap, ok = indexBitmaps[string(v[:len(v)-8])]; !ok {
			bitmap = bitmapdb.NewBitmap64()
			indexBitmaps[string(v[:len(v)-8])] = bitmap
		}
		bitmap.Add(txNum)
		select {
		case <-logEvery.C:
			log.Info("[snapshots] collate history", "name", h.filenameBase, "range", fmt.Sprintf("%.2f-%.2f", float64(txNum)/float64(h.aggregationStep), float64(txTo)/float64(h.aggregationStep)))
			bitmap.RunOptimize()
		default:
		}
	}
	if err != nil {
		return HistoryCollation{}, fmt.Errorf("iterate over %s history cursor: %w", h.filenameBase, err)
	}
	keys := make([]string, 0, len(indexBitmaps))
	for key := range indexBitmaps {
		keys = append(keys, key)
	}
	slices.Sort(keys)
	historyCount := 0
	for _, key := range keys {
		bitmap := indexBitmaps[key]
		it := bitmap.Iterator()
		for it.HasNext() {
			txNum := it.Next()
			binary.BigEndian.PutUint64(txKey[:], txNum)
			v, err := keysCursor.SeekBothRange(txKey[:], []byte(key))
			if err != nil {
				return HistoryCollation{}, err
			}
			if !bytes.HasPrefix(v, []byte(key)) {
				continue
			}
			valNum := binary.BigEndian.Uint64(v[len(v)-8:])
			if valNum == 0 {
				val = nil
			} else {
				if val, err = roTx.GetOne(h.historyValsTable, v[len(v)-8:]); err != nil {
					return HistoryCollation{}, fmt.Errorf("get %s history val [%x]=>%d: %w", h.filenameBase, k, valNum, err)
				}
			}
			if err = historyComp.AddUncompressedWord(val); err != nil {
				return HistoryCollation{}, fmt.Errorf("add %s history val [%x]=>[%x]: %w", h.filenameBase, k, val, err)
			}
			historyCount++
		}
	}
	closeComp = false
	return HistoryCollation{
		historyPath:  historyPath,
		historyComp:  historyComp,
		historyCount: historyCount,
		indexBitmaps: indexBitmaps,
	}, nil
}

type HistoryFiles struct {
	historyDecomp   *compress.Decompressor
	historyIdx      *recsplit.Index
	efHistoryDecomp *compress.Decompressor
	efHistoryIdx    *recsplit.Index
}

func (sf HistoryFiles) Close() {
	if sf.historyDecomp != nil {
		sf.historyDecomp.Close()
	}
	if sf.historyIdx != nil {
		sf.historyIdx.Close()
	}
	if sf.efHistoryDecomp != nil {
		sf.efHistoryDecomp.Close()
	}
	if sf.efHistoryIdx != nil {
		sf.efHistoryIdx.Close()
	}
}
func (h *History) reCalcRoFiles() {
	roFiles := make([]ctxItem, 0, h.files.Len())
	var prevStart uint64
	h.files.Walk(func(items []*filesItem) bool {
		for _, item := range items {
			if item.canDelete.Load() {
				continue
			}
			//if item.startTxNum > h.endTxNumMinimax() {
			//	continue
			//}
			// `kill -9` may leave small garbage files, but if big one already exists we assume it's good(fsynced) and no reason to merge again
			// see super-set file, just drop sub-set files from list
			if item.startTxNum < prevStart {
				for len(roFiles) > 0 {
					if roFiles[len(roFiles)-1].startTxNum < item.startTxNum {
						break
					}
					roFiles[len(roFiles)-1].src = nil
					roFiles = roFiles[:len(roFiles)-1]
				}
			}

			roFiles = append(roFiles, ctxItem{
				startTxNum: item.startTxNum,
				endTxNum:   item.endTxNum,
				//getter:     item.decompressor.MakeGetter(),
				//reader:     recsplit.NewIndexReader(item.index),

				i:   len(roFiles),
				src: item,
			})
		}
		return true
	})
	if roFiles == nil {
		roFiles = []ctxItem{}
	}
	h.roFiles.Store(&roFiles)
}

// buildFiles performs potentially resource intensive operations of creating
// static files and their indices
func (h *History) buildFiles(ctx context.Context, step uint64, collation HistoryCollation) (HistoryFiles, error) {
	historyComp := collation.historyComp
	var historyDecomp, efHistoryDecomp *compress.Decompressor
	var historyIdx, efHistoryIdx *recsplit.Index
	var efHistoryComp *compress.Compressor
	var rs *recsplit.RecSplit
	closeComp := true
	defer func() {
		if closeComp {
			if historyComp != nil {
				historyComp.Close()
			}
			if historyDecomp != nil {
				historyDecomp.Close()
			}
			if historyIdx != nil {
				historyIdx.Close()
			}
			if efHistoryComp != nil {
				efHistoryComp.Close()
			}
			if efHistoryDecomp != nil {
				efHistoryDecomp.Close()
			}
			if efHistoryIdx != nil {
				efHistoryIdx.Close()
			}
			if rs != nil {
				rs.Close()
			}
		}
	}()
	historyIdxPath := filepath.Join(h.dir, fmt.Sprintf("%s.%d-%d.vi", h.filenameBase, step, step+1))
	if err := historyComp.Compress(); err != nil {
		return HistoryFiles{}, fmt.Errorf("compress %s history: %w", h.filenameBase, err)
	}
	historyComp.Close()
	historyComp = nil
	var err error
	if historyDecomp, err = compress.NewDecompressor(collation.historyPath); err != nil {
		return HistoryFiles{}, fmt.Errorf("open %s history decompressor: %w", h.filenameBase, err)
	}
	// Build history ef
	efHistoryPath := filepath.Join(h.dir, fmt.Sprintf("%s.%d-%d.ef", h.filenameBase, step, step+1))
	efHistoryComp, err = compress.NewCompressor(ctx, "ef history", efHistoryPath, h.tmpdir, compress.MinPatternScore, h.compressWorkers, log.LvlTrace)
	if err != nil {
		return HistoryFiles{}, fmt.Errorf("create %s ef history compressor: %w", h.filenameBase, err)
	}
	var buf []byte
	keys := make([]string, 0, len(collation.indexBitmaps))
	for key := range collation.indexBitmaps {
		keys = append(keys, key)
	}
	slices.Sort(keys)
	for _, key := range keys {
		if err = efHistoryComp.AddUncompressedWord([]byte(key)); err != nil {
			return HistoryFiles{}, fmt.Errorf("add %s ef history key [%x]: %w", h.InvertedIndex.filenameBase, key, err)
		}
		bitmap := collation.indexBitmaps[key]
		ef := eliasfano32.NewEliasFano(bitmap.GetCardinality(), bitmap.Maximum())
		it := bitmap.Iterator()
		for it.HasNext() {
			txNum := it.Next()
			ef.AddOffset(txNum)
		}
		ef.Build()
		buf = ef.AppendBytes(buf[:0])
		if err = efHistoryComp.AddUncompressedWord(buf); err != nil {
			return HistoryFiles{}, fmt.Errorf("add %s ef history val: %w", h.filenameBase, err)
		}
	}
	if err = efHistoryComp.Compress(); err != nil {
		return HistoryFiles{}, fmt.Errorf("compress %s ef history: %w", h.filenameBase, err)
	}
	efHistoryComp.Close()
	efHistoryComp = nil
	if efHistoryDecomp, err = compress.NewDecompressor(efHistoryPath); err != nil {
		return HistoryFiles{}, fmt.Errorf("open %s ef history decompressor: %w", h.filenameBase, err)
	}
	efHistoryIdxPath := filepath.Join(h.dir, fmt.Sprintf("%s.%d-%d.efi", h.filenameBase, step, step+1))
	if efHistoryIdx, err = buildIndexThenOpen(ctx, efHistoryDecomp, efHistoryIdxPath, h.tmpdir, len(keys), false /* values */); err != nil {
		return HistoryFiles{}, fmt.Errorf("build %s ef history idx: %w", h.filenameBase, err)
	}
	if rs, err = recsplit.NewRecSplit(recsplit.RecSplitArgs{
		KeyCount:   collation.historyCount,
		Enums:      false,
		BucketSize: 2000,
		LeafSize:   8,
		TmpDir:     h.tmpdir,
		IndexFile:  historyIdxPath,
	}); err != nil {
		return HistoryFiles{}, fmt.Errorf("create recsplit: %w", err)
	}
	rs.LogLvl(log.LvlTrace)
	var historyKey []byte
	var txKey [8]byte
	var valOffset uint64
	g := historyDecomp.MakeGetter()
	for {
		g.Reset(0)
		valOffset = 0
		for _, key := range keys {
			bitmap := collation.indexBitmaps[key]
			it := bitmap.Iterator()
			for it.HasNext() {
				txNum := it.Next()
				binary.BigEndian.PutUint64(txKey[:], txNum)
				historyKey = append(append(historyKey[:0], txKey[:]...), key...)
				if err = rs.AddKey(historyKey, valOffset); err != nil {
					return HistoryFiles{}, fmt.Errorf("add %s history idx [%x]: %w", h.filenameBase, historyKey, err)
				}
				valOffset = g.Skip()
			}
		}
		if err = rs.Build(); err != nil {
			if rs.Collision() {
				log.Info("Building recsplit. Collision happened. It's ok. Restarting...")
				rs.ResetNextSalt()
			} else {
				return HistoryFiles{}, fmt.Errorf("build idx: %w", err)
			}
		} else {
			break
		}
	}
	rs.Close()
	rs = nil
	if historyIdx, err = recsplit.OpenIndex(historyIdxPath); err != nil {
		return HistoryFiles{}, fmt.Errorf("open idx: %w", err)
	}
	closeComp = false
	return HistoryFiles{
		historyDecomp:   historyDecomp,
		historyIdx:      historyIdx,
		efHistoryDecomp: efHistoryDecomp,
		efHistoryIdx:    efHistoryIdx,
	}, nil
}

func (h *History) integrateFiles(sf HistoryFiles, txNumFrom, txNumTo uint64) {
	h.InvertedIndex.integrateFiles(InvertedFiles{
		decomp: sf.efHistoryDecomp,
		index:  sf.efHistoryIdx,
	}, txNumFrom, txNumTo)
	h.files.Set(&filesItem{
		frozen:       (txNumTo-txNumFrom)/h.aggregationStep == StepsInBiggestFile,
		startTxNum:   txNumFrom,
		endTxNum:     txNumTo,
		decompressor: sf.historyDecomp,
		index:        sf.historyIdx,
	})
	h.reCalcRoFiles()
}

func (h *History) warmup(ctx context.Context, txFrom, limit uint64, tx kv.Tx) error {
	historyKeysCursor, err := tx.CursorDupSort(h.indexKeysTable)
	if err != nil {
		return fmt.Errorf("create %s history cursor: %w", h.filenameBase, err)
	}
	defer historyKeysCursor.Close()
	var txKey [8]byte
	binary.BigEndian.PutUint64(txKey[:], txFrom)
	idxC, err := tx.CursorDupSort(h.indexTable)
	if err != nil {
		return err
	}
	defer idxC.Close()
	valsC, err := tx.Cursor(h.historyValsTable)
	if err != nil {
		return err
	}
	defer valsC.Close()
	k, v, err := historyKeysCursor.Seek(txKey[:])
	if err != nil {
		return err
	}
	if k == nil {
		return nil
	}
	txFrom = binary.BigEndian.Uint64(k)
	txTo := txFrom + h.aggregationStep
	if limit != math.MaxUint64 && limit != 0 {
		txTo = txFrom + limit
	}
	for ; err == nil && k != nil; k, v, err = historyKeysCursor.Next() {
		if err != nil {
			return err
		}
		if err = ctx.Err(); err != nil {
			return err
		}
		txNum := binary.BigEndian.Uint64(k)
		if txNum >= txTo {
			break
		}
		_, _, _ = valsC.Seek(v[len(v)-8:])
		_, _ = idxC.SeekBothRange(v[:len(v)-8], k)
	}
	if err != nil {
		return fmt.Errorf("iterate over %s history keys: %w", h.filenameBase, err)
	}

	return nil
}

func (h *History) prune(ctx context.Context, txFrom, txTo, limit uint64, logEvery *time.Ticker) error {
	historyKeysCursor, err := h.tx.RwCursorDupSort(h.indexKeysTable)
	if err != nil {
		return fmt.Errorf("create %s history cursor: %w", h.filenameBase, err)
	}
	defer historyKeysCursor.Close()
	var txKey [8]byte
	binary.BigEndian.PutUint64(txKey[:], txFrom)

	k, v, err := historyKeysCursor.Seek(txKey[:])
	if err != nil {
		return err
	}
	if k == nil {
		return nil
	}
	txFrom = binary.BigEndian.Uint64(k)
	if limit != math.MaxUint64 && limit != 0 {
		txTo = cmp.Min(txTo, txFrom+limit)
	}
	if txFrom >= txTo {
		return nil
	}

	valsC, err := h.tx.RwCursor(h.historyValsTable)
	if err != nil {
		return err
	}
	defer valsC.Close()
	idxC, err := h.tx.RwCursorDupSort(h.indexTable)
	if err != nil {
		return err
	}
	defer idxC.Close()

	// Invariant: if some `txNum=N` pruned - it's pruned Fully
	// Means: can use DeleteCurrentDuplicates all values of given `txNum`
	for ; err == nil && k != nil; k, v, err = historyKeysCursor.NextNoDup() {
		txNum := binary.BigEndian.Uint64(k)
		if txNum >= txTo {
			break
		}
		for ; err == nil && k != nil; k, v, err = historyKeysCursor.NextDup() {
			if err = valsC.Delete(v[len(v)-8:]); err != nil {
				return err
			}

			if err = idxC.DeleteExact(v[:len(v)-8], k); err != nil {
				return err
			}
			//for vv, err := idxC.SeekBothRange(v[:len(v)-8], k); vv != nil; _, vv, err = idxC.NextDup() {
			//	if err != nil {
			//		return err
			//	}
			//	if binary.BigEndian.Uint64(vv) >= txTo {
			//		break
			//	}
			//	if err = idxC.DeleteCurrent(); err != nil {
			//		return err
			//	}
			//}
		}

		// This DeleteCurrent needs to the last in the loop iteration, because it invalidates k and v
		if err = historyKeysCursor.DeleteCurrentDuplicates(); err != nil {
			return err
		}

		select {
		case <-ctx.Done():
			return nil
		case <-logEvery.C:
			log.Info("[snapshots] prune history", "name", h.filenameBase, "range", fmt.Sprintf("%.2f-%.2f", float64(txNum)/float64(h.aggregationStep), float64(txTo)/float64(h.aggregationStep)))
		default:
		}
	}
	if err != nil {
		return fmt.Errorf("iterate over %s history keys: %w", h.filenameBase, err)
	}
	return nil
}

func (h *History) pruneF(txFrom, txTo uint64, f func(txNum uint64, k, v []byte) error) error {
	historyKeysCursor, err := h.tx.RwCursorDupSort(h.indexKeysTable)
	if err != nil {
		return fmt.Errorf("create %s history cursor: %w", h.filenameBase, err)
	}
	defer historyKeysCursor.Close()
	var txKey [8]byte
	binary.BigEndian.PutUint64(txKey[:], txFrom)
	var k, v []byte
	idxC, err := h.tx.RwCursorDupSort(h.indexTable)
	if err != nil {
		return err
	}
	defer idxC.Close()
	valsC, err := h.tx.RwCursor(h.historyValsTable)
	if err != nil {
		return err
	}
	defer valsC.Close()
	for k, v, err = historyKeysCursor.Seek(txKey[:]); err == nil && k != nil; k, v, err = historyKeysCursor.Next() {
		txNum := binary.BigEndian.Uint64(k)
		if txNum >= txTo {
			break
		}
		key, txnNumBytes := v[:len(v)-8], v[len(v)-8:]
		{
			kk, vv, err := valsC.SeekExact(txnNumBytes)
			if err != nil {
				return err
			}
			if err := f(txNum, key, vv); err != nil {
				return err
			}
			if kk != nil {
				if err = valsC.DeleteCurrent(); err != nil {
					return err
				}
			}
		}
		if err = idxC.DeleteExact(key, k); err != nil {
			return err
		}
		// This DeleteCurrent needs to the last in the loop iteration, because it invalidates k and v
		if err = historyKeysCursor.DeleteCurrent(); err != nil {
			return err
		}
	}
	if err != nil {
		return fmt.Errorf("iterate over %s history keys: %w", h.filenameBase, err)
	}
	return nil
}

type HistoryContext struct {
	h  *History
	ic *InvertedIndexContext

	files   []ctxItem // have no garbage (canDelete=true, overlaps, etc...)
	getters []*compress.Getter
	readers []*recsplit.IndexReader

	trace bool
}

func (h *History) MakeContext() *HistoryContext {
	var hc = HistoryContext{
		h:     h,
		ic:    h.InvertedIndex.MakeContext(),
		files: *h.roFiles.Load(),

		trace: false,
	}
	for _, item := range hc.files {
		if !item.src.frozen {
			item.src.refcount.Inc()
		}
	}

	return &hc
}

func (hc *HistoryContext) statelessGetter(i int) *compress.Getter {
	if hc.getters == nil {
		hc.getters = make([]*compress.Getter, len(hc.files))
	}
	r := hc.getters[i]
	if r == nil {
		r = hc.files[i].src.decompressor.MakeGetter()
		hc.getters[i] = r
	}
	return r
}
func (hc *HistoryContext) statelessIdxReader(i int) *recsplit.IndexReader {
	if hc.readers == nil {
		hc.readers = make([]*recsplit.IndexReader, len(hc.files))
	}
	r := hc.readers[i]
	if r == nil {
		r = hc.files[i].src.index.GetReaderFromPool()
		hc.readers[i] = r
	}
	return r
}

func (hc *HistoryContext) Close() {
	hc.ic.Close()
	for _, item := range hc.files {
		if item.src.frozen {
			continue
		}
		refCnt := item.src.refcount.Dec()
		//GC: last reader responsible to remove useles files: close it and delete
		if refCnt == 0 && item.src.canDelete.Load() {
			item.src.closeFilesAndRemove()
		}
	}
	for _, r := range hc.readers {
		r.Close()
	}

}

func (hc *HistoryContext) getFile(from, to uint64) (it ctxItem, ok bool) {
	for _, item := range hc.files {
		if item.startTxNum == from && item.endTxNum == to {
			return item, true
		}
	}
	return it, false
}

func (hc *HistoryContext) GetNoState(key []byte, txNum uint64) ([]byte, bool, error) {
	exactStep1, exactStep2, lastIndexedTxNum, foundExactShard1, foundExactShard2 := hc.h.localityIndex.lookupIdxFiles(hc.ic.loc, key, txNum)

	//fmt.Printf("GetNoState [%x] %d\n", key, txNum)
	var foundTxNum uint64
	var foundEndTxNum uint64
	var foundStartTxNum uint64
	var found bool
	var findInFile = func(item ctxItem) bool {
		reader := hc.ic.statelessIdxReader(item.i)
		if reader.Empty() {
			return true
		}
		offset := reader.Lookup(key)
		g := hc.ic.statelessGetter(item.i)
		g.Reset(offset)
		k, _ := g.NextUncompressed()

		if !bytes.Equal(k, key) {
			//if bytes.Equal(key, hex.MustDecodeString("009ba32869045058a3f05d6f3dd2abb967e338f6")) {
			//	fmt.Printf("not in this shard: %x, %d, %d-%d\n", k, txNum, item.startTxNum/hc.h.aggregationStep, item.endTxNum/hc.h.aggregationStep)
			//}
			return true
		}
		eliasVal, _ := g.NextUncompressed()
		ef, _ := eliasfano32.ReadEliasFano(eliasVal)
		n, ok := ef.Search(txNum)
		if hc.trace {
			n2, _ := ef.Search(n + 1)
			n3, _ := ef.Search(n - 1)
			fmt.Printf("hist: files: %s %d<-%d->%d->%d, %x\n", hc.h.filenameBase, n3, txNum, n, n2, key)
		}
		if ok {
			foundTxNum = n
			foundEndTxNum = item.endTxNum
			foundStartTxNum = item.startTxNum
			found = true
			return false
		}
		return true
	}

	// -- LocaliyIndex opimization --
	// check up to 2 exact files
	if foundExactShard1 {
		from, to := exactStep1*hc.h.aggregationStep, (exactStep1+StepsInBiggestFile)*hc.h.aggregationStep
		item, ok := hc.ic.getFile(from, to)
		if ok {
			findInFile(item)
		}
		//for _, item := range hc.invIndexFiles {
		//	if item.startTxNum == from && item.endTxNum == to {
		//		findInFile(item)
		//	}
		//}
		//exactShard1, ok := hc.invIndexFiles.Get(ctxItem{startTxNum: exactStep1 * hc.h.aggregationStep, endTxNum: (exactStep1 + StepsInBiggestFile) * hc.h.aggregationStep})
		//if ok {
		//	findInFile(exactShard1)
		//}
	}
	if !found && foundExactShard2 {
		from, to := exactStep2*hc.h.aggregationStep, (exactStep2+StepsInBiggestFile)*hc.h.aggregationStep
		item, ok := hc.ic.getFile(from, to)
		if ok {
			findInFile(item)
		}
		//exactShard2, ok := hc.invIndexFiles.Get(ctxItem{startTxNum: exactStep2 * hc.h.aggregationStep, endTxNum: (exactStep2 + StepsInBiggestFile) * hc.h.aggregationStep})
		//if ok {
		//	findInFile(exactShard2)
		//}
	}
	// otherwise search in recent non-fully-merged files (they are out of LocalityIndex scope)
	// searchFrom - variable already set for this
	// if there is no LocaliyIndex available
	// -- LocaliyIndex opimization End --

	if !found {
		for _, item := range hc.ic.files {
			if item.endTxNum <= lastIndexedTxNum {
				continue
			}
			if !findInFile(item) {
				break
			}
		}
		//hc.invIndexFiles.AscendGreaterOrEqual(ctxItem{startTxNum: lastIndexedTxNum, endTxNum: lastIndexedTxNum}, findInFile)
	}

	if found {
		historyItem, ok := hc.getFile(foundStartTxNum, foundEndTxNum)
		if !ok {
			return nil, false, fmt.Errorf("hist file not found: key=%x, %s.%d-%d", key, hc.h.filenameBase, foundStartTxNum/hc.h.aggregationStep, foundEndTxNum/hc.h.aggregationStep)
		}
		var txKey [8]byte
		binary.BigEndian.PutUint64(txKey[:], foundTxNum)
		reader := hc.statelessIdxReader(historyItem.i)
		offset := reader.Lookup2(txKey[:], key)
		//fmt.Printf("offset = %d, txKey=[%x], key=[%x]\n", offset, txKey[:], key)
		g := hc.statelessGetter(historyItem.i)
		g.Reset(offset)
		if hc.h.compressVals {
			v, _ := g.Next(nil)
			return v, true, nil
		}
		v, _ := g.NextUncompressed()
		return v, true, nil
	}
	return nil, false, nil
}

func (hs *HistoryStep) GetNoState(key []byte, txNum uint64) ([]byte, bool, uint64) {
	//fmt.Printf("GetNoState [%x] %d\n", key, txNum)
	if hs.indexFile.reader.Empty() {
		return nil, false, txNum
	}
	offset := hs.indexFile.reader.Lookup(key)
	g := hs.indexFile.getter
	g.Reset(offset)
	k, _ := g.NextUncompressed()
	if !bytes.Equal(k, key) {
		return nil, false, txNum
	}
	//fmt.Printf("Found key=%x\n", k)
	eliasVal, _ := g.NextUncompressed()
	ef, _ := eliasfano32.ReadEliasFano(eliasVal)
	n, ok := ef.Search(txNum)
	if !ok {
		return nil, false, ef.Max()
	}
	var txKey [8]byte
	binary.BigEndian.PutUint64(txKey[:], n)
	offset = hs.historyFile.reader.Lookup2(txKey[:], key)
	//fmt.Printf("offset = %d, txKey=[%x], key=[%x]\n", offset, txKey[:], key)
	g = hs.historyFile.getter
	g.Reset(offset)
	if hs.compressVals {
		v, _ := g.Next(nil)
		return v, true, txNum
	}
	v, _ := g.NextUncompressed()
	return v, true, txNum
}

func (hs *HistoryStep) MaxTxNum(key []byte) (bool, uint64) {
	if hs.indexFile.reader.Empty() {
		return false, 0
	}
	offset := hs.indexFile.reader.Lookup(key)
	g := hs.indexFile.getter
	g.Reset(offset)
	k, _ := g.NextUncompressed()
	if !bytes.Equal(k, key) {
		return false, 0
	}
	//fmt.Printf("Found key=%x\n", k)
	eliasVal, _ := g.NextUncompressed()
	return true, eliasfano32.Max(eliasVal)
}

// GetNoStateWithRecent searches history for a value of specified key before txNum
// second return value is true if the value is found in the history (even if it is nil)
func (hc *HistoryContext) GetNoStateWithRecent(key []byte, txNum uint64, roTx kv.Tx) ([]byte, bool, error) {
	v, ok, err := hc.GetNoState(key, txNum)
	if err != nil {
		return nil, ok, err
	}
	if ok {
		return v, true, nil
	}

	// Value not found in history files, look in the recent history
	if roTx == nil {
		return nil, false, fmt.Errorf("roTx is nil")
	}
	v, ok, err = hc.getNoStateFromDB(key, txNum, roTx)
	if err != nil {
		return nil, ok, err
	}
	if ok {
		return v, true, nil
	}
	return nil, false, err
}

func (hc *HistoryContext) getNoStateFromDB(key []byte, txNum uint64, tx kv.Tx) ([]byte, bool, error) {
	indexCursor, err := tx.CursorDupSort(hc.h.indexTable)
	if err != nil {
		return nil, false, err
	}
	defer indexCursor.Close()
	var txKey [8]byte
	binary.BigEndian.PutUint64(txKey[:], txNum)
	var foundTxNumVal []byte
	if foundTxNumVal, err = indexCursor.SeekBothRange(key, txKey[:]); err != nil {
		return nil, false, err
	}
	if foundTxNumVal != nil {
		if hc.trace {
			_, vv, _ := indexCursor.NextDup()
			indexCursor.Prev()
			_, prevV, _ := indexCursor.Prev()
			fmt.Printf("hist: db: %s, %d<-%d->%d->%d, %x\n", hc.h.filenameBase, u64or0(prevV), txNum, u64or0(foundTxNumVal), u64or0(vv), key)
		}

		var historyKeysCursor kv.CursorDupSort
		if historyKeysCursor, err = tx.CursorDupSort(hc.h.indexKeysTable); err != nil {
			return nil, false, err
		}
		defer historyKeysCursor.Close()
		var vn []byte
		if vn, err = historyKeysCursor.SeekBothRange(foundTxNumVal, key); err != nil {
			return nil, false, err
		}
		valNum := binary.BigEndian.Uint64(vn[len(vn)-8:])
		if valNum == 0 {
			// This is special valNum == 0, which is empty value
			return nil, true, nil
		}
		var v []byte
		if v, err = tx.GetOne(hc.h.historyValsTable, vn[len(vn)-8:]); err != nil {
			return nil, false, err
		}
		return v, true, nil
	}
	return nil, false, nil
}

func (hc *HistoryContext) WalkAsOf(startTxNum uint64, from, to []byte, roTx kv.Tx, amount int) *StateAsOfIter {
	hi := StateAsOfIter{
		hasNextInDb:  true,
		roTx:         roTx,
		indexTable:   hc.h.indexTable,
		idxKeysTable: hc.h.indexKeysTable,
		valsTable:    hc.h.historyValsTable,
		from:         from, to: to, limit: amount,
	}
	for _, item := range hc.ic.files {
		if item.endTxNum <= startTxNum {
			continue
		}
		// TODO: seek(from)
		g := item.src.decompressor.MakeGetter()
		g.Reset(0)
		if g.HasNext() {
			key, offset := g.NextUncompressed()
			heap.Push(&hi.h, &ReconItem{g: g, key: key, startTxNum: item.startTxNum, endTxNum: item.endTxNum, txNum: item.endTxNum, startOffset: offset, lastOffset: offset})
			hi.hasNextInFiles = true
		}
		hi.total += uint64(item.getter.Size())
	}
	hi.hc = hc
	hi.compressVals = hc.h.compressVals
	hi.startTxNum = startTxNum
	binary.BigEndian.PutUint64(hi.startTxKey[:], startTxNum)
	hi.advanceInDb()
	hi.advanceInFiles()
	hi.advance()
	return &hi
}

type StateAsOfIter struct {
	roTx          kv.Tx
	txNum2kCursor kv.CursorDupSort
	idxCursor     kv.CursorDupSort
	hc            *HistoryContext
	valsTable     string
	idxKeysTable  string
	indexTable    string

	from, to []byte
	limit    int

	nextFileKey []byte
	nextDbKey   []byte
	nextDbVal   []byte
	nextFileVal []byte
	nextVal     []byte
	nextKey     []byte

	h              ReconHeap
	total          uint64
	startTxNum     uint64
	advFileCnt     int
	advDbCnt       int
	startTxKey     [8]byte
	txnKey         [8]byte
	hasNextInFiles bool
	hasNextInDb    bool
	compressVals   bool

	k, v, kBackup, vBackup []byte
}

func (hi *StateAsOfIter) Stat() (int, int) { return hi.advDbCnt, hi.advFileCnt }

func (hi *StateAsOfIter) Close() {
	if hi.idxCursor != nil {
		hi.idxCursor.Close()
	}
	if hi.txNum2kCursor != nil {
		hi.txNum2kCursor.Close()
	}
}

func (hi *StateAsOfIter) advanceInFiles() {
	hi.advFileCnt++
	for hi.h.Len() > 0 {
		top := heap.Pop(&hi.h).(*ReconItem)
		key := top.key
		var idxVal []byte
		if hi.compressVals {
			idxVal, _ = top.g.Next(nil)
		} else {
			idxVal, _ = top.g.NextUncompressed()
		}
		if top.g.HasNext() {
			if hi.compressVals {
				top.key, _ = top.g.Next(nil)
			} else {
				top.key, _ = top.g.NextUncompressed()
			}
			if hi.to == nil || bytes.Compare(top.key, hi.to) < 0 {
				heap.Push(&hi.h, top)
			}
		}

		if hi.from != nil && bytes.Compare(key, hi.from) < 0 { //TODO: replace by Seek()
			continue
		}

		if bytes.Equal(key, hi.nextFileKey) {
			continue
		}
		ef, _ := eliasfano32.ReadEliasFano(idxVal)
		n, ok := ef.Search(hi.startTxNum)
		if !ok {
			continue
		}

		hi.nextFileKey = key
		binary.BigEndian.PutUint64(hi.txnKey[:], n)
		historyItem, ok := hi.hc.getFile(top.startTxNum, top.endTxNum)
		if !ok {
			panic(fmt.Errorf("no %s file found for [%x]", hi.hc.h.filenameBase, hi.nextFileKey))
		}
		reader := hi.hc.statelessIdxReader(historyItem.i)
		offset := reader.Lookup2(hi.txnKey[:], hi.nextFileKey)
		g := hi.hc.statelessGetter(historyItem.i)
		g.Reset(offset)
		if hi.compressVals {
			hi.nextFileVal, _ = g.Next(nil)
		} else {
			hi.nextFileVal, _ = g.NextUncompressed()
		}
		hi.nextFileKey = key
		return
	}
	hi.hasNextInFiles = false
}

func (hi *StateAsOfIter) advanceInDb() {
	hi.advDbCnt++
	var k []byte
	var err error
	if hi.idxCursor == nil {
		if hi.idxCursor, err = hi.roTx.CursorDupSort(hi.indexTable); err != nil {
			// TODO pass error properly around
			panic(err)
		}
		if hi.txNum2kCursor, err = hi.roTx.CursorDupSort(hi.idxKeysTable); err != nil {
			panic(err)
		}
		if k, _, err = hi.idxCursor.Seek(hi.from); err != nil {
			// TODO pass error properly around
			panic(err)
		}
	} else {
		if k, _, err = hi.idxCursor.NextNoDup(); err != nil {
			panic(err)
		}
	}
	for ; k != nil; k, _, err = hi.idxCursor.NextNoDup() {
		if err != nil {
			panic(err)
		}
		if hi.to != nil && bytes.Compare(k, hi.to) >= 0 {
			break
		}

		foundTxNumVal, err := hi.idxCursor.SeekBothRange(k, hi.startTxKey[:])
		if err != nil {
			panic(err)
		}
		if foundTxNumVal == nil {
			continue
		}
		//txNum := binary.BigEndian.Uint64(foundTxNumVal)
		//if txNum >= hi.endTxNum {
		//	continue
		//}
		hi.nextDbKey = append(hi.nextDbKey[:0], k...)
		vn, err := hi.txNum2kCursor.SeekBothRange(foundTxNumVal, k)
		if err != nil {
			panic(err)
		}
		valNum := binary.BigEndian.Uint64(vn[len(vn)-8:])
		if valNum == 0 {
			// This is special valNum == 0, which is empty value
			hi.nextDbVal = hi.nextDbVal[:0]
			return
		}
		v, err := hi.roTx.GetOne(hi.valsTable, vn[len(vn)-8:])
		if err != nil {
			panic(err)
		}
		hi.nextDbVal = append(hi.nextDbVal[:0], v...)
		return
	}
	hi.idxCursor.Close()
	hi.idxCursor = nil
	hi.hasNextInDb = false
}

func (hi *StateAsOfIter) advance() {
	if hi.hasNextInFiles {
		if hi.hasNextInDb {
			c := bytes.Compare(hi.nextFileKey, hi.nextDbKey)
			if c < 0 {
				hi.nextKey = append(hi.nextKey[:0], hi.nextFileKey...)
				hi.nextVal = append(hi.nextVal[:0], hi.nextFileVal...)
				hi.advanceInFiles()
			} else if c > 0 {
				hi.nextKey = append(hi.nextKey[:0], hi.nextDbKey...)
				hi.nextVal = append(hi.nextVal[:0], hi.nextDbVal...)
				hi.advanceInDb()
			} else {
				hi.nextKey = append(hi.nextKey[:0], hi.nextFileKey...)
				hi.nextVal = append(hi.nextVal[:0], hi.nextFileVal...)
				hi.advanceInDb()
				hi.advanceInFiles()
			}
		} else {
			hi.nextKey = append(hi.nextKey[:0], hi.nextFileKey...)
			hi.nextVal = append(hi.nextVal[:0], hi.nextFileVal...)
			hi.advanceInFiles()
		}
	} else if hi.hasNextInDb {
		hi.nextKey = append(hi.nextKey[:0], hi.nextDbKey...)
		hi.nextVal = append(hi.nextVal[:0], hi.nextDbVal...)
		hi.advanceInDb()
	} else {
		hi.nextKey = nil
		hi.nextVal = nil
	}
}

func (hi *StateAsOfIter) HasNext() bool {
	return hi.limit != 0 && (hi.hasNextInFiles || hi.hasNextInDb || hi.nextKey != nil)
}

func (hi *StateAsOfIter) Next() ([]byte, []byte, error) {
	hi.limit--
	hi.k, hi.v = append(hi.k[:0], hi.nextKey...), append(hi.v[:0], hi.nextVal...)

	// Satisfy iter.Dual Invariant 2
	hi.k, hi.kBackup, hi.v, hi.vBackup = hi.kBackup, hi.k, hi.vBackup, hi.v
	hi.advance()
	return hi.kBackup, hi.vBackup, nil
}

func (hc *HistoryContext) IterateChanged(fromTxNum, toTxNum int, asc order.By, limit int, roTx kv.Tx) *HistoryChangesIter {
	if asc == order.Desc {
		panic("not supported yet")
	}
	if limit >= 0 {
		panic("not supported yet")
	}
	if fromTxNum < 0 {
		panic("not supported yet")
	}
	if toTxNum < 0 {
		panic("not supported yet")
	}
	startTxNum, endTxNum := uint64(fromTxNum), uint64(toTxNum)

	hi := HistoryChangesIter{
		hasNextInDb:  true,
		roTx:         roTx,
		indexTable:   hc.h.indexTable,
		idxKeysTable: hc.h.indexKeysTable,
		valsTable:    hc.h.historyValsTable,
	}

	for _, item := range hc.ic.files {
		if item.endTxNum >= endTxNum {
			hi.hasNextInDb = false
		}
		if item.endTxNum <= startTxNum {
			continue
		}
		if item.startTxNum >= endTxNum {
			break
		}
		g := item.src.decompressor.MakeGetter()
		g.Reset(0)
		if g.HasNext() {
			key, offset := g.NextUncompressed()
			heap.Push(&hi.h, &ReconItem{g: g, key: key, startTxNum: item.startTxNum, endTxNum: item.endTxNum, txNum: item.endTxNum, startOffset: offset, lastOffset: offset})
			hi.hasNextInFiles = true
		}
		hi.total += uint64(g.Size())
	}
	hi.hc = hc
	hi.compressVals = hc.h.compressVals
	hi.startTxNum = startTxNum
	hi.endTxNum = endTxNum
	binary.BigEndian.PutUint64(hi.startTxKey[:], startTxNum)
	hi.advanceInDb()
	hi.advanceInFiles()
	hi.advance()
	return &hi
}

type HistoryChangesIter struct {
	roTx           kv.Tx
	txNum2kCursor  kv.CursorDupSort
	idxCursor      kv.CursorDupSort
	hc             *HistoryContext
	valsTable      string
	idxKeysTable   string
	indexTable     string
	nextFileKey    []byte
	nextDbKey      []byte
	nextDbVal      []byte
	nextFileVal    []byte
	nextVal        []byte
	nextKey        []byte
	h              ReconHeap
	total          uint64
	endTxNum       uint64
	startTxNum     uint64
	advFileCnt     int
	advDbCnt       int
	startTxKey     [8]byte
	txnKey         [8]byte
	hasNextInFiles bool
	hasNextInDb    bool
	compressVals   bool

	k, v []byte
}

func (hi *HistoryChangesIter) Stat() (int, int) { return hi.advDbCnt, hi.advFileCnt }

func (hi *HistoryChangesIter) Close() {
	if hi.idxCursor != nil {
		hi.idxCursor.Close()
	}
	if hi.txNum2kCursor != nil {
		hi.txNum2kCursor.Close()
	}
}

func (hi *HistoryChangesIter) advanceInFiles() {
	hi.advFileCnt++
	for hi.h.Len() > 0 {
		top := heap.Pop(&hi.h).(*ReconItem)
		key := top.key
		var idxVal []byte
		if hi.compressVals {
			idxVal, _ = top.g.Next(nil)
		} else {
			idxVal, _ = top.g.NextUncompressed()
		}
		if top.g.HasNext() {
			if hi.compressVals {
				top.key, _ = top.g.Next(nil)
			} else {
				top.key, _ = top.g.NextUncompressed()
			}
			heap.Push(&hi.h, top)
		}

		if bytes.Equal(key, hi.nextFileKey) {
			continue
		}
		ef, _ := eliasfano32.ReadEliasFano(idxVal)
		n, ok := ef.Search(hi.startTxNum)
		if !ok {
			continue
		}
		if n >= hi.endTxNum {
			continue
		}

		hi.nextFileKey = key
		binary.BigEndian.PutUint64(hi.txnKey[:], n)
		historyItem, ok := hi.hc.getFile(top.startTxNum, top.endTxNum)
		if !ok {
			panic(fmt.Errorf("no %s file found for [%x]", hi.hc.h.filenameBase, hi.nextFileKey))
		}
		reader := hi.hc.statelessIdxReader(historyItem.i)
		offset := reader.Lookup2(hi.txnKey[:], hi.nextFileKey)
		g := hi.hc.statelessGetter(historyItem.i)
		g.Reset(offset)
		if hi.compressVals {
			hi.nextFileVal, _ = g.Next(nil)
		} else {
			hi.nextFileVal, _ = g.NextUncompressed()
		}
		hi.nextFileKey = key
		return
	}
	hi.hasNextInFiles = false
}

func (hi *HistoryChangesIter) advanceInDb() {
	hi.advDbCnt++
	var k []byte
	var err error
	if hi.idxCursor == nil {
		if hi.idxCursor, err = hi.roTx.CursorDupSort(hi.indexTable); err != nil {
			// TODO pass error properly around
			panic(err)
		}
		if hi.txNum2kCursor, err = hi.roTx.CursorDupSort(hi.idxKeysTable); err != nil {
			panic(err)
		}

		if k, _, err = hi.idxCursor.First(); err != nil {
			// TODO pass error properly around
			panic(err)
		}
	} else {
		if k, _, err = hi.idxCursor.NextNoDup(); err != nil {
			panic(err)
		}
	}
	for ; k != nil; k, _, err = hi.idxCursor.NextNoDup() {
		if err != nil {
			panic(err)
		}
		foundTxNumVal, err := hi.idxCursor.SeekBothRange(k, hi.startTxKey[:])
		if err != nil {
			panic(err)
		}
		if foundTxNumVal == nil {
			continue
		}
		txNum := binary.BigEndian.Uint64(foundTxNumVal)
		if txNum >= hi.endTxNum {
			continue
		}
		hi.nextDbKey = append(hi.nextDbKey[:0], k...)
		vn, err := hi.txNum2kCursor.SeekBothRange(foundTxNumVal, k)
		if err != nil {
			panic(err)
		}
		valNum := binary.BigEndian.Uint64(vn[len(vn)-8:])
		if valNum == 0 {
			// This is special valNum == 0, which is empty value
			hi.nextDbVal = hi.nextDbVal[:0]
			return
		}
		v, err := hi.roTx.GetOne(hi.valsTable, vn[len(vn)-8:])
		if err != nil {
			panic(err)
		}
		hi.nextDbVal = append(hi.nextDbVal[:0], v...)
		return
	}
	hi.idxCursor.Close()
	hi.idxCursor = nil
	hi.hasNextInDb = false
}

func (hi *HistoryChangesIter) advance() {
	if hi.hasNextInFiles {
		if hi.hasNextInDb {
			c := bytes.Compare(hi.nextFileKey, hi.nextDbKey)
			if c < 0 {
				hi.nextKey = append(hi.nextKey[:0], hi.nextFileKey...)
				hi.nextVal = append(hi.nextVal[:0], hi.nextFileVal...)
				hi.advanceInFiles()
			} else if c > 0 {
				hi.nextKey = append(hi.nextKey[:0], hi.nextDbKey...)
				hi.nextVal = append(hi.nextVal[:0], hi.nextDbVal...)
				hi.advanceInDb()
			} else {
				hi.nextKey = append(hi.nextKey[:0], hi.nextFileKey...)
				hi.nextVal = append(hi.nextVal[:0], hi.nextFileVal...)
				hi.advanceInDb()
				hi.advanceInFiles()
			}
		} else {
			hi.nextKey = append(hi.nextKey[:0], hi.nextFileKey...)
			hi.nextVal = append(hi.nextVal[:0], hi.nextFileVal...)
			hi.advanceInFiles()
		}
	} else if hi.hasNextInDb {
		hi.nextKey = append(hi.nextKey[:0], hi.nextDbKey...)
		hi.nextVal = append(hi.nextVal[:0], hi.nextDbVal...)
		hi.advanceInDb()
	} else {
		hi.nextKey = nil
		hi.nextVal = nil
	}
}

func (hi *HistoryChangesIter) HasNext() bool {
	return hi.hasNextInFiles || hi.hasNextInDb || hi.nextKey != nil
}

func (hi *HistoryChangesIter) Next() ([]byte, []byte, error) {
	hi.k = append(hi.k[:0], hi.nextKey...)
	hi.v = append(hi.v[:0], hi.nextVal...)
	hi.advance()
	return hi.k, hi.v, nil
}

func (hc *HistoryContext) IterateRecentlyChanged(startTxNum, endTxNum uint64, roTx kv.Tx, f func([]byte, []byte) error) error {
	col := etl.NewCollector("", hc.h.tmpdir, etl.NewOldestEntryBuffer(etl.BufferOptimalSize))
	defer col.Close()
	col.LogLvl(log.LvlTrace)

	it := hc.IterateRecentlyChangedUnordered(startTxNum, endTxNum, roTx)
	defer it.Close()
	for it.HasNext() {
		k, v, err := it.Next()
		if err != nil {
			return err
		}
		if err := col.Collect(k, v); err != nil {
			return err
		}
	}
	return col.Load(nil, "", func(k, v []byte, table etl.CurrentTableReader, next etl.LoadNextFunc) error {
		return f(k, v)
	}, etl.TransformArgs{})
}

func (hc *HistoryContext) IterateRecentlyChangedUnordered(startTxNum, endTxNum uint64, roTx kv.Tx) *HistoryIterator2 {
	hi := HistoryIterator2{
		hasNext:      true,
		roTx:         roTx,
		idxKeysTable: hc.h.indexKeysTable,
		valsTable:    hc.h.historyValsTable,
		hc:           hc,
		startTxNum:   startTxNum,
		endTxNum:     endTxNum,
	}
	binary.BigEndian.PutUint64(hi.startTxKey[:], startTxNum)
	hi.advanceInDb()
	return &hi
}

type HistoryIterator2 struct {
	roTx          kv.Tx
	txNum2kCursor kv.CursorDupSort
	hc            *HistoryContext
	idxKeysTable  string
	valsTable     string
	nextKey       []byte
	nextVal       []byte
	nextErr       error
	endTxNum      uint64
	startTxNum    uint64
	advDbCnt      int
	startTxKey    [8]byte
	hasNext       bool
}

func (hi *HistoryIterator2) Stat() int { return hi.advDbCnt }

func (hi *HistoryIterator2) Close() {
	if hi.txNum2kCursor != nil {
		hi.txNum2kCursor.Close()
	}
}

func (hi *HistoryIterator2) advanceInDb() {
	hi.advDbCnt++
	var k, v []byte
	var err error
	if hi.txNum2kCursor == nil {
		if hi.txNum2kCursor, err = hi.roTx.CursorDupSort(hi.idxKeysTable); err != nil {
			hi.nextErr, hi.hasNext = err, true
			return
		}
		if k, v, err = hi.txNum2kCursor.Seek(hi.startTxKey[:]); err != nil {
			hi.nextErr, hi.hasNext = err, true
			return
		}
	} else {
		if k, v, err = hi.txNum2kCursor.NextDup(); err != nil {
			hi.nextErr, hi.hasNext = err, true
			return
		}
		if k == nil {
			k, v, err = hi.txNum2kCursor.NextNoDup()
			if err != nil {
				hi.nextErr, hi.hasNext = err, true
				return
			}
			if k != nil && binary.BigEndian.Uint64(k) >= hi.endTxNum {
				k = nil // end
			}
		}
	}
	if k != nil {
		hi.nextKey = v[:len(v)-8]
		hi.hasNext = true

		valNum := v[len(v)-8:]

		if binary.BigEndian.Uint64(valNum) == 0 {
			// This is special valNum == 0, which is empty value
			hi.nextVal = []byte{}
			return
		}
		val, err := hi.roTx.GetOne(hi.valsTable, valNum)
		if err != nil {
			hi.nextErr, hi.hasNext = err, true
			return
		}
		hi.nextVal = val
		return
	}
	hi.txNum2kCursor.Close()
	hi.txNum2kCursor = nil
	hi.hasNext = false
}

func (hi *HistoryIterator2) HasNext() bool {
	return hi.hasNext
}

func (hi *HistoryIterator2) Next() ([]byte, []byte, error) {
	k, v, err := hi.nextKey, hi.nextVal, hi.nextErr
	if err != nil {
		return nil, nil, err
	}
	hi.advanceInDb()
	return k, v, nil
}

func (h *History) DisableReadAhead() {
	h.InvertedIndex.DisableReadAhead()
	h.files.Walk(func(items []*filesItem) bool {
		for _, item := range items {
			item.decompressor.DisableReadAhead()
			if item.index != nil {
				item.index.DisableReadAhead()
			}
		}
		return true
	})
}

func (h *History) EnableReadAhead() *History {
	h.InvertedIndex.EnableReadAhead()
	h.files.Walk(func(items []*filesItem) bool {
		for _, item := range items {
			item.decompressor.EnableReadAhead()
			if item.index != nil {
				item.index.EnableReadAhead()
			}
		}
		return true
	})
	return h
}
func (h *History) EnableMadvWillNeed() *History {
	h.InvertedIndex.EnableMadvWillNeed()
	h.files.Walk(func(items []*filesItem) bool {
		for _, item := range items {
			item.decompressor.EnableWillNeed()
			if item.index != nil {
				item.index.EnableWillNeed()
			}
		}
		return true
	})
	return h
}
func (h *History) EnableMadvNormalReadAhead() *History {
	h.InvertedIndex.EnableMadvNormalReadAhead()
	h.files.Walk(func(items []*filesItem) bool {
		for _, item := range items {
			item.decompressor.EnableMadvNormal()
			if item.index != nil {
				item.index.EnableMadvNormal()
			}
		}
		return true
	})
	return h
}

// HistoryStep used for incremental state reconsitution, it isolates only one snapshot interval
type HistoryStep struct {
	compressVals bool
	indexItem    *filesItem
	indexFile    ctxItem
	historyItem  *filesItem
	historyFile  ctxItem
}

// MakeSteps [0, toTxNum)
func (h *History) MakeSteps(toTxNum uint64) []*HistoryStep {
	var steps []*HistoryStep
	h.InvertedIndex.files.Walk(func(items []*filesItem) bool {
		for _, item := range items {
			if item.index == nil || !item.frozen || item.startTxNum >= toTxNum {
				continue
			}

			step := &HistoryStep{
				compressVals: h.compressVals,
				indexItem:    item,
				indexFile: ctxItem{
					startTxNum: item.startTxNum,
					endTxNum:   item.endTxNum,
					getter:     item.decompressor.MakeGetter(),
					reader:     recsplit.NewIndexReader(item.index),
				},
			}
			steps = append(steps, step)
		}
		return true
	})
	i := 0
	h.files.Walk(func(items []*filesItem) bool {
		for _, item := range items {
			if item.index == nil || !item.frozen || item.startTxNum >= toTxNum {
				continue
			}
			steps[i].historyItem = item
			steps[i].historyFile = ctxItem{
				startTxNum: item.startTxNum,
				endTxNum:   item.endTxNum,
				getter:     item.decompressor.MakeGetter(),
				reader:     recsplit.NewIndexReader(item.index),
			}
			i++
		}
		return true
	})
	return steps
}

func (hs *HistoryStep) Clone() *HistoryStep {
	return &HistoryStep{
		compressVals: hs.compressVals,
		indexItem:    hs.indexItem,
		indexFile: ctxItem{
			startTxNum: hs.indexFile.startTxNum,
			endTxNum:   hs.indexFile.endTxNum,
			getter:     hs.indexItem.decompressor.MakeGetter(),
			reader:     recsplit.NewIndexReader(hs.indexItem.index),
		},
		historyItem: hs.historyItem,
		historyFile: ctxItem{
			startTxNum: hs.historyFile.startTxNum,
			endTxNum:   hs.historyFile.endTxNum,
			getter:     hs.historyItem.decompressor.MakeGetter(),
			reader:     recsplit.NewIndexReader(hs.historyItem.index),
		},
	}
}

func u64or0(in []byte) (v uint64) {
	if len(in) > 0 {
		v = binary.BigEndian.Uint64(in)
	}
	return v
}

func (h *History) CleanupDir() {
	files, _ := h.fileNamesOnDisk()
	uselessFiles := h.scanStateFiles(files)
	for _, f := range uselessFiles {
		fName := fmt.Sprintf("%s.%d-%d.v", h.filenameBase, f.startTxNum/h.aggregationStep, f.endTxNum/h.aggregationStep)
		err := os.Remove(filepath.Join(h.dir, fName))
		log.Debug("[clean] remove", "file", fName, "err", err)
		fIdxName := fmt.Sprintf("%s.%d-%d.vi", h.filenameBase, f.startTxNum/h.aggregationStep, f.endTxNum/h.aggregationStep)
		err = os.Remove(filepath.Join(h.dir, fIdxName))
		log.Debug("[clean] remove", "file", fName, "err", err)
	}
	h.InvertedIndex.CleanupDir()
}<|MERGE_RESOLUTION|>--- conflicted
+++ resolved
@@ -469,21 +469,9 @@
 	return h.wal.addPrevValue(key1, key2, original)
 }
 
-<<<<<<< HEAD
 func (h *History) StartWrites(buffered, discard bool) {
 	h.InvertedIndex.StartWrites(buffered, discard)
-	h.walLock.Lock()
-	defer h.walLock.Unlock()
 	h.wal = h.newWriter(h.tmpdir, buffered, discard)
-=======
-func (h *History) DiscardHistory() {
-	h.InvertedIndex.StartWrites()
-	h.wal = h.newWriter(h.tmpdir, false, true)
-}
-func (h *History) StartWrites() {
-	h.InvertedIndex.StartWrites()
-	h.wal = h.newWriter(h.tmpdir, true, false)
->>>>>>> fc6d2d0b
 }
 func (h *History) FinishWrites() {
 	h.InvertedIndex.FinishWrites()
