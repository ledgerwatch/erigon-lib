/*
   Copyright 2022 Erigon contributors

   Licensed under the Apache License, Version 2.0 (the "License");
   you may not use this file except in compliance with the License.
   You may obtain a copy of the License at

       http://www.apache.org/licenses/LICENSE-2.0

   Unless required by applicable law or agreed to in writing, software
   distributed under the License is distributed on an "AS IS" BASIS,
   WITHOUT WARRANTIES OR CONDITIONS OF ANY KIND, either express or implied.
   See the License for the specific language governing permissions and
   limitations under the License.
*/

package state

import (
	"bytes"
	"container/heap"
	"context"
	"encoding/binary"
	"fmt"
	"io/fs"
	"os"
	"path/filepath"
	"regexp"
	"strconv"

	"github.com/RoaringBitmap/roaring/roaring64"
	"github.com/google/btree"
	"github.com/ledgerwatch/log/v3"
	"golang.org/x/exp/slices"

	"github.com/ledgerwatch/erigon-lib/compress"
	"github.com/ledgerwatch/erigon-lib/kv"
	"github.com/ledgerwatch/erigon-lib/recsplit"
	"github.com/ledgerwatch/erigon-lib/recsplit/eliasfano32"
)

type History struct {
	*InvertedIndex
	historyValsTable string // key1+key2+txnNum -> oldValue , stores values BEFORE change
	settingsTable    string
	files            *btree.BTreeG[*filesItem]
	valueMergeFn     func(prev, last []byte) ([]byte, error)
	compressVals     bool
}

func NewHistory(
	dir string,
	aggregationStep uint64,
	filenameBase string,
	indexKeysTable string,
	indexTable string,
	historyValsTable string,
	settingsTable string,
	compressVals bool,
) (*History, error) {
	h := History{
		files:            btree.NewG[*filesItem](32, filesItemLess),
		historyValsTable: historyValsTable,
		settingsTable:    settingsTable,
		compressVals:     compressVals,
	}
	var err error
	h.InvertedIndex, err = NewInvertedIndex(dir, aggregationStep, filenameBase, indexKeysTable, indexTable)
	if err != nil {
		return nil, fmt.Errorf("NewHistory: %s, %w", filenameBase, err)
	}
	files, err := os.ReadDir(dir)
	if err != nil {
		return nil, err
	}
	h.scanStateFiles(files)
	if err = h.openFiles(); err != nil {
		return nil, fmt.Errorf("NewHistory.openFiles: %s, %w", filenameBase, err)
	}
	return &h, nil
}

func (h *History) scanStateFiles(files []fs.DirEntry) {
	re := regexp.MustCompile("^" + h.filenameBase + ".([0-9]+)-([0-9]+).(v|vi)$")
	var err error
	for _, f := range files {
		if !f.Type().IsRegular() {
			continue
		}

		name := f.Name()
		subs := re.FindStringSubmatch(name)
		if len(subs) != 4 {
			if len(subs) != 0 {
				log.Warn("File ignored by inverted index scan, more than 4 submatches", "name", name, "submatches", len(subs))
			}
			continue
		}
		var startTxNum, endTxNum uint64
		if startTxNum, err = strconv.ParseUint(subs[1], 10, 64); err != nil {
			log.Warn("File ignored by inverted index scan, parsing startTxNum", "error", err, "name", name)
			continue
		}
		if endTxNum, err = strconv.ParseUint(subs[2], 10, 64); err != nil {
			log.Warn("File ignored by inverted index scan, parsing endTxNum", "error", err, "name", name)
			continue
		}
		if startTxNum > endTxNum {
			log.Warn("File ignored by inverted index scan, startTxNum > endTxNum", "name", name)
			continue
		}
		var item = &filesItem{startTxNum: startTxNum * h.aggregationStep, endTxNum: endTxNum * h.aggregationStep}
		var foundI *filesItem
		h.files.AscendGreaterOrEqual(&filesItem{startTxNum: endTxNum * h.aggregationStep, endTxNum: endTxNum * h.aggregationStep}, func(it *filesItem) bool {
			if it.endTxNum == endTxNum {
				foundI = it
			}
			return false
		})
		if foundI == nil || foundI.startTxNum > startTxNum {
			//log.Info("Load state file", "name", name, "startTxNum", startTxNum*ii.aggregationStep, "endTxNum", endTxNum*ii.aggregationStep)
			h.files.ReplaceOrInsert(item)
		}
	}
}

func (h *History) openFiles() error {
	var totalKeys uint64
	var err error

	invalidFileItems := make([]*filesItem, 0)
	h.files.Ascend(func(item *filesItem) bool {
		datPath := filepath.Join(h.dir, fmt.Sprintf("%s.%d-%d.v", h.filenameBase, item.startTxNum/h.aggregationStep, item.endTxNum/h.aggregationStep))
		if fi, err := os.Stat(datPath); err != nil || fi.IsDir() {
			invalidFileItems = append(invalidFileItems, item)
			return true
		}
		if item.decompressor, err = compress.NewDecompressor(datPath); err != nil {
			return false
		}
		idxPath := filepath.Join(h.dir, fmt.Sprintf("%s.%d-%d.vi", h.filenameBase, item.startTxNum/h.aggregationStep, item.endTxNum/h.aggregationStep))
<<<<<<< HEAD
		if fi, err := os.Stat(idxPath); err != nil || fi.IsDir() {
			invalidFileItems = append(invalidFileItems, item)
			return true
		}
=======
		//if !dir.Exist(idxPath) {
		//	if _, err = buildIndex(item.decompressor, idxPath, h.dir, item.decompressor.Count()/2, false /* values */); err != nil {
		//		return false
		//	}
		//}
>>>>>>> cd20a686
		if item.index, err = recsplit.OpenIndex(idxPath); err != nil {
			return false
		}
		totalKeys += item.index.KeyCount()
		return true
	})
	if err != nil {
		return err
	}
	for _, item := range invalidFileItems {
		h.files.Delete(item)
	}
	return nil
}

func (h *History) closeFiles() {
	h.files.Ascend(func(item *filesItem) bool {
		if item.decompressor != nil {
			item.decompressor.Close()
		}
		if item.index != nil {
			item.index.Close()
		}
		return true
	})
}

func (h *History) Close() {
	h.InvertedIndex.Close()
	h.closeFiles()
}

<<<<<<< HEAD
func (h *History) SetMergeFn(fn func([]byte, []byte) ([]byte, error)) {
	h.valueMergeFn = fn
}
=======
func (h *History) Files() (res []string) {
	h.files.Ascend(func(item *filesItem) bool {
		if item.decompressor != nil {
			_, fName := filepath.Split(item.decompressor.FilePath())
			res = append(res, filepath.Join("history", fName))
		}
		return true
	})
	res = append(res, h.InvertedIndex.Files()...)
	return res
}

>>>>>>> cd20a686
func (h *History) AddPrevValue(key1, key2, original []byte) error {
	lk := len(key1) + len(key2)
	historyKey := make([]byte, lk+8)
	copy(historyKey, key1)
	if len(key2) > 0 {
		copy(historyKey[len(key1):], key2)
	}
	if len(original) > 0 {
		val, err := h.tx.GetOne(h.settingsTable, historyValCountKey)
		if err != nil {
			return err
		}
		var valNum uint64
		if len(val) > 0 {
			valNum = binary.BigEndian.Uint64(val)
		}
		valNum++
		binary.BigEndian.PutUint64(historyKey[lk:], valNum)
		if err = h.tx.Put(h.settingsTable, historyValCountKey, historyKey[lk:]); err != nil {
			return err
		}
		if err = h.tx.Put(h.historyValsTable, historyKey[lk:], original); err != nil {
			return err
		}
	}
	if err := h.InvertedIndex.add(historyKey, historyKey[:lk]); err != nil {
		return err
	}
	return nil
}

type HistoryCollation struct {
	historyPath  string
	historyComp  *compress.Compressor
	historyCount int
	indexBitmaps map[string]*roaring64.Bitmap
}

func (c HistoryCollation) Close() {
	if c.historyComp != nil {
		c.historyComp.Close()
	}
}

func (h *History) collate(step, txFrom, txTo uint64, roTx kv.Tx) (HistoryCollation, error) {
	var historyComp *compress.Compressor
	var err error
	closeComp := true
	defer func() {
		if closeComp {
			if historyComp != nil {
				historyComp.Close()
			}
		}
	}()
	historyPath := filepath.Join(h.dir, fmt.Sprintf("%s.%d-%d.v", h.filenameBase, step, step+1))
	if historyComp, err = compress.NewCompressor(context.Background(), "collate history", historyPath, h.dir, compress.MinPatternScore, 1, log.LvlDebug); err != nil {
		return HistoryCollation{}, fmt.Errorf("create %s history compressor: %w", h.filenameBase, err)
	}
	keysCursor, err := roTx.CursorDupSort(h.indexKeysTable)
	if err != nil {
		return HistoryCollation{}, fmt.Errorf("create %s history cursor: %w", h.filenameBase, err)
	}
	defer keysCursor.Close()
	indexBitmaps := map[string]*roaring64.Bitmap{}
	var txKey [8]byte
	binary.BigEndian.PutUint64(txKey[:], txFrom)
	var val []byte
	var k, v []byte
	for k, v, err = keysCursor.Seek(txKey[:]); err == nil && k != nil; k, v, err = keysCursor.Next() {
		txNum := binary.BigEndian.Uint64(k)
		if txNum >= txTo {
			break
		}
		var bitmap *roaring64.Bitmap
		var ok bool
		if bitmap, ok = indexBitmaps[string(v[:len(v)-8])]; !ok {
			bitmap = roaring64.New()
			indexBitmaps[string(v[:len(v)-8])] = bitmap
		}
		bitmap.Add(txNum)
	}
	if err != nil {
		return HistoryCollation{}, fmt.Errorf("iterate over %s history cursor: %w", h.filenameBase, err)
	}
	keys := make([]string, 0, len(indexBitmaps))
	for key := range indexBitmaps {
		keys = append(keys, key)
	}
	slices.Sort(keys)
	historyCount := 0
	for _, key := range keys {
		bitmap := indexBitmaps[key]
		it := bitmap.Iterator()
		for it.HasNext() {
			txNum := it.Next()
			binary.BigEndian.PutUint64(txKey[:], txNum)
			v, err := keysCursor.SeekBothRange(txKey[:], []byte(key))
			if err != nil {
				return HistoryCollation{}, err
			}
			if bytes.HasPrefix(v, []byte(key)) {
				valNum := binary.BigEndian.Uint64(v[len(v)-8:])
				if valNum == 0 {
					val = nil
				} else {
					if val, err = roTx.GetOne(h.historyValsTable, v[len(v)-8:]); err != nil {
						return HistoryCollation{}, fmt.Errorf("get %s history val [%x]=>%d: %w", h.filenameBase, k, valNum, err)
					}
				}
				if err = historyComp.AddUncompressedWord(val); err != nil {
					return HistoryCollation{}, fmt.Errorf("add %s history val [%x]=>[%x]: %w", h.filenameBase, k, val, err)
				}
				historyCount++
			}
		}
	}
	closeComp = false
	return HistoryCollation{
		historyPath:  historyPath,
		historyComp:  historyComp,
		historyCount: historyCount,
		indexBitmaps: indexBitmaps,
	}, nil
}

type HistoryFiles struct {
	historyDecomp   *compress.Decompressor
	historyIdx      *recsplit.Index
	efHistoryDecomp *compress.Decompressor
	efHistoryIdx    *recsplit.Index
}

func (sf HistoryFiles) Close() {
	if sf.historyDecomp != nil {
		sf.historyDecomp.Close()
	}
	if sf.historyIdx != nil {
		sf.historyIdx.Close()
	}
	if sf.efHistoryDecomp != nil {
		sf.efHistoryDecomp.Close()
	}
	if sf.efHistoryIdx != nil {
		sf.efHistoryIdx.Close()
	}
}

// buildFiles performs potentially resource intensive operations of creating
// static files and their indices
func (h *History) buildFiles(step uint64, collation HistoryCollation) (HistoryFiles, error) {
	historyComp := collation.historyComp
	var historyDecomp, efHistoryDecomp *compress.Decompressor
	var historyIdx, efHistoryIdx *recsplit.Index
	var efHistoryComp *compress.Compressor
	var rs *recsplit.RecSplit
	closeComp := true
	defer func() {
		if closeComp {
			if historyComp != nil {
				historyComp.Close()
			}
			if historyDecomp != nil {
				historyDecomp.Close()
			}
			if historyIdx != nil {
				historyIdx.Close()
			}
			if efHistoryComp != nil {
				efHistoryComp.Close()
			}
			if efHistoryDecomp != nil {
				efHistoryDecomp.Close()
			}
			if efHistoryIdx != nil {
				efHistoryIdx.Close()
			}
			if rs != nil {
				rs.Close()
			}
		}
	}()
	historyIdxPath := filepath.Join(h.dir, fmt.Sprintf("%s.%d-%d.vi", h.filenameBase, step, step+1))
	if err := historyComp.Compress(); err != nil {
		return HistoryFiles{}, fmt.Errorf("compress %s history: %w", h.filenameBase, err)
	}
	historyComp.Close()
	historyComp = nil
	var err error
	if historyDecomp, err = compress.NewDecompressor(collation.historyPath); err != nil {
		return HistoryFiles{}, fmt.Errorf("open %s history decompressor: %w", h.filenameBase, err)
	}
	// Build history ef
	efHistoryPath := filepath.Join(h.dir, fmt.Sprintf("%s.%d-%d.ef", h.filenameBase, step, step+1))
	efHistoryComp, err = compress.NewCompressor(context.Background(), "ef history", efHistoryPath, h.dir, compress.MinPatternScore, 1, log.LvlDebug)
	if err != nil {
		return HistoryFiles{}, fmt.Errorf("create %s ef history compressor: %w", h.filenameBase, err)
	}
	var buf []byte
	keys := make([]string, 0, len(collation.indexBitmaps))
	for key := range collation.indexBitmaps {
		keys = append(keys, key)
	}
	slices.Sort(keys)
	for _, key := range keys {
		if err = efHistoryComp.AddUncompressedWord([]byte(key)); err != nil {
			return HistoryFiles{}, fmt.Errorf("add %s ef history key [%x]: %w", h.InvertedIndex.filenameBase, key, err)
		}
		bitmap := collation.indexBitmaps[key]
		ef := eliasfano32.NewEliasFano(bitmap.GetCardinality(), bitmap.Maximum())
		it := bitmap.Iterator()
		for it.HasNext() {
			txNum := it.Next()
			ef.AddOffset(txNum)
		}
		ef.Build()
		buf = ef.AppendBytes(buf[:0])
		if err = efHistoryComp.AddUncompressedWord(buf); err != nil {
			return HistoryFiles{}, fmt.Errorf("add %s ef history val: %w", h.filenameBase, err)
		}
	}
	if err = efHistoryComp.Compress(); err != nil {
		return HistoryFiles{}, fmt.Errorf("compress %s ef history: %w", h.filenameBase, err)
	}
	efHistoryComp.Close()
	efHistoryComp = nil
	if efHistoryDecomp, err = compress.NewDecompressor(efHistoryPath); err != nil {
		return HistoryFiles{}, fmt.Errorf("open %s ef history decompressor: %w", h.filenameBase, err)
	}
	efHistoryIdxPath := filepath.Join(h.dir, fmt.Sprintf("%s.%d-%d.efi", h.filenameBase, step, step+1))
	if efHistoryIdx, err = buildIndex(efHistoryDecomp, efHistoryIdxPath, h.dir, len(keys), false /* values */); err != nil {
		return HistoryFiles{}, fmt.Errorf("build %s ef history idx: %w", h.filenameBase, err)
	}
	if rs, err = recsplit.NewRecSplit(recsplit.RecSplitArgs{
		KeyCount:   collation.historyCount,
		Enums:      false,
		BucketSize: 2000,
		LeafSize:   8,
		TmpDir:     h.dir,
		StartSeed: []uint64{0x106393c187cae21a, 0x6453cec3f7376937, 0x643e521ddbd2be98, 0x3740c6412f6572cb, 0x717d47562f1ce470, 0x4cd6eb4c63befb7c, 0x9bfd8c5e18c8da73,
			0x082f20e10092a9a3, 0x2ada2ce68d21defc, 0xe33cb4f3e7c6466b, 0x3980be458c509c59, 0xc466fd9584828e8c, 0x45f0aabe1a61ede6, 0xf6e7b8b33ad9b98d,
			0x4ef95e25f4b4983d, 0x81175195173b92d3, 0x4e50927d8dd15978, 0x1ea2099d1fafae7f, 0x425c8a06fbaaa815, 0xcd4216006c74052a},
		IndexFile: historyIdxPath,
	}); err != nil {
		return HistoryFiles{}, fmt.Errorf("create recsplit: %w", err)
	}
	var historyKey []byte
	var txKey [8]byte
	var valOffset uint64
	g := historyDecomp.MakeGetter()
	for {
		g.Reset(0)
		valOffset = 0
		for _, key := range keys {
			bitmap := collation.indexBitmaps[key]
			it := bitmap.Iterator()
			for it.HasNext() {
				txNum := it.Next()
				binary.BigEndian.PutUint64(txKey[:], txNum)
				historyKey = append(append(historyKey[:0], txKey[:]...), key...)
				if err = rs.AddKey(historyKey, valOffset); err != nil {
					return HistoryFiles{}, fmt.Errorf("add %s history idx [%x]: %w", h.filenameBase, historyKey, err)
				}
				valOffset = g.Skip()
			}
		}
		if err = rs.Build(); err != nil {
			if rs.Collision() {
				log.Info("Building recsplit. Collision happened. It's ok. Restarting...")
				rs.ResetNextSalt()
			} else {
				return HistoryFiles{}, fmt.Errorf("build idx: %w", err)
			}
		} else {
			break
		}
	}
	rs.Close()
	rs = nil
	if historyIdx, err = recsplit.OpenIndex(historyIdxPath); err != nil {
		return HistoryFiles{}, fmt.Errorf("open idx: %w", err)
	}
	closeComp = false
	return HistoryFiles{
		historyDecomp:   historyDecomp,
		historyIdx:      historyIdx,
		efHistoryDecomp: efHistoryDecomp,
		efHistoryIdx:    efHistoryIdx,
	}, nil
}

func (h *History) integrateFiles(sf HistoryFiles, txNumFrom, txNumTo uint64) {
	h.InvertedIndex.integrateFiles(InvertedFiles{
		decomp: sf.efHistoryDecomp,
		index:  sf.efHistoryIdx,
	}, txNumFrom, txNumTo)
	h.files.ReplaceOrInsert(&filesItem{
		startTxNum:   txNumFrom,
		endTxNum:     txNumTo,
		decompressor: sf.historyDecomp,
		index:        sf.historyIdx,
	})
}

// [txFrom; txTo)
func (h *History) prune(step uint64, txFrom, txTo uint64) error {
	historyKeysCursor, err := h.tx.RwCursorDupSort(h.indexKeysTable)
	if err != nil {
		return fmt.Errorf("create %s history cursor: %w", h.filenameBase, err)
	}
	defer historyKeysCursor.Close()
	var txKey [8]byte
	binary.BigEndian.PutUint64(txKey[:], txFrom)
	var k, v []byte
	idxC, err := h.tx.RwCursorDupSort(h.indexTable)
	if err != nil {
		return err
	}
	defer idxC.Close()
	valsC, err := h.tx.RwCursor(h.historyValsTable)
	if err != nil {
		return err
	}
	defer valsC.Close()
	for k, v, err = historyKeysCursor.Seek(txKey[:]); err == nil && k != nil; k, v, err = historyKeysCursor.Next() {
		txNum := binary.BigEndian.Uint64(k)
		if txNum >= txTo {
			break
		}
		if err = valsC.Delete(v[len(v)-8:]); err != nil {
			return err
		}
		if err = idxC.DeleteExact(v[:len(v)-8], k); err != nil {
			return err
		}
		// This DeleteCurrent needs to the the last in the loop iteration, because it invalidates k and v
		if err = historyKeysCursor.DeleteCurrent(); err != nil {
			return err
		}
	}
	if err != nil {
		return fmt.Errorf("iterate over %s history keys: %w", h.filenameBase, err)
	}
	return nil
}

func (h *History) pruneF(txFrom, txTo uint64, f func(txNum uint64, k, v []byte) error) error {
	historyKeysCursor, err := h.tx.RwCursorDupSort(h.indexKeysTable)
	if err != nil {
		return fmt.Errorf("create %s history cursor: %w", h.filenameBase, err)
	}
	defer historyKeysCursor.Close()
	var txKey [8]byte
	binary.BigEndian.PutUint64(txKey[:], txFrom)
	var k, v []byte
	idxC, err := h.tx.RwCursorDupSort(h.indexTable)
	if err != nil {
		return err
	}
	defer idxC.Close()
	valsC, err := h.tx.RwCursor(h.historyValsTable)
	if err != nil {
		return err
	}
	defer valsC.Close()
	for k, v, err = historyKeysCursor.Seek(txKey[:]); err == nil && k != nil; k, v, err = historyKeysCursor.Next() {
		txNum := binary.BigEndian.Uint64(k)
		if txNum >= txTo {
			break
		}
		key, txnNumBytes := v[:len(v)-8], v[len(v)-8:]
		{
			kk, vv, err := valsC.SeekExact(txnNumBytes)
			if err != nil {
				return err
			}
			if err := f(txNum, key, vv); err != nil {
				return err
			}
			if kk != nil {
				if err = valsC.DeleteCurrent(); err != nil {
					return err
				}
			}
		}
		if err = idxC.DeleteExact(key, k); err != nil {
			return err
		}
		// This DeleteCurrent needs to the the last in the loop iteration, because it invalidates k and v
		if err = historyKeysCursor.DeleteCurrent(); err != nil {
			return err
		}
	}
	if err != nil {
		return fmt.Errorf("iterate over %s history keys: %w", h.filenameBase, err)
	}
	return nil
}

type HistoryContext struct {
	h                        *History
	indexFiles, historyFiles *btree.BTreeG[*ctxItem]

	tx kv.Tx
}

func (h *History) MakeContext() *HistoryContext {
	var hc = HistoryContext{h: h}
	hc.indexFiles = btree.NewG[*ctxItem](32, ctxItemLess)
	h.InvertedIndex.files.Ascend(func(item *filesItem) bool {
		hc.indexFiles.ReplaceOrInsert(&ctxItem{
			startTxNum: item.startTxNum,
			endTxNum:   item.endTxNum,
			getter:     item.decompressor.MakeGetter(),
			reader:     recsplit.NewIndexReader(item.index),
		})
		return true
	})
	hc.historyFiles = btree.NewG[*ctxItem](32, ctxItemLess)
	h.files.Ascend(func(item *filesItem) bool {
		hc.historyFiles.ReplaceOrInsert(&ctxItem{
			startTxNum: item.startTxNum,
			endTxNum:   item.endTxNum,
			getter:     item.decompressor.MakeGetter(),
			reader:     recsplit.NewIndexReader(item.index),
		})
		return true
	})
	return &hc
}
func (hc *HistoryContext) SetTx(tx kv.Tx) { hc.tx = tx }

func (hc *HistoryContext) GetNoState(key []byte, txNum uint64) ([]byte, bool, error) {
	//fmt.Printf("GetNoState [%x] %d\n", key, txNum)
	var foundTxNum uint64
	var foundEndTxNum uint64
	var foundStartTxNum uint64
	var found bool
	//hc.indexFiles.Ascend(func(item *ctxItem) bool {
	hc.indexFiles.AscendGreaterOrEqual(&ctxItem{startTxNum: txNum, endTxNum: txNum}, func(item *ctxItem) bool {
		//fmt.Printf("ef item %d-%d, key %x\n", item.startTxNum, item.endTxNum, key)
		if item.reader.Empty() {
			return true
		}
		offset := item.reader.Lookup(key)
		g := item.getter
		g.Reset(offset)
		if k, _ := g.NextUncompressed(); bytes.Equal(k, key) {
			//fmt.Printf("Found key=%x\n", k)
			eliasVal, _ := g.NextUncompressed()
			ef, _ := eliasfano32.ReadEliasFano(eliasVal)
			if n, ok := ef.Search(txNum); ok {
				foundTxNum = n
				foundEndTxNum = item.endTxNum
				foundStartTxNum = item.startTxNum
				found = true
				//fmt.Printf("Found n=%d\n", n)
				return false
			}
		}
		return true
	})
	if found {
		var historyItem *ctxItem
		var ok bool
		var search ctxItem
		search.startTxNum = foundStartTxNum
		search.endTxNum = foundEndTxNum
		if historyItem, ok = hc.historyFiles.Get(&search); !ok {
			return nil, false, fmt.Errorf("no %s file found for [%x]", hc.h.filenameBase, key)
		}
		var txKey [8]byte
		binary.BigEndian.PutUint64(txKey[:], foundTxNum)
		offset := historyItem.reader.Lookup2(txKey[:], key)
		//fmt.Printf("offset = %d, txKey=[%x], key=[%x]\n", offset, txKey[:], key)
		g := historyItem.getter
		g.Reset(offset)
		if hc.h.compressVals {
			v, _ := g.Next(nil)
			return v, true, nil
		}
		v, _ := g.NextUncompressed()
		return v, true, nil
	}
	return nil, false, nil
}

// GetNoStateWithRecent searches history for a value of specified key before txNum
// second return value is true if the value is found in the history (even if it is nil)
func (hc *HistoryContext) GetNoStateWithRecent(key []byte, txNum uint64, roTx kv.Tx) ([]byte, bool, error) {
	var search ctxItem
	search.startTxNum = txNum
	search.endTxNum = txNum
	var foundTxNum uint64
	var foundEndTxNum uint64
	var foundStartTxNum uint64
	var found bool
	var anyItem bool // Whether any filesItem has been looked at in the loop below
	var topState *ctxItem
	hc.historyFiles.AscendGreaterOrEqual(&search, func(i *ctxItem) bool {
		topState = i
		return false
	})
	hc.indexFiles.AscendGreaterOrEqual(&search, func(item *ctxItem) bool {
		anyItem = true
		offset := item.reader.Lookup(key)
		g := item.getter
		g.Reset(offset)
		if k, _ := g.NextUncompressed(); bytes.Equal(k, key) {
			eliasVal, _ := g.NextUncompressed()
			ef, _ := eliasfano32.ReadEliasFano(eliasVal)
			//start := time.Now()
			n, ok := ef.Search(txNum)
			//d.stats.EfSearchTime += time.Since(start)
			if ok {
				foundTxNum = n
				foundEndTxNum = item.endTxNum
				foundStartTxNum = item.startTxNum
				found = true
				return false
			} else if item.endTxNum > txNum && item.endTxNum >= topState.endTxNum {
				return false
			}
		}
		return true
	})
	if found {
		var txKey [8]byte
		binary.BigEndian.PutUint64(txKey[:], foundTxNum)
		var historyItem *ctxItem
		search.startTxNum = foundStartTxNum
		search.endTxNum = foundEndTxNum
		historyItem, ok := hc.historyFiles.Get(&search)
		if !ok || historyItem == nil {
			return nil, false, fmt.Errorf("no %s file found for [%x]", hc.h.filenameBase, key)
		}
		offset := historyItem.reader.Lookup2(txKey[:], key)
		g := historyItem.getter
		g.Reset(offset)
		if hc.h.compressVals {
			v, _ := g.Next(nil)
			return v, true, nil
		}
		v, _ := g.NextUncompressed()
		return v, true, nil
	}

	if anyItem {
		// If there were no changes but there were history files, the value can be obtained from value files
		var val []byte
		hc.historyFiles.DescendLessOrEqual(topState, func(item *ctxItem) bool {
			if item.reader.Empty() {
				return true
			}
			offset := item.reader.Lookup(key)
			g := item.getter
			g.Reset(offset)
			if g.HasNext() {
				if k, _ := g.NextUncompressed(); bytes.Equal(k, key) {
					if hc.h.compressVals {
						val, _ = g.Next(nil)
					} else {
						val, _ = g.NextUncompressed()
					}
					return false
				}
			}
			return true
		})
		return val, true, nil
	}
	// Value not found in history files, look in the recent history
	if roTx == nil {
		return nil, false, fmt.Errorf("roTx is nil")
	}
	return hc.getNoStateFromDB(key, txNum, roTx)
}

func (hc *HistoryContext) getNoStateFromDB(key []byte, txNum uint64, tx kv.Tx) ([]byte, bool, error) {
	indexCursor, err := tx.CursorDupSort(hc.h.indexTable)
	if err != nil {
		return nil, false, err
	}
	defer indexCursor.Close()
	var txKey [8]byte
	binary.BigEndian.PutUint64(txKey[:], txNum)
	var foundTxNumVal []byte
	if foundTxNumVal, err = indexCursor.SeekBothRange(key, txKey[:]); err != nil {
		return nil, false, err
	}
	if foundTxNumVal != nil {
		var historyKeysCursor kv.CursorDupSort
		if historyKeysCursor, err = tx.CursorDupSort(hc.h.indexKeysTable); err != nil {
			return nil, false, err
		}
		defer historyKeysCursor.Close()
		var vn []byte
		if vn, err = historyKeysCursor.SeekBothRange(foundTxNumVal, key); err != nil {
			return nil, false, err
		}
		valNum := binary.BigEndian.Uint64(vn[len(vn)-8:])
		if valNum == 0 {
			// This is special valNum == 0, which is empty value
			return nil, true, nil
		}
		var v []byte
		if v, err = tx.GetOne(hc.h.historyValsTable, vn[len(vn)-8:]); err != nil {
			return nil, false, err
		}
		return v, true, nil
	}
	return nil, false, nil
}

func (hc *HistoryContext) IterateChanged(startTxNum, endTxNum uint64, roTx kv.Tx) *HistoryIterator1 {
	hi := HistoryIterator1{
		hasNextInDb:  true,
		roTx:         roTx,
		indexTable:   hc.h.indexTable,
		idxKeysTable: hc.h.indexKeysTable,
		valsTable:    hc.h.historyValsTable,
	}

	hc.indexFiles.Ascend(func(item *ctxItem) bool {
		if item.endTxNum >= endTxNum {
			hi.hasNextInDb = false
		}
		if item.endTxNum <= startTxNum {
			return true
		}
		if item.startTxNum >= endTxNum {
			return false
		}
		g := item.getter
		g.Reset(0)
		if g.HasNext() {
			key, offset := g.NextUncompressed()
			heap.Push(&hi.h, &ReconItem{g: g, key: key, startTxNum: item.startTxNum, endTxNum: item.endTxNum, txNum: item.endTxNum, startOffset: offset, lastOffset: offset})
			hi.hasNextInFiles = true
		}
		hi.total += uint64(item.getter.Size())
		return true
	})
	hi.hc = hc
	hi.compressVals = hc.h.compressVals
	hi.startTxNum = startTxNum
	hi.endTxNum = endTxNum
	binary.BigEndian.PutUint64(hi.startTxKey[:], startTxNum)
	hi.advanceInDb()
	hi.advanceInFiles()
	hi.advance()
	return &hi
}

type HistoryIterator1 struct {
	hc           *HistoryContext
	compressVals bool
	total        uint64

	hasNextInFiles                      bool
	hasNextInDb                         bool
	startTxKey, txnKey                  [8]byte
	startTxNum, endTxNum                uint64
	roTx                                kv.Tx
	idxCursor, txNum2kCursor            kv.CursorDupSort
	indexTable, idxKeysTable, valsTable string
	h                                   ReconHeap

	nextKey, nextVal, nextFileKey, nextFileVal, nextDbKey, nextDbVal []byte
	advFileCnt, advDbCnt                                             int
}

func (hi *HistoryIterator1) Stat() (int, int) { return hi.advDbCnt, hi.advFileCnt }

func (hi *HistoryIterator1) Close() {
	if hi.idxCursor != nil {
		hi.idxCursor.Close()
	}
	if hi.txNum2kCursor != nil {
		hi.txNum2kCursor.Close()
	}
}

func (hi *HistoryIterator1) advanceInFiles() {
	hi.advFileCnt++
	for hi.h.Len() > 0 {
		top := heap.Pop(&hi.h).(*ReconItem)
		key := top.key
		var idxVal []byte
		if hi.compressVals {
			idxVal, _ = top.g.Next(nil)
		} else {
			idxVal, _ = top.g.NextUncompressed()
		}
		if top.g.HasNext() {
			if hi.compressVals {
				top.key, _ = top.g.Next(nil)
			} else {
				top.key, _ = top.g.NextUncompressed()
			}
			heap.Push(&hi.h, top)
		}

		if bytes.Equal(key, hi.nextFileKey) {
			continue
		}
		ef, _ := eliasfano32.ReadEliasFano(idxVal)
		n, ok := ef.Search(hi.startTxNum)
		if !ok {
			continue
		}
		if n >= hi.endTxNum {
			continue
		}

		hi.nextFileKey = key
		binary.BigEndian.PutUint64(hi.txnKey[:], n)
		search := ctxItem{startTxNum: top.startTxNum, endTxNum: top.endTxNum}
		historyItem, ok := hi.hc.historyFiles.Get(&search)
		if !ok {
			panic(fmt.Errorf("no %s file found for [%x]", hi.hc.h.filenameBase, hi.nextFileKey))
		}
		offset := historyItem.reader.Lookup2(hi.txnKey[:], hi.nextFileKey)
		g := historyItem.getter
		g.Reset(offset)
		if hi.compressVals {
			hi.nextFileVal, _ = g.Next(nil)
		} else {
			hi.nextFileVal, _ = g.NextUncompressed()
		}
		hi.nextFileKey = key
		return
	}
	hi.hasNextInFiles = false
}

func (hi *HistoryIterator1) advanceInDb() {
	hi.advDbCnt++
	var k []byte
	var err error
	if hi.idxCursor == nil {
		if hi.idxCursor, err = hi.roTx.CursorDupSort(hi.indexTable); err != nil {
			// TODO pass error properly around
			panic(err)
		}
		if hi.txNum2kCursor, err = hi.roTx.CursorDupSort(hi.idxKeysTable); err != nil {
			panic(err)
		}

		if k, _, err = hi.idxCursor.First(); err != nil {
			// TODO pass error properly around
			panic(err)
		}
	} else {
		if k, _, err = hi.idxCursor.NextNoDup(); err != nil {
			panic(err)
		}
	}
	for ; k != nil; k, _, err = hi.idxCursor.NextNoDup() {
		if err != nil {
			panic(err)
		}
		foundTxNumVal, err := hi.idxCursor.SeekBothRange(k, hi.startTxKey[:])
		if err != nil {
			panic(err)
		}
		if foundTxNumVal == nil {
			continue
		}
		txNum := binary.BigEndian.Uint64(foundTxNumVal)
		if txNum >= hi.endTxNum {
			continue
		}
		hi.nextDbKey = append(hi.nextDbKey[:0], k...)
		vn, err := hi.txNum2kCursor.SeekBothRange(foundTxNumVal, k)
		if err != nil {
			panic(err)
		}
		valNum := binary.BigEndian.Uint64(vn[len(vn)-8:])
		if valNum == 0 {
			// This is special valNum == 0, which is empty value
			hi.nextDbVal = hi.nextDbVal[:0]
			return
		}
		v, err := hi.roTx.GetOne(hi.valsTable, vn[len(vn)-8:])
		if err != nil {
			panic(err)
		}
		hi.nextDbVal = append(hi.nextDbVal[:0], v...)
		return
	}
	hi.idxCursor.Close()
	hi.idxCursor = nil
	hi.hasNextInDb = false
}

func (hi *HistoryIterator1) advance() {
	if hi.hasNextInFiles {
		if hi.hasNextInDb {
			c := bytes.Compare(hi.nextFileKey, hi.nextDbKey)
			if c < 0 {
				hi.nextKey = append(hi.nextKey[:0], hi.nextFileKey...)
				hi.nextVal = append(hi.nextVal[:0], hi.nextFileVal...)
				hi.advanceInFiles()
			} else if c > 0 {
				hi.nextKey = append(hi.nextKey[:0], hi.nextDbKey...)
				hi.nextVal = append(hi.nextVal[:0], hi.nextDbVal...)
				hi.advanceInDb()
			} else {
				hi.nextKey = append(hi.nextKey[:0], hi.nextFileKey...)
				hi.nextVal = append(hi.nextVal[:0], hi.nextFileVal...)
				hi.advanceInDb()
				hi.advanceInFiles()
			}
		} else {
			hi.nextKey = append(hi.nextKey[:0], hi.nextFileKey...)
			hi.nextVal = append(hi.nextVal[:0], hi.nextFileVal...)
			hi.advanceInFiles()
		}
	} else if hi.hasNextInDb {
		hi.nextKey = append(hi.nextKey[:0], hi.nextDbKey...)
		hi.nextVal = append(hi.nextVal[:0], hi.nextDbVal...)
		hi.advanceInDb()
	} else {
		hi.nextKey = nil
		hi.nextVal = nil
	}
}

func (hi *HistoryIterator1) HasNext() bool {
	return hi.hasNextInFiles || hi.hasNextInDb || hi.nextKey != nil
}

func (hi *HistoryIterator1) Next(keyBuf, valBuf []byte) ([]byte, []byte) {
	k := append(keyBuf, hi.nextKey...)
	v := append(valBuf, hi.nextVal...)
	hi.advance()
	return k, v
}<|MERGE_RESOLUTION|>--- conflicted
+++ resolved
@@ -139,18 +139,18 @@
 			return false
 		}
 		idxPath := filepath.Join(h.dir, fmt.Sprintf("%s.%d-%d.vi", h.filenameBase, item.startTxNum/h.aggregationStep, item.endTxNum/h.aggregationStep))
-<<<<<<< HEAD
+
 		if fi, err := os.Stat(idxPath); err != nil || fi.IsDir() {
 			invalidFileItems = append(invalidFileItems, item)
 			return true
 		}
-=======
+
 		//if !dir.Exist(idxPath) {
 		//	if _, err = buildIndex(item.decompressor, idxPath, h.dir, item.decompressor.Count()/2, false /* values */); err != nil {
 		//		return false
 		//	}
 		//}
->>>>>>> cd20a686
+
 		if item.index, err = recsplit.OpenIndex(idxPath); err != nil {
 			return false
 		}
@@ -183,11 +183,11 @@
 	h.closeFiles()
 }
 
-<<<<<<< HEAD
+
 func (h *History) SetMergeFn(fn func([]byte, []byte) ([]byte, error)) {
 	h.valueMergeFn = fn
 }
-=======
+
 func (h *History) Files() (res []string) {
 	h.files.Ascend(func(item *filesItem) bool {
 		if item.decompressor != nil {
@@ -200,7 +200,6 @@
 	return res
 }
 
->>>>>>> cd20a686
 func (h *History) AddPrevValue(key1, key2, original []byte) error {
 	lk := len(key1) + len(key2)
 	historyKey := make([]byte, lk+8)
