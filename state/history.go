/*
   Copyright 2022 Erigon contributors

   Licensed under the Apache License, Version 2.0 (the "License");
   you may not use this file except in compliance with the License.
   You may obtain a copy of the License at

       http://www.apache.org/licenses/LICENSE-2.0

   Unless required by applicable law or agreed to in writing, software
   distributed under the License is distributed on an "AS IS" BASIS,
   WITHOUT WARRANTIES OR CONDITIONS OF ANY KIND, either express or implied.
   See the License for the specific language governing permissions and
   limitations under the License.
*/

package state

import (
	"bytes"
	"container/heap"
	"context"
	"encoding/binary"
	"fmt"
	"io/fs"
	"os"
	"path/filepath"
	"regexp"
	"strconv"

	"github.com/RoaringBitmap/roaring/roaring64"
	"github.com/google/btree"
	"github.com/ledgerwatch/log/v3"
	"golang.org/x/exp/slices"

	"github.com/ledgerwatch/erigon-lib/compress"
	"github.com/ledgerwatch/erigon-lib/kv"
	"github.com/ledgerwatch/erigon-lib/recsplit"
	"github.com/ledgerwatch/erigon-lib/recsplit/eliasfano32"
)

type History struct {
	*InvertedIndex
	historyValsTable string // key1+key2+txnNum -> oldValue , stores values BEFORE change
	settingsTable    string
<<<<<<< HEAD
	files            *btree.BTreeG[*filesItem]
	compressVals     bool
=======

	files        *btree.BTreeG[*filesItem]
	compressVals bool
	workers      int
>>>>>>> 77906887
}

func NewHistory(
	dir string,
	aggregationStep uint64,
	filenameBase string,
	indexKeysTable string,
	indexTable string,
	historyValsTable string,
	settingsTable string,
	compressVals bool,
) (*History, error) {
	h := History{
		files:            btree.NewG[*filesItem](32, filesItemLess),
		historyValsTable: historyValsTable,
		settingsTable:    settingsTable,
		compressVals:     compressVals,
		workers:          1,
	}
	var err error
	h.InvertedIndex, err = NewInvertedIndex(dir, aggregationStep, filenameBase, indexKeysTable, indexTable)
	if err != nil {
		return nil, fmt.Errorf("NewHistory: %s, %w", filenameBase, err)
	}
	files, err := os.ReadDir(dir)
	if err != nil {
		return nil, err
	}
	h.scanStateFiles(files)
	if err = h.openFiles(); err != nil {
		return nil, fmt.Errorf("NewHistory.openFiles: %s, %w", filenameBase, err)
	}
	return &h, nil
}

func (h *History) scanStateFiles(files []fs.DirEntry) {
	re := regexp.MustCompile("^" + h.filenameBase + ".([0-9]+)-([0-9]+).(v|vi)$")
	var err error
	for _, f := range files {
		if !f.Type().IsRegular() {
			continue
		}

		name := f.Name()
		subs := re.FindStringSubmatch(name)
		if len(subs) != 4 {
			if len(subs) != 0 {
				log.Warn("File ignored by inverted index scan, more than 4 submatches", "name", name, "submatches", len(subs))
			}
			continue
		}
		var startTxNum, endTxNum uint64
		if startTxNum, err = strconv.ParseUint(subs[1], 10, 64); err != nil {
			log.Warn("File ignored by inverted index scan, parsing startTxNum", "error", err, "name", name)
			continue
		}
		if endTxNum, err = strconv.ParseUint(subs[2], 10, 64); err != nil {
			log.Warn("File ignored by inverted index scan, parsing endTxNum", "error", err, "name", name)
			continue
		}
		if startTxNum > endTxNum {
			log.Warn("File ignored by inverted index scan, startTxNum > endTxNum", "name", name)
			continue
		}
		var item = &filesItem{startTxNum: startTxNum * h.aggregationStep, endTxNum: endTxNum * h.aggregationStep}
		var foundI *filesItem
		h.files.AscendGreaterOrEqual(&filesItem{startTxNum: endTxNum * h.aggregationStep, endTxNum: endTxNum * h.aggregationStep}, func(it *filesItem) bool {
			if it.endTxNum == endTxNum {
				foundI = it
			}
			return false
		})
		if foundI == nil || foundI.startTxNum > startTxNum {
			//log.Info("Load state file", "name", name, "startTxNum", startTxNum*ii.aggregationStep, "endTxNum", endTxNum*ii.aggregationStep)
			h.files.ReplaceOrInsert(item)
		}
	}
}

func (h *History) openFiles() error {
	var totalKeys uint64
	var err error

	invalidFileItems := make([]*filesItem, 0)
	h.files.Ascend(func(item *filesItem) bool {
		datPath := filepath.Join(h.dir, fmt.Sprintf("%s.%d-%d.v", h.filenameBase, item.startTxNum/h.aggregationStep, item.endTxNum/h.aggregationStep))
		if fi, err := os.Stat(datPath); err != nil || fi.IsDir() {
			invalidFileItems = append(invalidFileItems, item)
			return true
		}
		if item.decompressor, err = compress.NewDecompressor(datPath); err != nil {
			return false
		}
		idxPath := filepath.Join(h.dir, fmt.Sprintf("%s.%d-%d.vi", h.filenameBase, item.startTxNum/h.aggregationStep, item.endTxNum/h.aggregationStep))

		if fi, err := os.Stat(idxPath); err != nil || fi.IsDir() {
			invalidFileItems = append(invalidFileItems, item)
			return true
		}

		//if !dir.Exist(idxPath) {
		//	if _, err = buildIndex(item.decompressor, idxPath, h.dir, item.decompressor.Count()/2, false /* values */); err != nil {
		//		return false
		//	}
		//}

		if item.index, err = recsplit.OpenIndex(idxPath); err != nil {
			return false
		}
		totalKeys += item.index.KeyCount()
		return true
	})
	if err != nil {
		return err
	}
	for _, item := range invalidFileItems {
		h.files.Delete(item)
	}
	return nil
}

func (h *History) closeFiles() {
	h.files.Ascend(func(item *filesItem) bool {
		if item.decompressor != nil {
			item.decompressor.Close()
		}
		if item.index != nil {
			item.index.Close()
		}
		return true
	})
}

func (h *History) Close() {
	h.InvertedIndex.Close()
	h.closeFiles()
}

func (h *History) Files() (res []string) {
	h.files.Ascend(func(item *filesItem) bool {
		if item.decompressor != nil {
			_, fName := filepath.Split(item.decompressor.FilePath())
			res = append(res, filepath.Join("history", fName))
		}
		return true
	})
	res = append(res, h.InvertedIndex.Files()...)
	return res
}

func (h *History) BuildMissedIndices() (err error) {
	if err := h.InvertedIndex.BuildMissedIndices(); err != nil {
		return err
	}
	//TODO: build .vi
	return nil
}

func (h *History) AddPrevValue(key1, key2, original []byte) error {
	lk := len(key1) + len(key2)
	historyKey := make([]byte, lk+8)
	copy(historyKey, key1)
	if len(key2) > 0 {
		copy(historyKey[len(key1):], key2)
	}
	if len(original) > 0 {
		val, err := h.tx.GetOne(h.settingsTable, historyValCountKey)
		if err != nil {
			return err
		}
		var valNum uint64
		if len(val) > 0 {
			valNum = binary.BigEndian.Uint64(val)
		}
		valNum++
		binary.BigEndian.PutUint64(historyKey[lk:], valNum)
		if err = h.tx.Put(h.settingsTable, historyValCountKey, historyKey[lk:]); err != nil {
			return err
		}
		if err = h.tx.Put(h.historyValsTable, historyKey[lk:], original); err != nil {
			return err
		}
	}
	if err := h.InvertedIndex.add(historyKey, historyKey[:lk]); err != nil {
		return err
	}
	return nil
}

type HistoryCollation struct {
	historyPath  string
	historyComp  *compress.Compressor
	historyCount int
	indexBitmaps map[string]*roaring64.Bitmap
}

func (c HistoryCollation) Close() {
	if c.historyComp != nil {
		c.historyComp.Close()
	}
}

func (h *History) collate(step, txFrom, txTo uint64, roTx kv.Tx) (HistoryCollation, error) {
	var historyComp *compress.Compressor
	var err error
	closeComp := true
	defer func() {
		if closeComp {
			if historyComp != nil {
				historyComp.Close()
			}
		}
	}()
	historyPath := filepath.Join(h.dir, fmt.Sprintf("%s.%d-%d.v", h.filenameBase, step, step+1))
	if historyComp, err = compress.NewCompressor(context.Background(), "collate history", historyPath, h.dir, compress.MinPatternScore, h.workers, log.LvlDebug); err != nil {
		return HistoryCollation{}, fmt.Errorf("create %s history compressor: %w", h.filenameBase, err)
	}
	keysCursor, err := roTx.CursorDupSort(h.indexKeysTable)
	if err != nil {
		return HistoryCollation{}, fmt.Errorf("create %s history cursor: %w", h.filenameBase, err)
	}
	defer keysCursor.Close()
	indexBitmaps := map[string]*roaring64.Bitmap{}
	var txKey [8]byte
	binary.BigEndian.PutUint64(txKey[:], txFrom)
	var val []byte
	var k, v []byte
	for k, v, err = keysCursor.Seek(txKey[:]); err == nil && k != nil; k, v, err = keysCursor.Next() {
		txNum := binary.BigEndian.Uint64(k)
		if txNum >= txTo {
			break
		}
		var bitmap *roaring64.Bitmap
		var ok bool
		if bitmap, ok = indexBitmaps[string(v[:len(v)-8])]; !ok {
			bitmap = roaring64.New()
			indexBitmaps[string(v[:len(v)-8])] = bitmap
		}
		bitmap.Add(txNum)
	}
	if err != nil {
		return HistoryCollation{}, fmt.Errorf("iterate over %s history cursor: %w", h.filenameBase, err)
	}
	keys := make([]string, 0, len(indexBitmaps))
	for key := range indexBitmaps {
		keys = append(keys, key)
	}
	slices.Sort(keys)
	historyCount := 0
	for _, key := range keys {
		bitmap := indexBitmaps[key]
		it := bitmap.Iterator()
		for it.HasNext() {
			txNum := it.Next()
			binary.BigEndian.PutUint64(txKey[:], txNum)
			v, err := keysCursor.SeekBothRange(txKey[:], []byte(key))
			if err != nil {
				return HistoryCollation{}, err
			}
			if bytes.HasPrefix(v, []byte(key)) {
				valNum := binary.BigEndian.Uint64(v[len(v)-8:])
				if valNum == 0 {
					val = nil
				} else {
					if val, err = roTx.GetOne(h.historyValsTable, v[len(v)-8:]); err != nil {
						return HistoryCollation{}, fmt.Errorf("get %s history val [%x]=>%d: %w", h.filenameBase, k, valNum, err)
					}
				}
				if err = historyComp.AddUncompressedWord(val); err != nil {
					return HistoryCollation{}, fmt.Errorf("add %s history val [%x]=>[%x]: %w", h.filenameBase, k, val, err)
				}
				historyCount++
			}
		}
	}
	closeComp = false
	return HistoryCollation{
		historyPath:  historyPath,
		historyComp:  historyComp,
		historyCount: historyCount,
		indexBitmaps: indexBitmaps,
	}, nil
}

type HistoryFiles struct {
	historyDecomp   *compress.Decompressor
	historyIdx      *recsplit.Index
	efHistoryDecomp *compress.Decompressor
	efHistoryIdx    *recsplit.Index
}

func (sf HistoryFiles) Close() {
	if sf.historyDecomp != nil {
		sf.historyDecomp.Close()
	}
	if sf.historyIdx != nil {
		sf.historyIdx.Close()
	}
	if sf.efHistoryDecomp != nil {
		sf.efHistoryDecomp.Close()
	}
	if sf.efHistoryIdx != nil {
		sf.efHistoryIdx.Close()
	}
}

// buildFiles performs potentially resource intensive operations of creating
// static files and their indices
func (h *History) buildFiles(step uint64, collation HistoryCollation) (HistoryFiles, error) {
	historyComp := collation.historyComp
	var historyDecomp, efHistoryDecomp *compress.Decompressor
	var historyIdx, efHistoryIdx *recsplit.Index
	var efHistoryComp *compress.Compressor
	var rs *recsplit.RecSplit
	closeComp := true
	defer func() {
		if closeComp {
			if historyComp != nil {
				historyComp.Close()
			}
			if historyDecomp != nil {
				historyDecomp.Close()
			}
			if historyIdx != nil {
				historyIdx.Close()
			}
			if efHistoryComp != nil {
				efHistoryComp.Close()
			}
			if efHistoryDecomp != nil {
				efHistoryDecomp.Close()
			}
			if efHistoryIdx != nil {
				efHistoryIdx.Close()
			}
			if rs != nil {
				rs.Close()
			}
		}
	}()
	historyIdxPath := filepath.Join(h.dir, fmt.Sprintf("%s.%d-%d.vi", h.filenameBase, step, step+1))
	if err := historyComp.Compress(); err != nil {
		return HistoryFiles{}, fmt.Errorf("compress %s history: %w", h.filenameBase, err)
	}
	historyComp.Close()
	historyComp = nil
	var err error
	if historyDecomp, err = compress.NewDecompressor(collation.historyPath); err != nil {
		return HistoryFiles{}, fmt.Errorf("open %s history decompressor: %w", h.filenameBase, err)
	}
	// Build history ef
	efHistoryPath := filepath.Join(h.dir, fmt.Sprintf("%s.%d-%d.ef", h.filenameBase, step, step+1))
	efHistoryComp, err = compress.NewCompressor(context.Background(), "ef history", efHistoryPath, h.dir, compress.MinPatternScore, h.workers, log.LvlDebug)
	if err != nil {
		return HistoryFiles{}, fmt.Errorf("create %s ef history compressor: %w", h.filenameBase, err)
	}
	var buf []byte
	keys := make([]string, 0, len(collation.indexBitmaps))
	for key := range collation.indexBitmaps {
		keys = append(keys, key)
	}
	slices.Sort(keys)
	for _, key := range keys {
		if err = efHistoryComp.AddUncompressedWord([]byte(key)); err != nil {
			return HistoryFiles{}, fmt.Errorf("add %s ef history key [%x]: %w", h.InvertedIndex.filenameBase, key, err)
		}
		bitmap := collation.indexBitmaps[key]
		ef := eliasfano32.NewEliasFano(bitmap.GetCardinality(), bitmap.Maximum())
		it := bitmap.Iterator()
		for it.HasNext() {
			txNum := it.Next()
			ef.AddOffset(txNum)
		}
		ef.Build()
		buf = ef.AppendBytes(buf[:0])
		if err = efHistoryComp.AddUncompressedWord(buf); err != nil {
			return HistoryFiles{}, fmt.Errorf("add %s ef history val: %w", h.filenameBase, err)
		}
	}
	if err = efHistoryComp.Compress(); err != nil {
		return HistoryFiles{}, fmt.Errorf("compress %s ef history: %w", h.filenameBase, err)
	}
	efHistoryComp.Close()
	efHistoryComp = nil
	if efHistoryDecomp, err = compress.NewDecompressor(efHistoryPath); err != nil {
		return HistoryFiles{}, fmt.Errorf("open %s ef history decompressor: %w", h.filenameBase, err)
	}
	efHistoryIdxPath := filepath.Join(h.dir, fmt.Sprintf("%s.%d-%d.efi", h.filenameBase, step, step+1))
	if efHistoryIdx, err = buildIndex(efHistoryDecomp, efHistoryIdxPath, h.dir, len(keys), false /* values */); err != nil {
		return HistoryFiles{}, fmt.Errorf("build %s ef history idx: %w", h.filenameBase, err)
	}
	if rs, err = recsplit.NewRecSplit(recsplit.RecSplitArgs{
		KeyCount:   collation.historyCount,
		Enums:      false,
		BucketSize: 2000,
		LeafSize:   8,
		TmpDir:     h.dir,
		IndexFile:  historyIdxPath,
	}); err != nil {
		return HistoryFiles{}, fmt.Errorf("create recsplit: %w", err)
	}
	var historyKey []byte
	var txKey [8]byte
	var valOffset uint64
	g := historyDecomp.MakeGetter()
	for {
		g.Reset(0)
		valOffset = 0
		for _, key := range keys {
			bitmap := collation.indexBitmaps[key]
			it := bitmap.Iterator()
			for it.HasNext() {
				txNum := it.Next()
				binary.BigEndian.PutUint64(txKey[:], txNum)
				historyKey = append(append(historyKey[:0], txKey[:]...), key...)
				if err = rs.AddKey(historyKey, valOffset); err != nil {
					return HistoryFiles{}, fmt.Errorf("add %s history idx [%x]: %w", h.filenameBase, historyKey, err)
				}
				valOffset = g.Skip()
			}
		}
		if err = rs.Build(); err != nil {
			if rs.Collision() {
				log.Info("Building recsplit. Collision happened. It's ok. Restarting...")
				rs.ResetNextSalt()
			} else {
				return HistoryFiles{}, fmt.Errorf("build idx: %w", err)
			}
		} else {
			break
		}
	}
	rs.Close()
	rs = nil
	if historyIdx, err = recsplit.OpenIndex(historyIdxPath); err != nil {
		return HistoryFiles{}, fmt.Errorf("open idx: %w", err)
	}
	closeComp = false
	return HistoryFiles{
		historyDecomp:   historyDecomp,
		historyIdx:      historyIdx,
		efHistoryDecomp: efHistoryDecomp,
		efHistoryIdx:    efHistoryIdx,
	}, nil
}

func (h *History) integrateFiles(sf HistoryFiles, txNumFrom, txNumTo uint64) {
	h.InvertedIndex.integrateFiles(InvertedFiles{
		decomp: sf.efHistoryDecomp,
		index:  sf.efHistoryIdx,
	}, txNumFrom, txNumTo)
	h.files.ReplaceOrInsert(&filesItem{
		startTxNum:   txNumFrom,
		endTxNum:     txNumTo,
		decompressor: sf.historyDecomp,
		index:        sf.historyIdx,
	})
}

// [txFrom; txTo)
func (h *History) prune(step uint64, txFrom, txTo uint64) error {
	historyKeysCursor, err := h.tx.RwCursorDupSort(h.indexKeysTable)
	if err != nil {
		return fmt.Errorf("create %s history cursor: %w", h.filenameBase, err)
	}
	defer historyKeysCursor.Close()
	var txKey [8]byte
	binary.BigEndian.PutUint64(txKey[:], txFrom)
	var k, v []byte
	idxC, err := h.tx.RwCursorDupSort(h.indexTable)
	if err != nil {
		return err
	}
	defer idxC.Close()
	valsC, err := h.tx.RwCursor(h.historyValsTable)
	if err != nil {
		return err
	}
	defer valsC.Close()
	for k, v, err = historyKeysCursor.Seek(txKey[:]); err == nil && k != nil; k, v, err = historyKeysCursor.Next() {
		txNum := binary.BigEndian.Uint64(k)
		if txNum >= txTo {
			break
		}
		if err = valsC.Delete(v[len(v)-8:]); err != nil {
			return err
		}
		if err = idxC.DeleteExact(v[:len(v)-8], k); err != nil {
			return err
		}
		// This DeleteCurrent needs to the the last in the loop iteration, because it invalidates k and v
		if err = historyKeysCursor.DeleteCurrent(); err != nil {
			return err
		}
	}
	if err != nil {
		return fmt.Errorf("iterate over %s history keys: %w", h.filenameBase, err)
	}
	return nil
}

func (h *History) pruneF(txFrom, txTo uint64, f func(txNum uint64, k, v []byte) error) error {
	historyKeysCursor, err := h.tx.RwCursorDupSort(h.indexKeysTable)
	if err != nil {
		return fmt.Errorf("create %s history cursor: %w", h.filenameBase, err)
	}
	defer historyKeysCursor.Close()
	var txKey [8]byte
	binary.BigEndian.PutUint64(txKey[:], txFrom)
	var k, v []byte
	idxC, err := h.tx.RwCursorDupSort(h.indexTable)
	if err != nil {
		return err
	}
	defer idxC.Close()
	valsC, err := h.tx.RwCursor(h.historyValsTable)
	if err != nil {
		return err
	}
	defer valsC.Close()
	for k, v, err = historyKeysCursor.Seek(txKey[:]); err == nil && k != nil; k, v, err = historyKeysCursor.Next() {
		txNum := binary.BigEndian.Uint64(k)
		if txNum >= txTo {
			break
		}
		key, txnNumBytes := v[:len(v)-8], v[len(v)-8:]
		{
			kk, vv, err := valsC.SeekExact(txnNumBytes)
			if err != nil {
				return err
			}
			if err := f(txNum, key, vv); err != nil {
				return err
			}
			if kk != nil {
				if err = valsC.DeleteCurrent(); err != nil {
					return err
				}
			}
		}
		if err = idxC.DeleteExact(key, k); err != nil {
			return err
		}
		// This DeleteCurrent needs to the the last in the loop iteration, because it invalidates k and v
		if err = historyKeysCursor.DeleteCurrent(); err != nil {
			return err
		}
	}
	if err != nil {
		return fmt.Errorf("iterate over %s history keys: %w", h.filenameBase, err)
	}
	return nil
}

type HistoryContext struct {
	h                        *History
	indexFiles, historyFiles *btree.BTreeG[ctxItem]

	tx kv.Tx
}

func (h *History) MakeContext() *HistoryContext {
	var hc = HistoryContext{h: h}
	hc.indexFiles = btree.NewG[ctxItem](32, ctxItemLess)
	h.InvertedIndex.files.Ascend(func(item *filesItem) bool {
		hc.indexFiles.ReplaceOrInsert(ctxItem{
			startTxNum: item.startTxNum,
			endTxNum:   item.endTxNum,
			getter:     item.decompressor.MakeGetter(),
			reader:     recsplit.NewIndexReader(item.index),
		})
		return true
	})
	hc.historyFiles = btree.NewG[ctxItem](32, ctxItemLess)
	h.files.Ascend(func(item *filesItem) bool {
		hc.historyFiles.ReplaceOrInsert(ctxItem{
			startTxNum: item.startTxNum,
			endTxNum:   item.endTxNum,
			getter:     item.decompressor.MakeGetter(),
			reader:     recsplit.NewIndexReader(item.index),
		})
		return true
	})
	return &hc
}
func (hc *HistoryContext) SetTx(tx kv.Tx) { hc.tx = tx }

func (hc *HistoryContext) GetNoState(key []byte, txNum uint64) ([]byte, bool, error) {
	//fmt.Printf("GetNoState [%x] %d\n", key, txNum)
	var foundTxNum uint64
	var foundEndTxNum uint64
	var foundStartTxNum uint64
	var found bool
	//hc.indexFiles.Ascend(func(item *ctxItem) bool {
	hc.indexFiles.AscendGreaterOrEqual(ctxItem{startTxNum: txNum, endTxNum: txNum}, func(item ctxItem) bool {
		//fmt.Printf("ef item %d-%d, key %x\n", item.startTxNum, item.endTxNum, key)
		if item.reader.Empty() {
			return true
		}
		offset := item.reader.Lookup(key)
		g := item.getter
		g.Reset(offset)
		if k, _ := g.NextUncompressed(); bytes.Equal(k, key) {
			//fmt.Printf("Found key=%x\n", k)
			eliasVal, _ := g.NextUncompressed()
			ef, _ := eliasfano32.ReadEliasFano(eliasVal)
			if n, ok := ef.Search(txNum); ok {
				foundTxNum = n
				foundEndTxNum = item.endTxNum
				foundStartTxNum = item.startTxNum
				found = true
				//fmt.Printf("Found n=%d\n", n)
				return false
			}
		}
		return true
	})
	if found {
		var historyItem ctxItem
		var ok bool
		var search ctxItem
		search.startTxNum = foundStartTxNum
		search.endTxNum = foundEndTxNum
		if historyItem, ok = hc.historyFiles.Get(search); !ok {
			return nil, false, fmt.Errorf("no %s file found for [%x]", hc.h.filenameBase, key)
		}
		var txKey [8]byte
		binary.BigEndian.PutUint64(txKey[:], foundTxNum)
		offset := historyItem.reader.Lookup2(txKey[:], key)
		//fmt.Printf("offset = %d, txKey=[%x], key=[%x]\n", offset, txKey[:], key)
		g := historyItem.getter
		g.Reset(offset)
		if hc.h.compressVals {
			v, _ := g.Next(nil)
			return v, true, nil
		}
		v, _ := g.NextUncompressed()
		return v, true, nil
	}
	return nil, false, nil
}

// GetNoStateWithRecent searches history for a value of specified key before txNum
// second return value is true if the value is found in the history (even if it is nil)
func (hc *HistoryContext) GetNoStateWithRecent(key []byte, txNum uint64, roTx kv.Tx) ([]byte, bool, error) {
	var search ctxItem
	search.startTxNum = txNum
	search.endTxNum = txNum
	var foundTxNum uint64
	var foundEndTxNum uint64
	var foundStartTxNum uint64
	var found bool
	var anyItem bool // Whether any filesItem has been looked at in the loop below
	var topState ctxItem
	hc.historyFiles.AscendGreaterOrEqual(search, func(i ctxItem) bool {
		topState = i
		return false
	})
	hc.indexFiles.AscendGreaterOrEqual(search, func(item ctxItem) bool {
		anyItem = true
		offset := item.reader.Lookup(key)
		g := item.getter
		g.Reset(offset)
		if k, _ := g.NextUncompressed(); bytes.Equal(k, key) {
			eliasVal, _ := g.NextUncompressed()
			ef, _ := eliasfano32.ReadEliasFano(eliasVal)
			//start := time.Now()
			n, ok := ef.Search(txNum)
			//d.stats.EfSearchTime += time.Since(start)
			if ok {
				foundTxNum = n
				foundEndTxNum = item.endTxNum
				foundStartTxNum = item.startTxNum
				found = true
				return false
			} else if item.endTxNum > txNum && item.endTxNum >= topState.endTxNum {
				return false
			}
		}
		return true
	})
	if found {
		var txKey [8]byte
		binary.BigEndian.PutUint64(txKey[:], foundTxNum)
		var historyItem ctxItem
		search.startTxNum = foundStartTxNum
		search.endTxNum = foundEndTxNum
		historyItem, ok := hc.historyFiles.Get(search)
		if !ok {
			return nil, false, fmt.Errorf("no %s file found for [%x]", hc.h.filenameBase, key)
		}
		offset := historyItem.reader.Lookup2(txKey[:], key)
		g := historyItem.getter
		g.Reset(offset)
		if hc.h.compressVals {
			v, _ := g.Next(nil)
			return v, true, nil
		}
		v, _ := g.NextUncompressed()
		return v, true, nil
	}

	if anyItem {
		// If there were no changes but there were history files, the value can be obtained from value files
		var val []byte
		hc.historyFiles.DescendLessOrEqual(topState, func(item ctxItem) bool {
			if item.reader.Empty() {
				return true
			}
			offset := item.reader.Lookup(key)
			g := item.getter
			g.Reset(offset)
			if g.HasNext() {
				if k, _ := g.NextUncompressed(); bytes.Equal(k, key) {
					if hc.h.compressVals {
						val, _ = g.Next(nil)
					} else {
						val, _ = g.NextUncompressed()
					}
					return false
				}
			}
			return true
		})
		return val, true, nil
	}
	// Value not found in history files, look in the recent history
	if roTx == nil {
		return nil, false, fmt.Errorf("roTx is nil")
	}
	return hc.getNoStateFromDB(key, txNum, roTx)
}

func (hc *HistoryContext) getNoStateFromDB(key []byte, txNum uint64, tx kv.Tx) ([]byte, bool, error) {
	indexCursor, err := tx.CursorDupSort(hc.h.indexTable)
	if err != nil {
		return nil, false, err
	}
	defer indexCursor.Close()
	var txKey [8]byte
	binary.BigEndian.PutUint64(txKey[:], txNum)
	var foundTxNumVal []byte
	if foundTxNumVal, err = indexCursor.SeekBothRange(key, txKey[:]); err != nil {
		return nil, false, err
	}
	if foundTxNumVal != nil {
		var historyKeysCursor kv.CursorDupSort
		if historyKeysCursor, err = tx.CursorDupSort(hc.h.indexKeysTable); err != nil {
			return nil, false, err
		}
		defer historyKeysCursor.Close()
		var vn []byte
		if vn, err = historyKeysCursor.SeekBothRange(foundTxNumVal, key); err != nil {
			return nil, false, err
		}
		valNum := binary.BigEndian.Uint64(vn[len(vn)-8:])
		if valNum == 0 {
			// This is special valNum == 0, which is empty value
			return nil, true, nil
		}
		var v []byte
		if v, err = tx.GetOne(hc.h.historyValsTable, vn[len(vn)-8:]); err != nil {
			return nil, false, err
		}
		return v, true, nil
	}
	return nil, false, nil
}

func (hc *HistoryContext) IterateChanged(startTxNum, endTxNum uint64, roTx kv.Tx) *HistoryIterator1 {
	hi := HistoryIterator1{
		hasNextInDb:  true,
		roTx:         roTx,
		indexTable:   hc.h.indexTable,
		idxKeysTable: hc.h.indexKeysTable,
		valsTable:    hc.h.historyValsTable,
	}

	hc.indexFiles.Ascend(func(item ctxItem) bool {
		if item.endTxNum >= endTxNum {
			hi.hasNextInDb = false
		}
		if item.endTxNum <= startTxNum {
			return true
		}
		if item.startTxNum >= endTxNum {
			return false
		}
		g := item.getter
		g.Reset(0)
		if g.HasNext() {
			key, offset := g.NextUncompressed()
			heap.Push(&hi.h, &ReconItem{g: g, key: key, startTxNum: item.startTxNum, endTxNum: item.endTxNum, txNum: item.endTxNum, startOffset: offset, lastOffset: offset})
			hi.hasNextInFiles = true
		}
		hi.total += uint64(item.getter.Size())
		return true
	})
	hi.hc = hc
	hi.compressVals = hc.h.compressVals
	hi.startTxNum = startTxNum
	hi.endTxNum = endTxNum
	binary.BigEndian.PutUint64(hi.startTxKey[:], startTxNum)
	hi.advanceInDb()
	hi.advanceInFiles()
	hi.advance()
	return &hi
}

type HistoryIterator1 struct {
	hc           *HistoryContext
	compressVals bool
	total        uint64

	hasNextInFiles                      bool
	hasNextInDb                         bool
	startTxKey, txnKey                  [8]byte
	startTxNum, endTxNum                uint64
	roTx                                kv.Tx
	idxCursor, txNum2kCursor            kv.CursorDupSort
	indexTable, idxKeysTable, valsTable string
	h                                   ReconHeap

	nextKey, nextVal, nextFileKey, nextFileVal, nextDbKey, nextDbVal []byte
	advFileCnt, advDbCnt                                             int
}

func (hi *HistoryIterator1) Stat() (int, int) { return hi.advDbCnt, hi.advFileCnt }

func (hi *HistoryIterator1) Close() {
	if hi.idxCursor != nil {
		hi.idxCursor.Close()
	}
	if hi.txNum2kCursor != nil {
		hi.txNum2kCursor.Close()
	}
}

func (hi *HistoryIterator1) advanceInFiles() {
	hi.advFileCnt++
	for hi.h.Len() > 0 {
		top := heap.Pop(&hi.h).(*ReconItem)
		key := top.key
		var idxVal []byte
		if hi.compressVals {
			idxVal, _ = top.g.Next(nil)
		} else {
			idxVal, _ = top.g.NextUncompressed()
		}
		if top.g.HasNext() {
			if hi.compressVals {
				top.key, _ = top.g.Next(nil)
			} else {
				top.key, _ = top.g.NextUncompressed()
			}
			heap.Push(&hi.h, top)
		}

		if bytes.Equal(key, hi.nextFileKey) {
			continue
		}
		ef, _ := eliasfano32.ReadEliasFano(idxVal)
		n, ok := ef.Search(hi.startTxNum)
		if !ok {
			continue
		}
		if n >= hi.endTxNum {
			continue
		}

		hi.nextFileKey = key
		binary.BigEndian.PutUint64(hi.txnKey[:], n)
		search := ctxItem{startTxNum: top.startTxNum, endTxNum: top.endTxNum}
		historyItem, ok := hi.hc.historyFiles.Get(search)
		if !ok {
			panic(fmt.Errorf("no %s file found for [%x]", hi.hc.h.filenameBase, hi.nextFileKey))
		}
		offset := historyItem.reader.Lookup2(hi.txnKey[:], hi.nextFileKey)
		g := historyItem.getter
		g.Reset(offset)
		if hi.compressVals {
			hi.nextFileVal, _ = g.Next(nil)
		} else {
			hi.nextFileVal, _ = g.NextUncompressed()
		}
		hi.nextFileKey = key
		return
	}
	hi.hasNextInFiles = false
}

func (hi *HistoryIterator1) advanceInDb() {
	hi.advDbCnt++
	var k []byte
	var err error
	if hi.idxCursor == nil {
		if hi.idxCursor, err = hi.roTx.CursorDupSort(hi.indexTable); err != nil {
			// TODO pass error properly around
			panic(err)
		}
		if hi.txNum2kCursor, err = hi.roTx.CursorDupSort(hi.idxKeysTable); err != nil {
			panic(err)
		}

		if k, _, err = hi.idxCursor.First(); err != nil {
			// TODO pass error properly around
			panic(err)
		}
	} else {
		if k, _, err = hi.idxCursor.NextNoDup(); err != nil {
			panic(err)
		}
	}
	for ; k != nil; k, _, err = hi.idxCursor.NextNoDup() {
		if err != nil {
			panic(err)
		}
		foundTxNumVal, err := hi.idxCursor.SeekBothRange(k, hi.startTxKey[:])
		if err != nil {
			panic(err)
		}
		if foundTxNumVal == nil {
			continue
		}
		txNum := binary.BigEndian.Uint64(foundTxNumVal)
		if txNum >= hi.endTxNum {
			continue
		}
		hi.nextDbKey = append(hi.nextDbKey[:0], k...)
		vn, err := hi.txNum2kCursor.SeekBothRange(foundTxNumVal, k)
		if err != nil {
			panic(err)
		}
		valNum := binary.BigEndian.Uint64(vn[len(vn)-8:])
		if valNum == 0 {
			// This is special valNum == 0, which is empty value
			hi.nextDbVal = hi.nextDbVal[:0]
			return
		}
		v, err := hi.roTx.GetOne(hi.valsTable, vn[len(vn)-8:])
		if err != nil {
			panic(err)
		}
		hi.nextDbVal = append(hi.nextDbVal[:0], v...)
		return
	}
	hi.idxCursor.Close()
	hi.idxCursor = nil
	hi.hasNextInDb = false
}

func (hi *HistoryIterator1) advance() {
	if hi.hasNextInFiles {
		if hi.hasNextInDb {
			c := bytes.Compare(hi.nextFileKey, hi.nextDbKey)
			if c < 0 {
				hi.nextKey = append(hi.nextKey[:0], hi.nextFileKey...)
				hi.nextVal = append(hi.nextVal[:0], hi.nextFileVal...)
				hi.advanceInFiles()
			} else if c > 0 {
				hi.nextKey = append(hi.nextKey[:0], hi.nextDbKey...)
				hi.nextVal = append(hi.nextVal[:0], hi.nextDbVal...)
				hi.advanceInDb()
			} else {
				hi.nextKey = append(hi.nextKey[:0], hi.nextFileKey...)
				hi.nextVal = append(hi.nextVal[:0], hi.nextFileVal...)
				hi.advanceInDb()
				hi.advanceInFiles()
			}
		} else {
			hi.nextKey = append(hi.nextKey[:0], hi.nextFileKey...)
			hi.nextVal = append(hi.nextVal[:0], hi.nextFileVal...)
			hi.advanceInFiles()
		}
	} else if hi.hasNextInDb {
		hi.nextKey = append(hi.nextKey[:0], hi.nextDbKey...)
		hi.nextVal = append(hi.nextVal[:0], hi.nextDbVal...)
		hi.advanceInDb()
	} else {
		hi.nextKey = nil
		hi.nextVal = nil
	}
}

func (hi *HistoryIterator1) HasNext() bool {
	return hi.hasNextInFiles || hi.hasNextInDb || hi.nextKey != nil
}

func (hi *HistoryIterator1) Next(keyBuf, valBuf []byte) ([]byte, []byte) {
	k := append(keyBuf, hi.nextKey...)
	v := append(valBuf, hi.nextVal...)
	hi.advance()
	return k, v
}<|MERGE_RESOLUTION|>--- conflicted
+++ resolved
@@ -43,15 +43,11 @@
 	*InvertedIndex
 	historyValsTable string // key1+key2+txnNum -> oldValue , stores values BEFORE change
 	settingsTable    string
-<<<<<<< HEAD
 	files            *btree.BTreeG[*filesItem]
 	compressVals     bool
-=======
-
-	files        *btree.BTreeG[*filesItem]
-	compressVals bool
-	workers      int
->>>>>>> 77906887
+	files            *btree.BTreeG[*filesItem]
+	compressVals     bool
+	workers          int
 }
 
 func NewHistory(
