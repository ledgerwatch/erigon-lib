--- conflicted
+++ resolved
@@ -261,13 +261,7 @@
 		return err
 	}
 	missedFiles := h.missedIdxFiles()
-<<<<<<< HEAD
-	errs := make(chan error, len(missedFiles)) // +1 for locality index
-	wg := sync.WaitGroup{}
-
-=======
 	g, ctx := errgroup.WithContext(ctx)
->>>>>>> 0aeae327
 	for _, item := range missedFiles {
 		item := item
 		g.Go(func() error {
