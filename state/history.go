--- conflicted
+++ resolved
@@ -473,7 +473,7 @@
 		return err
 	}
 	defer idxC.Close()
-	valsC, err := h.tx.RwCursor(h.valsTable)
+	valsC, err := h.tx.RwCursor(h.historyValsTable)
 	if err != nil {
 		return err
 	}
@@ -483,11 +483,7 @@
 		if txNum >= txTo {
 			break
 		}
-<<<<<<< HEAD
-		if err = h.tx.Delete(h.historyValsTable, v[len(v)-8:], nil); err != nil {
-=======
 		if err = valsC.Delete(v[len(v)-8:]); err != nil {
->>>>>>> 4a04d928
 			return err
 		}
 		if err = idxC.DeleteExact(v[:len(v)-8], k); err != nil {
