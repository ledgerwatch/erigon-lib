/*
   Copyright 2022 Erigon contributors

   Licensed under the Apache License, Version 2.0 (the "License");
   you may not use this file except in compliance with the License.
   You may obtain a copy of the License at

       http://www.apache.org/licenses/LICENSE-2.0

   Unless required by applicable law or agreed to in writing, software
   distributed under the License is distributed on an "AS IS" BASIS,
   WITHOUT WARRANTIES OR CONDITIONS OF ANY KIND, either express or implied.
   See the License for the specific language governing permissions and
   limitations under the License.
*/

package state

import (
	"bytes"
	"container/heap"
	"context"
	"encoding/binary"
	"fmt"
	"io/fs"
	"math"
	"os"
	"path/filepath"
	"regexp"
	"strconv"
	"sync"
	"time"

	"github.com/RoaringBitmap/roaring/roaring64"
	"github.com/google/btree"
	"github.com/ledgerwatch/erigon-lib/common/dbg"
	"github.com/ledgerwatch/erigon-lib/kv/order"
	"github.com/ledgerwatch/log/v3"
	btree2 "github.com/tidwall/btree"
	"golang.org/x/exp/slices"
	"golang.org/x/sync/errgroup"
	"golang.org/x/sync/semaphore"

	"github.com/ledgerwatch/erigon-lib/common"
	"github.com/ledgerwatch/erigon-lib/common/cmp"
	"github.com/ledgerwatch/erigon-lib/common/dir"
	"github.com/ledgerwatch/erigon-lib/compress"
	"github.com/ledgerwatch/erigon-lib/etl"
	"github.com/ledgerwatch/erigon-lib/kv"
	"github.com/ledgerwatch/erigon-lib/kv/bitmapdb"
	"github.com/ledgerwatch/erigon-lib/recsplit"
	"github.com/ledgerwatch/erigon-lib/recsplit/eliasfano32"
)

type History struct {
	*InvertedIndex

	// Files:
	//  .v - list of values
	//  .vi - txNum+key -> offset in .v
	files                   *btree2.BTreeG[*filesItem] // thread-safe, but maybe need 1 RWLock for all trees in AggregatorV3
	historyValsTable        string                     // key1+key2+txnNum -> oldValue , stores values BEFORE change
	settingsTable           string
	compressWorkers         int
	compressVals            bool
	integrityFileExtensions []string

	wal     *historyWAL
	walLock sync.RWMutex
}

func NewHistory(
	dir, tmpdir string,
	aggregationStep uint64,
	filenameBase string,
	indexKeysTable string,
	indexTable string,
	historyValsTable string,
	settingsTable string,
	compressVals bool,
	integrityFileExtensions []string,
) (*History, error) {
	h := History{
		files:                   btree2.NewBTreeGOptions[*filesItem](filesItemLess, btree2.Options{Degree: 128, NoLocks: false}),
		historyValsTable:        historyValsTable,
		settingsTable:           settingsTable,
		compressVals:            compressVals,
		compressWorkers:         1,
		integrityFileExtensions: integrityFileExtensions,
	}
	var err error
	h.InvertedIndex, err = NewInvertedIndex(dir, tmpdir, aggregationStep, filenameBase, indexKeysTable, indexTable, true, append(integrityFileExtensions, "v"))
	if err != nil {
		return nil, fmt.Errorf("NewHistory: %s, %w", filenameBase, err)
	}
	files, err := os.ReadDir(dir)
	if err != nil {
		return nil, err
	}
	_ = h.scanStateFiles(files, integrityFileExtensions)
	if err = h.openFiles(); err != nil {
		return nil, fmt.Errorf("NewHistory.openFiles: %s, %w", filenameBase, err)
	}
	return &h, nil
}

// scanStateFiles
// returns `uselessFiles` where file "is useless" means: it's subset of frozen file. such files can be safely deleted. subset of non-frozen file may be useful
func (h *History) scanStateFiles(files []fs.DirEntry, integrityFileExtensions []string) (uselessFiles []*filesItem) {
	re := regexp.MustCompile("^" + h.filenameBase + ".([0-9]+)-([0-9]+).v$")
	var err error
Loop:
	for _, f := range files {
		if !f.Type().IsRegular() {
			continue
		}

		name := f.Name()
		subs := re.FindStringSubmatch(name)
		if len(subs) != 3 {
			if len(subs) != 0 {
				log.Warn("File ignored by inverted index scan, more than 3 submatches", "name", name, "submatches", len(subs))
			}
			continue
		}
		var startStep, endStep uint64
		if startStep, err = strconv.ParseUint(subs[1], 10, 64); err != nil {
			log.Warn("File ignored by inverted index scan, parsing startTxNum", "error", err, "name", name)
			continue
		}
		if endStep, err = strconv.ParseUint(subs[2], 10, 64); err != nil {
			log.Warn("File ignored by inverted index scan, parsing endTxNum", "error", err, "name", name)
			continue
		}
		if startStep > endStep {
			log.Warn("File ignored by inverted index scan, startTxNum > endTxNum", "name", name)
			continue
		}

		startTxNum, endTxNum := startStep*h.aggregationStep, endStep*h.aggregationStep
		frozen := endStep-startStep == StepsInBiggestFile

		for _, ext := range integrityFileExtensions {
			requiredFile := fmt.Sprintf("%s.%d-%d.%s", h.filenameBase, startStep, endStep, ext)
			if !dir.FileExist(filepath.Join(h.dir, requiredFile)) {
				log.Debug(fmt.Sprintf("[snapshots] skip %s because %s doesn't exists. %s", name, requiredFile, dbg.Stack()))
				continue Loop
			}
		}

		var newFile = &filesItem{startTxNum: startTxNum, endTxNum: endTxNum, frozen: frozen}
		addNewFile := true
		var subSets []*filesItem
		h.files.Walk(func(items []*filesItem) bool {
			for _, item := range items {
				if item.isSubsetOf(newFile) {
					subSets = append(subSets, item)
					log.Warn("subSets", "file", name)
					if newFile.frozen {
						uselessFiles = append(uselessFiles, item)
					}
					continue
				}

				if newFile.isSubsetOf(item) {
					if item.frozen {
						addNewFile = false
						uselessFiles = append(uselessFiles, newFile)
					}
					continue
				}
			}
			return true
		})
		for _, subSet := range subSets {
			h.files.Delete(subSet)
		}
<<<<<<< HEAD
		if addNewFile {
			h.files.Set(newFile)
		} else {
			log.Error("skippEed!!", "file", name)

		}
=======
		_ = addNewFile
		//if addNewFile {
		h.files.Set(newFile)
		//}
>>>>>>> 3a040883
	}
	return uselessFiles
}

func (h *History) openFiles() error {
	var totalKeys uint64
	var err error

	invalidFileItems := make([]*filesItem, 0)
	h.files.Walk(func(items []*filesItem) bool {
		for _, item := range items {
			if item.decompressor != nil {
				item.decompressor.Close()
			}
			fromStep, toStep := item.startTxNum/h.aggregationStep, item.endTxNum/h.aggregationStep
			datPath := filepath.Join(h.dir, fmt.Sprintf("%s.%d-%d.v", h.filenameBase, fromStep, toStep))
			if !dir.FileExist(datPath) {
				invalidFileItems = append(invalidFileItems, item)
				continue
			}
			if item.decompressor, err = compress.NewDecompressor(datPath); err != nil {
				log.Debug("Hisrory.openFiles: %w, %s", err, datPath)
				return false
			}
			if item.index == nil {
				idxPath := filepath.Join(h.dir, fmt.Sprintf("%s.%d-%d.vi", h.filenameBase, fromStep, toStep))
				if dir.FileExist(idxPath) {
					if item.index, err = recsplit.OpenIndex(idxPath); err != nil {
						log.Debug(fmt.Errorf("Hisrory.openFiles: %w, %s", err, idxPath).Error())
						return false
					}
					totalKeys += item.index.KeyCount()
				}
			}
		}
		return true
	})
	if err != nil {
		return err
	}
	for _, item := range invalidFileItems {
		h.files.Delete(item)
	}

	return nil
}

func (h *History) closeFiles() {
	h.files.Walk(func(items []*filesItem) bool {
		for _, item := range items {
			if item.decompressor != nil {
				if err := item.decompressor.Close(); err != nil {
					log.Trace("close", "err", err, "file", item.decompressor.FileName())
				}
				item.decompressor = nil
			}
			if item.index != nil {
				if err := item.index.Close(); err != nil {
					log.Trace("close", "err", err, "file", item.index.FileName())
				}
				item.index = nil
			}
		}
		return true
	})
}

func (h *History) Close() {
	h.InvertedIndex.Close()
	h.closeFiles()
}

func (h *History) Files() (res []string) {
	h.files.Walk(func(items []*filesItem) bool {
		for _, item := range items {
			if item.decompressor != nil {
				_, fName := filepath.Split(item.decompressor.FilePath())
				res = append(res, filepath.Join("history", fName))
			}
		}
		return true
	})
	res = append(res, h.InvertedIndex.Files()...)
	return res
}

func (h *History) missedIdxFiles() (l []*filesItem) {
	h.files.Walk(func(items []*filesItem) bool { // don't run slow logic while iterating on btree
		for _, item := range items {
			fromStep, toStep := item.startTxNum/h.aggregationStep, item.endTxNum/h.aggregationStep
			if !dir.FileExist(filepath.Join(h.dir, fmt.Sprintf("%s.%d-%d.vi", h.filenameBase, fromStep, toStep))) {
				l = append(l, item)
			}
		}
		return true
	})
	return l
}

// BuildMissedIndices - produce .efi/.vi/.kvi from .ef/.v/.kv
func (h *History) BuildOptionalMissedIndices(ctx context.Context) (err error) {
	return h.localityIndex.BuildMissedIndices(ctx, h.InvertedIndex)
}

func (h *History) BuildMissedIndices(ctx context.Context, sem *semaphore.Weighted) (err error) {
	if err := h.InvertedIndex.BuildMissedIndices(ctx, sem); err != nil {
		return err
	}
	missedFiles := h.missedIdxFiles()
	g, ctx := errgroup.WithContext(ctx)
	for _, item := range missedFiles {
		item := item
		g.Go(func() error {
			if err := sem.Acquire(ctx, 1); err != nil {
				return err
			}
			defer sem.Release(1)

			search := &filesItem{startTxNum: item.startTxNum, endTxNum: item.endTxNum}
			iiItem, ok := h.InvertedIndex.files.Get(search)
			if !ok {
				return nil
			}

			fromStep, toStep := item.startTxNum/h.aggregationStep, item.endTxNum/h.aggregationStep
			fName := fmt.Sprintf("%s.%d-%d.vi", h.filenameBase, fromStep, toStep)
			idxPath := filepath.Join(h.dir, fName)
			log.Info("[snapshots] build idx", "file", fName)
			count, err := iterateForVi(item, iiItem, h.compressVals, func(v []byte) error { return nil })
			if err != nil {
				return err
			}
			return buildVi(item, iiItem, idxPath, h.tmpdir, count, false /* values */, h.compressVals)
		})
	}
	if err := g.Wait(); err != nil {
		return err
	}

	return h.openFiles()
}

func iterateForVi(historyItem, iiItem *filesItem, compressVals bool, f func(v []byte) error) (count int, err error) {
	var cp CursorHeap
	heap.Init(&cp)
	g := iiItem.decompressor.MakeGetter()
	g.Reset(0)
	if g.HasNext() {
		g2 := historyItem.decompressor.MakeGetter()
		key, _ := g.NextUncompressed()
		val, _ := g.NextUncompressed()
		heap.Push(&cp, &CursorItem{
			t:        FILE_CURSOR,
			dg:       g,
			dg2:      g2,
			key:      key,
			val:      val,
			endTxNum: iiItem.endTxNum,
			reverse:  false,
		})
	}

	// In the loop below, the pair `keyBuf=>valBuf` is always 1 item behind `lastKey=>lastVal`.
	// `lastKey` and `lastVal` are taken from the top of the multi-way merge (assisted by the CursorHeap cp), but not processed right away
	// instead, the pair from the previous iteration is processed first - `keyBuf=>valBuf`. After that, `keyBuf` and `valBuf` are assigned
	// to `lastKey` and `lastVal` correspondingly, and the next step of multi-way merge happens. Therefore, after the multi-way merge loop
	// (when CursorHeap cp is empty), there is a need to process the last pair `keyBuf=>valBuf`, because it was one step behind
	var valBuf []byte
	for cp.Len() > 0 {
		lastKey := common.Copy(cp[0].key)
		// Advance all the items that have this key (including the top)
		//var mergeOnce bool
		for cp.Len() > 0 && bytes.Equal(cp[0].key, lastKey) {
			ci1 := cp[0]
			keysCount := eliasfano32.Count(ci1.val)
			for i := uint64(0); i < keysCount; i++ {
				if compressVals {
					valBuf, _ = ci1.dg2.Next(valBuf[:0])
				} else {
					valBuf, _ = ci1.dg2.NextUncompressed()
				}
				if err = f(valBuf); err != nil {
					return count, err
				}
			}
			count += int(keysCount)
			if ci1.dg.HasNext() {
				ci1.key, _ = ci1.dg.NextUncompressed()
				ci1.val, _ = ci1.dg.NextUncompressed()
				heap.Fix(&cp, 0)
			} else {
				heap.Remove(&cp, 0)
			}
		}
	}
	return count, nil
}

func buildVi(historyItem, iiItem *filesItem, historyIdxPath, tmpdir string, count int, values, compressVals bool) error {
	_, fName := filepath.Split(historyIdxPath)
	log.Debug("[snapshots] build idx", "file", fName)
	rs, err := recsplit.NewRecSplit(recsplit.RecSplitArgs{
		KeyCount:    count,
		Enums:       false,
		BucketSize:  2000,
		LeafSize:    8,
		TmpDir:      tmpdir,
		IndexFile:   historyIdxPath,
		EtlBufLimit: etl.BufferOptimalSize / 2,
	})
	if err != nil {
		return fmt.Errorf("create recsplit: %w", err)
	}
	defer rs.Close()
	var historyKey []byte
	var txKey [8]byte
	var valOffset uint64

	defer iiItem.decompressor.EnableMadvNormal().DisableReadAhead()
	defer historyItem.decompressor.EnableMadvNormal().DisableReadAhead()

	g := iiItem.decompressor.MakeGetter()
	g2 := historyItem.decompressor.MakeGetter()
	var keyBuf, valBuf []byte
	for {
		g.Reset(0)
		g2.Reset(0)
		valOffset = 0
		for g.HasNext() {
			keyBuf, _ = g.NextUncompressed()
			valBuf, _ = g.NextUncompressed()
			ef, _ := eliasfano32.ReadEliasFano(valBuf)
			efIt := ef.Iterator()
			for efIt.HasNext() {
				txNum, _ := efIt.Next()
				binary.BigEndian.PutUint64(txKey[:], txNum)
				historyKey = append(append(historyKey[:0], txKey[:]...), keyBuf...)
				if err = rs.AddKey(historyKey, valOffset); err != nil {
					return err
				}
				if compressVals {
					valOffset = g2.Skip()
				} else {
					valOffset = g2.SkipUncompressed()
				}
			}
		}
		if err = rs.Build(); err != nil {
			if rs.Collision() {
				log.Info("Building recsplit. Collision happened. It's ok. Restarting...")
				rs.ResetNextSalt()
			} else {
				return fmt.Errorf("build %s idx: %w", historyIdxPath, err)
			}
		} else {
			break
		}
	}
	return nil
}

func (h *History) AddPrevValue(key1, key2, original []byte) (err error) {
	h.walLock.RLock() // read-lock for reading fielw `w` and writing into it, write-lock for setting new `w`
	err = h.wal.addPrevValue(key1, key2, original)
	h.walLock.RUnlock()
	return err
}

func (h *History) DiscardHistory(tmpdir string) {
	h.InvertedIndex.StartWrites(tmpdir)
	h.walLock.Lock()
	defer h.walLock.Unlock()
	h.wal = h.newWriter(tmpdir, false, true)
}
func (h *History) StartWrites(tmpdir string) {
	h.InvertedIndex.StartWrites(tmpdir)
	h.walLock.Lock()
	defer h.walLock.Unlock()
	h.wal = h.newWriter(tmpdir, true, false)
}
func (h *History) FinishWrites() {
	h.InvertedIndex.FinishWrites()
	h.walLock.Lock()
	defer h.walLock.Unlock()
	h.wal.close()
	h.wal = nil
}

func (h *History) Rotate() historyFlusher {
	h.walLock.Lock()
	defer h.walLock.Unlock()
	if h.wal != nil {
		h.wal.historyValsFlushing, h.wal.historyVals = h.wal.historyVals, h.wal.historyValsFlushing
		h.wal.autoIncrementFlush = h.wal.autoIncrement
	}
	return historyFlusher{h.wal, h.InvertedIndex.Rotate()}
}

type historyFlusher struct {
	h *historyWAL
	i *invertedIndexWAL
}

func (f historyFlusher) Flush(ctx context.Context, tx kv.RwTx) error {
	if err := f.i.Flush(ctx, tx); err != nil {
		return err
	}
	if err := f.h.flush(ctx, tx); err != nil {
		return err
	}
	return nil
}

type historyWAL struct {
	h                   *History
	historyVals         *etl.Collector
	historyValsFlushing *etl.Collector
	tmpdir              string
	autoIncrementBuf    []byte
	historyKey          []byte
	autoIncrement       uint64
	autoIncrementFlush  uint64
	buffered            bool
	discard             bool
}

func (h *historyWAL) close() {
	if h == nil { // allow dobule-close
		return
	}
	if h.historyVals != nil {
		h.historyVals.Close()
	}
}

func (h *History) newWriter(tmpdir string, buffered, discard bool) *historyWAL {
	w := &historyWAL{h: h,
		tmpdir:   tmpdir,
		buffered: buffered,
		discard:  discard,

		autoIncrementBuf: make([]byte, 8),
		historyKey:       make([]byte, 0, 128),
	}
	if buffered {
		w.historyVals = etl.NewCollector(h.historyValsTable, tmpdir, etl.NewSortableBuffer(WALCollectorRam))
		w.historyValsFlushing = etl.NewCollector(h.historyValsTable, tmpdir, etl.NewSortableBuffer(WALCollectorRam))
		w.historyVals.LogLvl(log.LvlTrace)
		w.historyValsFlushing.LogLvl(log.LvlTrace)
	}

	val, err := h.tx.GetOne(h.settingsTable, historyValCountKey)
	if err != nil {
		panic(err)
		//return err
	}
	var valNum uint64
	if len(val) > 0 {
		valNum = binary.BigEndian.Uint64(val)
	}
	w.autoIncrement = valNum
	return w
}

func (h *historyWAL) flush(ctx context.Context, tx kv.RwTx) error {
	if h.discard {
		return nil
	}
	binary.BigEndian.PutUint64(h.autoIncrementBuf, h.autoIncrementFlush)
	if err := tx.Put(h.h.settingsTable, historyValCountKey, h.autoIncrementBuf); err != nil {
		return err
	}
	if err := h.historyValsFlushing.Load(tx, h.h.historyValsTable, loadFunc, etl.TransformArgs{Quit: ctx.Done()}); err != nil {
		return err
	}
	return nil
}

func (h *historyWAL) addPrevValue(key1, key2, original []byte) error {
	if h.discard {
		return nil
	}

	/*
		lk := len(key1) + len(key2)
		historyKey := make([]byte, lk+8)
		copy(historyKey, key1)
		if len(key2) > 0 {
			copy(historyKey[len(key1):], key2)
		}
		if len(original) > 0 {
			val, err := h.h.tx.GetOne(h.h.settingsTable, historyValCountKey)
			if err != nil {
				return err
			}
			var valNum uint64
			if len(val) > 0 {
				valNum = binary.BigEndian.Uint64(val)
			}
			valNum++
			binary.BigEndian.PutUint64(historyKey[lk:], valNum)
			if err = h.h.tx.Put(h.h.settingsTable, historyValCountKey, historyKey[lk:]); err != nil {
				return err
			}
			if err = h.h.tx.Put(h.h.historyValsTable, historyKey[lk:], original); err != nil {
				return err
			}
		}
	*/

	lk := len(key1) + len(key2)
	historyKey := h.historyKey[:lk+8]
	copy(historyKey, key1)
	if len(key2) > 0 {
		copy(historyKey[len(key1):], key2)
	}
	if len(original) > 0 {
		h.autoIncrement++
		binary.BigEndian.PutUint64(historyKey[lk:], h.autoIncrement)
		//if err := h.h.tx.Put(h.h.settingsTable, historyValCountKey, historyKey[lk:]); err != nil {
		//	return err
		//}

		if h.buffered {
			if err := h.historyVals.Collect(historyKey[lk:], original); err != nil {
				return err
			}
		} else {
			if err := h.h.tx.Put(h.h.historyValsTable, historyKey[lk:], original); err != nil {
				return err
			}
		}
	} else {
		binary.BigEndian.PutUint64(historyKey[lk:], 0)
	}

	if err := h.h.InvertedIndex.add(historyKey, historyKey[:lk]); err != nil {
		return err
	}
	return nil
}

type HistoryCollation struct {
	historyComp  *compress.Compressor
	indexBitmaps map[string]*roaring64.Bitmap
	historyPath  string
	historyCount int
}

func (c HistoryCollation) Close() {
	if c.historyComp != nil {
		c.historyComp.Close()
	}
	for _, b := range c.indexBitmaps {
		bitmapdb.ReturnToPool64(b)
	}
}

func (h *History) collate(step, txFrom, txTo uint64, roTx kv.Tx, logEvery *time.Ticker) (HistoryCollation, error) {
	var historyComp *compress.Compressor
	var err error
	closeComp := true
	defer func() {
		if closeComp {
			if historyComp != nil {
				historyComp.Close()
			}
		}
	}()
	historyPath := filepath.Join(h.dir, fmt.Sprintf("%s.%d-%d.v", h.filenameBase, step, step+1))
	if historyComp, err = compress.NewCompressor(context.Background(), "collate history", historyPath, h.tmpdir, compress.MinPatternScore, h.compressWorkers, log.LvlTrace); err != nil {
		return HistoryCollation{}, fmt.Errorf("create %s history compressor: %w", h.filenameBase, err)
	}
	keysCursor, err := roTx.CursorDupSort(h.indexKeysTable)
	if err != nil {
		return HistoryCollation{}, fmt.Errorf("create %s history cursor: %w", h.filenameBase, err)
	}
	defer keysCursor.Close()
	indexBitmaps := map[string]*roaring64.Bitmap{}
	var txKey [8]byte
	binary.BigEndian.PutUint64(txKey[:], txFrom)
	var val []byte
	var k, v []byte
	for k, v, err = keysCursor.Seek(txKey[:]); err == nil && k != nil; k, v, err = keysCursor.Next() {
		txNum := binary.BigEndian.Uint64(k)
		if txNum >= txTo {
			break
		}
		var bitmap *roaring64.Bitmap
		var ok bool
		if bitmap, ok = indexBitmaps[string(v[:len(v)-8])]; !ok {
			bitmap = bitmapdb.NewBitmap64()
			indexBitmaps[string(v[:len(v)-8])] = bitmap
		}
		bitmap.Add(txNum)
		select {
		case <-logEvery.C:
			log.Info("[snapshots] collate history", "name", h.filenameBase, "range", fmt.Sprintf("%.2f-%.2f", float64(txNum)/float64(h.aggregationStep), float64(txTo)/float64(h.aggregationStep)))
			bitmap.RunOptimize()
		default:
		}
	}
	if err != nil {
		return HistoryCollation{}, fmt.Errorf("iterate over %s history cursor: %w", h.filenameBase, err)
	}
	keys := make([]string, 0, len(indexBitmaps))
	for key := range indexBitmaps {
		keys = append(keys, key)
	}
	slices.Sort(keys)
	historyCount := 0
	for _, key := range keys {
		bitmap := indexBitmaps[key]
		it := bitmap.Iterator()
		for it.HasNext() {
			txNum := it.Next()
			binary.BigEndian.PutUint64(txKey[:], txNum)
			v, err := keysCursor.SeekBothRange(txKey[:], []byte(key))
			if err != nil {
				return HistoryCollation{}, err
			}
			if !bytes.HasPrefix(v, []byte(key)) {
				continue
			}
			valNum := binary.BigEndian.Uint64(v[len(v)-8:])
			if valNum == 0 {
				val = nil
			} else {
				if val, err = roTx.GetOne(h.historyValsTable, v[len(v)-8:]); err != nil {
					return HistoryCollation{}, fmt.Errorf("get %s history val [%x]=>%d: %w", h.filenameBase, k, valNum, err)
				}
			}
			if err = historyComp.AddUncompressedWord(val); err != nil {
				return HistoryCollation{}, fmt.Errorf("add %s history val [%x]=>[%x]: %w", h.filenameBase, k, val, err)
			}
			historyCount++
		}
	}
	closeComp = false
	return HistoryCollation{
		historyPath:  historyPath,
		historyComp:  historyComp,
		historyCount: historyCount,
		indexBitmaps: indexBitmaps,
	}, nil
}

type HistoryFiles struct {
	historyDecomp   *compress.Decompressor
	historyIdx      *recsplit.Index
	efHistoryDecomp *compress.Decompressor
	efHistoryIdx    *recsplit.Index
}

func (sf HistoryFiles) Close() {
	if sf.historyDecomp != nil {
		sf.historyDecomp.Close()
	}
	if sf.historyIdx != nil {
		sf.historyIdx.Close()
	}
	if sf.efHistoryDecomp != nil {
		sf.efHistoryDecomp.Close()
	}
	if sf.efHistoryIdx != nil {
		sf.efHistoryIdx.Close()
	}
}

// buildFiles performs potentially resource intensive operations of creating
// static files and their indices
func (h *History) buildFiles(ctx context.Context, step uint64, collation HistoryCollation) (HistoryFiles, error) {
	historyComp := collation.historyComp
	var historyDecomp, efHistoryDecomp *compress.Decompressor
	var historyIdx, efHistoryIdx *recsplit.Index
	var efHistoryComp *compress.Compressor
	var rs *recsplit.RecSplit
	closeComp := true
	defer func() {
		if closeComp {
			if historyComp != nil {
				historyComp.Close()
			}
			if historyDecomp != nil {
				historyDecomp.Close()
			}
			if historyIdx != nil {
				historyIdx.Close()
			}
			if efHistoryComp != nil {
				efHistoryComp.Close()
			}
			if efHistoryDecomp != nil {
				efHistoryDecomp.Close()
			}
			if efHistoryIdx != nil {
				efHistoryIdx.Close()
			}
			if rs != nil {
				rs.Close()
			}
		}
	}()
	historyIdxPath := filepath.Join(h.dir, fmt.Sprintf("%s.%d-%d.vi", h.filenameBase, step, step+1))
	if err := historyComp.Compress(); err != nil {
		return HistoryFiles{}, fmt.Errorf("compress %s history: %w", h.filenameBase, err)
	}
	historyComp.Close()
	historyComp = nil
	var err error
	if historyDecomp, err = compress.NewDecompressor(collation.historyPath); err != nil {
		return HistoryFiles{}, fmt.Errorf("open %s history decompressor: %w", h.filenameBase, err)
	}
	// Build history ef
	efHistoryPath := filepath.Join(h.dir, fmt.Sprintf("%s.%d-%d.ef", h.filenameBase, step, step+1))
	efHistoryComp, err = compress.NewCompressor(ctx, "ef history", efHistoryPath, h.tmpdir, compress.MinPatternScore, h.compressWorkers, log.LvlTrace)
	if err != nil {
		return HistoryFiles{}, fmt.Errorf("create %s ef history compressor: %w", h.filenameBase, err)
	}
	var buf []byte
	keys := make([]string, 0, len(collation.indexBitmaps))
	for key := range collation.indexBitmaps {
		keys = append(keys, key)
	}
	slices.Sort(keys)
	for _, key := range keys {
		if err = efHistoryComp.AddUncompressedWord([]byte(key)); err != nil {
			return HistoryFiles{}, fmt.Errorf("add %s ef history key [%x]: %w", h.InvertedIndex.filenameBase, key, err)
		}
		bitmap := collation.indexBitmaps[key]
		ef := eliasfano32.NewEliasFano(bitmap.GetCardinality(), bitmap.Maximum())
		it := bitmap.Iterator()
		for it.HasNext() {
			txNum := it.Next()
			ef.AddOffset(txNum)
		}
		ef.Build()
		buf = ef.AppendBytes(buf[:0])
		if err = efHistoryComp.AddUncompressedWord(buf); err != nil {
			return HistoryFiles{}, fmt.Errorf("add %s ef history val: %w", h.filenameBase, err)
		}
	}
	if err = efHistoryComp.Compress(); err != nil {
		return HistoryFiles{}, fmt.Errorf("compress %s ef history: %w", h.filenameBase, err)
	}
	efHistoryComp.Close()
	efHistoryComp = nil
	if efHistoryDecomp, err = compress.NewDecompressor(efHistoryPath); err != nil {
		return HistoryFiles{}, fmt.Errorf("open %s ef history decompressor: %w", h.filenameBase, err)
	}
	efHistoryIdxPath := filepath.Join(h.dir, fmt.Sprintf("%s.%d-%d.efi", h.filenameBase, step, step+1))
	if efHistoryIdx, err = buildIndex(ctx, efHistoryDecomp, efHistoryIdxPath, h.tmpdir, len(keys), false /* values */); err != nil {
		return HistoryFiles{}, fmt.Errorf("build %s ef history idx: %w", h.filenameBase, err)
	}
	if rs, err = recsplit.NewRecSplit(recsplit.RecSplitArgs{
		KeyCount:   collation.historyCount,
		Enums:      false,
		BucketSize: 2000,
		LeafSize:   8,
		TmpDir:     h.tmpdir,
		IndexFile:  historyIdxPath,
	}); err != nil {
		return HistoryFiles{}, fmt.Errorf("create recsplit: %w", err)
	}
	rs.LogLvl(log.LvlTrace)
	var historyKey []byte
	var txKey [8]byte
	var valOffset uint64
	g := historyDecomp.MakeGetter()
	for {
		g.Reset(0)
		valOffset = 0
		for _, key := range keys {
			bitmap := collation.indexBitmaps[key]
			it := bitmap.Iterator()
			for it.HasNext() {
				txNum := it.Next()
				binary.BigEndian.PutUint64(txKey[:], txNum)
				historyKey = append(append(historyKey[:0], txKey[:]...), key...)
				if err = rs.AddKey(historyKey, valOffset); err != nil {
					return HistoryFiles{}, fmt.Errorf("add %s history idx [%x]: %w", h.filenameBase, historyKey, err)
				}
				valOffset = g.Skip()
			}
		}
		if err = rs.Build(); err != nil {
			if rs.Collision() {
				log.Info("Building recsplit. Collision happened. It's ok. Restarting...")
				rs.ResetNextSalt()
			} else {
				return HistoryFiles{}, fmt.Errorf("build idx: %w", err)
			}
		} else {
			break
		}
	}
	rs.Close()
	rs = nil
	if historyIdx, err = recsplit.OpenIndex(historyIdxPath); err != nil {
		return HistoryFiles{}, fmt.Errorf("open idx: %w", err)
	}
	closeComp = false
	return HistoryFiles{
		historyDecomp:   historyDecomp,
		historyIdx:      historyIdx,
		efHistoryDecomp: efHistoryDecomp,
		efHistoryIdx:    efHistoryIdx,
	}, nil
}

func (h *History) integrateFiles(sf HistoryFiles, txNumFrom, txNumTo uint64) {
	h.InvertedIndex.integrateFiles(InvertedFiles{
		decomp: sf.efHistoryDecomp,
		index:  sf.efHistoryIdx,
	}, txNumFrom, txNumTo)
	h.files.Set(&filesItem{
		frozen:       (txNumTo-txNumFrom)/h.aggregationStep == StepsInBiggestFile,
		startTxNum:   txNumFrom,
		endTxNum:     txNumTo,
		decompressor: sf.historyDecomp,
		index:        sf.historyIdx,
	})
}

func (h *History) warmup(ctx context.Context, txFrom, limit uint64, tx kv.Tx) error {
	historyKeysCursor, err := tx.CursorDupSort(h.indexKeysTable)
	if err != nil {
		return fmt.Errorf("create %s history cursor: %w", h.filenameBase, err)
	}
	defer historyKeysCursor.Close()
	var txKey [8]byte
	binary.BigEndian.PutUint64(txKey[:], txFrom)
	idxC, err := tx.CursorDupSort(h.indexTable)
	if err != nil {
		return err
	}
	defer idxC.Close()
	valsC, err := tx.Cursor(h.historyValsTable)
	if err != nil {
		return err
	}
	defer valsC.Close()
	k, v, err := historyKeysCursor.Seek(txKey[:])
	if err != nil {
		return err
	}
	if k == nil {
		return nil
	}
	txFrom = binary.BigEndian.Uint64(k)
	txTo := txFrom + h.aggregationStep
	if limit != math.MaxUint64 && limit != 0 {
		txTo = txFrom + limit
	}
	for ; err == nil && k != nil; k, v, err = historyKeysCursor.Next() {
		if err != nil {
			return err
		}
		if err = ctx.Err(); err != nil {
			return err
		}
		txNum := binary.BigEndian.Uint64(k)
		if txNum >= txTo {
			break
		}
		_, _, _ = valsC.Seek(v[len(v)-8:])
		_, _ = idxC.SeekBothRange(v[:len(v)-8], k)
	}
	if err != nil {
		return fmt.Errorf("iterate over %s history keys: %w", h.filenameBase, err)
	}

	return nil
}

func (h *History) prune(ctx context.Context, txFrom, txTo, limit uint64, logEvery *time.Ticker) error {
	historyKeysCursor, err := h.tx.RwCursorDupSort(h.indexKeysTable)
	if err != nil {
		return fmt.Errorf("create %s history cursor: %w", h.filenameBase, err)
	}
	defer historyKeysCursor.Close()
	var txKey [8]byte
	binary.BigEndian.PutUint64(txKey[:], txFrom)

	k, v, err := historyKeysCursor.Seek(txKey[:])
	if err != nil {
		return err
	}
	if k == nil {
		return nil
	}
	txFrom = binary.BigEndian.Uint64(k)
	if limit != math.MaxUint64 && limit != 0 {
		txTo = cmp.Min(txTo, txFrom+limit)
	}
	if txFrom >= txTo {
		return nil
	}

	valsC, err := h.tx.RwCursor(h.historyValsTable)
	if err != nil {
		return err
	}
	defer valsC.Close()
	idxC, err := h.tx.RwCursorDupSort(h.indexTable)
	if err != nil {
		return err
	}
	defer idxC.Close()

	// Invariant: if some `txNum=N` pruned - it's pruned Fully
	// Means: can use DeleteCurrentDuplicates all values of given `txNum`
	for ; err == nil && k != nil; k, v, err = historyKeysCursor.NextNoDup() {
		txNum := binary.BigEndian.Uint64(k)
		if txNum >= txTo {
			break
		}
		for ; err == nil && k != nil; k, v, err = historyKeysCursor.NextDup() {
			if err = valsC.Delete(v[len(v)-8:]); err != nil {
				return err
			}

			if err = idxC.DeleteExact(v[:len(v)-8], k); err != nil {
				return err
			}
			//for vv, err := idxC.SeekBothRange(v[:len(v)-8], k); vv != nil; _, vv, err = idxC.NextDup() {
			//	if err != nil {
			//		return err
			//	}
			//	if binary.BigEndian.Uint64(vv) >= txTo {
			//		break
			//	}
			//	if err = idxC.DeleteCurrent(); err != nil {
			//		return err
			//	}
			//}
		}

		// This DeleteCurrent needs to the last in the loop iteration, because it invalidates k and v
		if err = historyKeysCursor.DeleteCurrentDuplicates(); err != nil {
			return err
		}

		select {
		case <-ctx.Done():
			return nil
		case <-logEvery.C:
			log.Info("[snapshots] prune history", "name", h.filenameBase, "range", fmt.Sprintf("%.2f-%.2f", float64(txNum)/float64(h.aggregationStep), float64(txTo)/float64(h.aggregationStep)))
		default:
		}
	}
	if err != nil {
		return fmt.Errorf("iterate over %s history keys: %w", h.filenameBase, err)
	}
	return nil
}

func (h *History) pruneF(txFrom, txTo uint64, f func(txNum uint64, k, v []byte) error) error {
	historyKeysCursor, err := h.tx.RwCursorDupSort(h.indexKeysTable)
	if err != nil {
		return fmt.Errorf("create %s history cursor: %w", h.filenameBase, err)
	}
	defer historyKeysCursor.Close()
	var txKey [8]byte
	binary.BigEndian.PutUint64(txKey[:], txFrom)
	var k, v []byte
	idxC, err := h.tx.RwCursorDupSort(h.indexTable)
	if err != nil {
		return err
	}
	defer idxC.Close()
	valsC, err := h.tx.RwCursor(h.historyValsTable)
	if err != nil {
		return err
	}
	defer valsC.Close()
	for k, v, err = historyKeysCursor.Seek(txKey[:]); err == nil && k != nil; k, v, err = historyKeysCursor.Next() {
		txNum := binary.BigEndian.Uint64(k)
		if txNum >= txTo {
			break
		}
		key, txnNumBytes := v[:len(v)-8], v[len(v)-8:]
		{
			kk, vv, err := valsC.SeekExact(txnNumBytes)
			if err != nil {
				return err
			}
			if err := f(txNum, key, vv); err != nil {
				return err
			}
			if kk != nil {
				if err = valsC.DeleteCurrent(); err != nil {
					return err
				}
			}
		}
		if err = idxC.DeleteExact(key, k); err != nil {
			return err
		}
		// This DeleteCurrent needs to the last in the loop iteration, because it invalidates k and v
		if err = historyKeysCursor.DeleteCurrent(); err != nil {
			return err
		}
	}
	if err != nil {
		return fmt.Errorf("iterate over %s history keys: %w", h.filenameBase, err)
	}
	return nil
}

type HistoryContext struct {
	h                           *History
	invIndexFiles, historyFiles *btree.BTreeG[ctxItem]

	loc ctxLocalityItem

	trace bool
}

func (h *History) MakeContext() *HistoryContext {
	var hc = HistoryContext{
		h:             h,
		invIndexFiles: btree.NewG[ctxItem](32, ctxItemLess),
		historyFiles:  btree.NewG[ctxItem](32, ctxItemLess),
		trace:         false,
	}
	h.InvertedIndex.files.Walk(func(items []*filesItem) bool {
		for _, item := range items {
			if item.index == nil || item.canDelete.Load() {
				continue
			}
			//if item.startTxNum > h.endTxNumMinimax() { //after this number: not all filles are built yet (data still in DB)
			//	return true
			//}

			if !item.frozen {
				item.refcount.Inc()
			}

			hc.invIndexFiles.ReplaceOrInsert(ctxItem{
				startTxNum: item.startTxNum,
				endTxNum:   item.endTxNum,
				getter:     item.decompressor.MakeGetter(),
				reader:     recsplit.NewIndexReader(item.index),

				src: item,
			})
		}
		return true
	})
	h.files.Walk(func(items []*filesItem) bool {
		for _, item := range items {
			if item.index == nil || item.canDelete.Load() {
				continue
			}
			//if item.startTxNum > h.endTxNumMinimax() {
			//	continue
			//}

			if !item.frozen {
				item.refcount.Inc()
			}

			hc.historyFiles.ReplaceOrInsert(ctxItem{
				startTxNum: item.startTxNum,
				endTxNum:   item.endTxNum,
				getter:     item.decompressor.MakeGetter(),
				reader:     recsplit.NewIndexReader(item.index),

				src: item,
			})
		}
		return true
	})
	if hc.h.localityIndex != nil {
		hc.loc.file = hc.h.localityIndex.file
		hc.loc.reader = hc.h.localityIndex.NewIdxReader()
		hc.loc.bm = hc.h.localityIndex.bm
		if hc.loc.file != nil {
			hc.loc.file.refcount.Inc()
		}
	}

	return &hc
}

func (hc *HistoryContext) Close() {
	hc.invIndexFiles.Ascend(func(item ctxItem) bool {
		if item.src.frozen {
			return true
		}
		refCnt := item.src.refcount.Dec()
		//GC: last reader responsible to remove useles files: close it and delete
		if refCnt == 0 && item.src.canDelete.Load() {
			item.src.closeFilesAndRemove()
		}
		return true
	})
	hc.historyFiles.Ascend(func(item ctxItem) bool {
		if item.src.frozen {
			return true
		}
		refCnt := item.src.refcount.Dec()
		//GC: last reader responsible to remove useles files: close it and delete
		if refCnt == 0 && item.src.canDelete.Load() {
			item.src.closeFilesAndRemove()
		}
		return true
	})
	if hc.loc.file != nil {
		refCnt := hc.loc.file.refcount.Dec()
		if refCnt == 0 && hc.loc.file.canDelete.Load() {
			hc.h.localityIndex.closeFilesAndRemove(hc.loc)
			hc.loc.file, hc.loc.bm = nil, nil
		}
	}
}

func (hc *HistoryContext) GetNoState(key []byte, txNum uint64) ([]byte, bool, error) {
	exactStep1, exactStep2, lastIndexedTxNum, foundExactShard1, foundExactShard2 := hc.h.localityIndex.lookupIdxFiles(hc.loc.reader, hc.loc.bm, hc.loc.file, key, txNum)

	//fmt.Printf("GetNoState [%x] %d\n", key, txNum)
	var foundTxNum uint64
	var foundEndTxNum uint64
	var foundStartTxNum uint64
	var found bool
	var findInFile = func(item ctxItem) bool {
		if item.reader.Empty() {
			return true
		}
		offset := item.reader.Lookup(key)
		g := item.getter
		g.Reset(offset)
		k, _ := g.NextUncompressed()

		if !bytes.Equal(k, key) {
			//if bytes.Equal(key, hex.MustDecodeString("009ba32869045058a3f05d6f3dd2abb967e338f6")) {
			//	fmt.Printf("not in this shard: %x, %d, %d-%d\n", k, txNum, item.startTxNum/hc.h.aggregationStep, item.endTxNum/hc.h.aggregationStep)
			//}
			return true
		}
		eliasVal, _ := g.NextUncompressed()
		ef, _ := eliasfano32.ReadEliasFano(eliasVal)
		n, ok := ef.Search(txNum)
		if hc.trace {
			n2, _ := ef.Search(n + 1)
			n3, _ := ef.Search(n - 1)
			fmt.Printf("hist: files: %s %d<-%d->%d->%d, %x\n", hc.h.filenameBase, n3, txNum, n, n2, key)
		}
		if ok {
			foundTxNum = n
			foundEndTxNum = item.endTxNum
			foundStartTxNum = item.startTxNum
			found = true
			return false
		}
		return true
	}

	// -- LocaliyIndex opimization --
	// check up to 2 exact files
	if foundExactShard1 {
		exactShard1, ok := hc.invIndexFiles.Get(ctxItem{startTxNum: exactStep1 * hc.h.aggregationStep, endTxNum: (exactStep1 + StepsInBiggestFile) * hc.h.aggregationStep})
		if ok {
			findInFile(exactShard1)
		}
	}
	if !found && foundExactShard2 {
		exactShard2, ok := hc.invIndexFiles.Get(ctxItem{startTxNum: exactStep2 * hc.h.aggregationStep, endTxNum: (exactStep2 + StepsInBiggestFile) * hc.h.aggregationStep})
		if ok {
			findInFile(exactShard2)
		}
	}
	// otherwise search in recent non-fully-merged files (they are out of LocalityIndex scope)
	// searchFrom - variable already set for this
	// if there is no LocaliyIndex available
	// -- LocaliyIndex opimization End --

	if !found {
		hc.invIndexFiles.AscendGreaterOrEqual(ctxItem{startTxNum: lastIndexedTxNum, endTxNum: lastIndexedTxNum}, findInFile)
	}

	if found {
		var historyItem ctxItem
		var ok bool
		var search ctxItem
		search.startTxNum = foundStartTxNum
		search.endTxNum = foundEndTxNum
		if historyItem, ok = hc.historyFiles.Get(search); !ok {
			return nil, false, fmt.Errorf("hist file not found: key=%x, %s.%d-%d", key, hc.h.filenameBase, foundStartTxNum/hc.h.aggregationStep, foundEndTxNum/hc.h.aggregationStep)
		}
		var txKey [8]byte
		binary.BigEndian.PutUint64(txKey[:], foundTxNum)
		offset := historyItem.reader.Lookup2(txKey[:], key)
		//fmt.Printf("offset = %d, txKey=[%x], key=[%x]\n", offset, txKey[:], key)
		g := historyItem.getter
		g.Reset(offset)
		if hc.h.compressVals {
			v, _ := g.Next(nil)
			return v, true, nil
		}
		v, _ := g.NextUncompressed()
		return v, true, nil
	}
	return nil, false, nil
}

func (hs *HistoryStep) GetNoState(key []byte, txNum uint64) ([]byte, bool, uint64) {
	//fmt.Printf("GetNoState [%x] %d\n", key, txNum)
	if hs.indexFile.reader.Empty() {
		return nil, false, txNum
	}
	offset := hs.indexFile.reader.Lookup(key)
	g := hs.indexFile.getter
	g.Reset(offset)
	k, _ := g.NextUncompressed()
	if !bytes.Equal(k, key) {
		return nil, false, txNum
	}
	//fmt.Printf("Found key=%x\n", k)
	eliasVal, _ := g.NextUncompressed()
	ef, _ := eliasfano32.ReadEliasFano(eliasVal)
	n, ok := ef.Search(txNum)
	if !ok {
		return nil, false, ef.Max()
	}
	var txKey [8]byte
	binary.BigEndian.PutUint64(txKey[:], n)
	offset = hs.historyFile.reader.Lookup2(txKey[:], key)
	//fmt.Printf("offset = %d, txKey=[%x], key=[%x]\n", offset, txKey[:], key)
	g = hs.historyFile.getter
	g.Reset(offset)
	if hs.compressVals {
		v, _ := g.Next(nil)
		return v, true, txNum
	}
	v, _ := g.NextUncompressed()
	return v, true, txNum
}

func (hs *HistoryStep) MaxTxNum(key []byte) (bool, uint64) {
	if hs.indexFile.reader.Empty() {
		return false, 0
	}
	offset := hs.indexFile.reader.Lookup(key)
	g := hs.indexFile.getter
	g.Reset(offset)
	k, _ := g.NextUncompressed()
	if !bytes.Equal(k, key) {
		return false, 0
	}
	//fmt.Printf("Found key=%x\n", k)
	eliasVal, _ := g.NextUncompressed()
	return true, eliasfano32.Max(eliasVal)
}

// GetNoStateWithRecent searches history for a value of specified key before txNum
// second return value is true if the value is found in the history (even if it is nil)
func (hc *HistoryContext) GetNoStateWithRecent(key []byte, txNum uint64, roTx kv.Tx) ([]byte, bool, error) {
	v, ok, err := hc.GetNoState(key, txNum)
	if err != nil {
		return nil, ok, err
	}
	if ok {
		return v, true, nil
	}

	// Value not found in history files, look in the recent history
	if roTx == nil {
		return nil, false, fmt.Errorf("roTx is nil")
	}
	v, ok, err = hc.getNoStateFromDB(key, txNum, roTx)
	if err != nil {
		return nil, ok, err
	}
	if ok {
		return v, true, nil
	}
	return nil, false, err
}

func (hc *HistoryContext) getNoStateFromDB(key []byte, txNum uint64, tx kv.Tx) ([]byte, bool, error) {
	indexCursor, err := tx.CursorDupSort(hc.h.indexTable)
	if err != nil {
		return nil, false, err
	}
	defer indexCursor.Close()
	var txKey [8]byte
	binary.BigEndian.PutUint64(txKey[:], txNum)
	var foundTxNumVal []byte
	if foundTxNumVal, err = indexCursor.SeekBothRange(key, txKey[:]); err != nil {
		return nil, false, err
	}
	if foundTxNumVal != nil {
		if hc.trace {
			_, vv, _ := indexCursor.NextDup()
			indexCursor.Prev()
			_, prevV, _ := indexCursor.Prev()
			fmt.Printf("hist: db: %s, %d<-%d->%d->%d, %x\n", hc.h.filenameBase, u64or0(prevV), txNum, u64or0(foundTxNumVal), u64or0(vv), key)
		}

		var historyKeysCursor kv.CursorDupSort
		if historyKeysCursor, err = tx.CursorDupSort(hc.h.indexKeysTable); err != nil {
			return nil, false, err
		}
		defer historyKeysCursor.Close()
		var vn []byte
		if vn, err = historyKeysCursor.SeekBothRange(foundTxNumVal, key); err != nil {
			return nil, false, err
		}
		valNum := binary.BigEndian.Uint64(vn[len(vn)-8:])
		if valNum == 0 {
			// This is special valNum == 0, which is empty value
			return nil, true, nil
		}
		var v []byte
		if v, err = tx.GetOne(hc.h.historyValsTable, vn[len(vn)-8:]); err != nil {
			return nil, false, err
		}
		return v, true, nil
	}
	return nil, false, nil
}

func (hc *HistoryContext) WalkAsOf(startTxNum uint64, from, to []byte, roTx kv.Tx, amount int) *StateAsOfIter {
	hi := StateAsOfIter{
		hasNextInDb:  true,
		roTx:         roTx,
		indexTable:   hc.h.indexTable,
		idxKeysTable: hc.h.indexKeysTable,
		valsTable:    hc.h.historyValsTable,
		from:         from, to: to, limit: amount,
	}

	hc.invIndexFiles.Ascend(func(item ctxItem) bool {
		if item.endTxNum <= startTxNum {
			return true
		}
		// TODO: seek(from)
		g := item.getter
		g.Reset(0)
		if g.HasNext() {
			key, offset := g.NextUncompressed()
			heap.Push(&hi.h, &ReconItem{g: g, key: key, startTxNum: item.startTxNum, endTxNum: item.endTxNum, txNum: item.endTxNum, startOffset: offset, lastOffset: offset})
			hi.hasNextInFiles = true
		}
		hi.total += uint64(item.getter.Size())
		return true
	})
	hi.hc = hc
	hi.compressVals = hc.h.compressVals
	hi.startTxNum = startTxNum
	binary.BigEndian.PutUint64(hi.startTxKey[:], startTxNum)
	hi.advanceInDb()
	hi.advanceInFiles()
	hi.advance()
	return &hi
}

type StateAsOfIter struct {
	roTx          kv.Tx
	txNum2kCursor kv.CursorDupSort
	idxCursor     kv.CursorDupSort
	hc            *HistoryContext
	valsTable     string
	idxKeysTable  string
	indexTable    string

	from, to []byte
	limit    int

	nextFileKey []byte
	nextDbKey   []byte
	nextDbVal   []byte
	nextFileVal []byte
	nextVal     []byte
	nextKey     []byte

	h              ReconHeap
	total          uint64
	startTxNum     uint64
	advFileCnt     int
	advDbCnt       int
	startTxKey     [8]byte
	txnKey         [8]byte
	hasNextInFiles bool
	hasNextInDb    bool
	compressVals   bool

	k, v, kBackup, vBackup []byte
}

func (hi *StateAsOfIter) Stat() (int, int) { return hi.advDbCnt, hi.advFileCnt }

func (hi *StateAsOfIter) Close() {
	if hi.idxCursor != nil {
		hi.idxCursor.Close()
	}
	if hi.txNum2kCursor != nil {
		hi.txNum2kCursor.Close()
	}
}

func (hi *StateAsOfIter) advanceInFiles() {
	hi.advFileCnt++
	for hi.h.Len() > 0 {
		top := heap.Pop(&hi.h).(*ReconItem)
		key := top.key
		var idxVal []byte
		if hi.compressVals {
			idxVal, _ = top.g.Next(nil)
		} else {
			idxVal, _ = top.g.NextUncompressed()
		}
		if top.g.HasNext() {
			if hi.compressVals {
				top.key, _ = top.g.Next(nil)
			} else {
				top.key, _ = top.g.NextUncompressed()
			}
			if hi.to == nil || bytes.Compare(top.key, hi.to) < 0 {
				heap.Push(&hi.h, top)
			}
		}

		if hi.from != nil && bytes.Compare(key, hi.from) < 0 { //TODO: replace by Seek()
			continue
		}

		if bytes.Equal(key, hi.nextFileKey) {
			continue
		}
		ef, _ := eliasfano32.ReadEliasFano(idxVal)
		n, ok := ef.Search(hi.startTxNum)
		if !ok {
			continue
		}

		hi.nextFileKey = key
		binary.BigEndian.PutUint64(hi.txnKey[:], n)
		search := ctxItem{startTxNum: top.startTxNum, endTxNum: top.endTxNum}
		historyItem, ok := hi.hc.historyFiles.Get(search)
		if !ok {
			panic(fmt.Errorf("no %s file found for [%x]", hi.hc.h.filenameBase, hi.nextFileKey))
		}
		offset := historyItem.reader.Lookup2(hi.txnKey[:], hi.nextFileKey)
		g := historyItem.getter
		g.Reset(offset)
		if hi.compressVals {
			hi.nextFileVal, _ = g.Next(nil)
		} else {
			hi.nextFileVal, _ = g.NextUncompressed()
		}
		hi.nextFileKey = key
		return
	}
	hi.hasNextInFiles = false
}

func (hi *StateAsOfIter) advanceInDb() {
	hi.advDbCnt++
	var k []byte
	var err error
	if hi.idxCursor == nil {
		if hi.idxCursor, err = hi.roTx.CursorDupSort(hi.indexTable); err != nil {
			// TODO pass error properly around
			panic(err)
		}
		if hi.txNum2kCursor, err = hi.roTx.CursorDupSort(hi.idxKeysTable); err != nil {
			panic(err)
		}
		if k, _, err = hi.idxCursor.Seek(hi.from); err != nil {
			// TODO pass error properly around
			panic(err)
		}
	} else {
		if k, _, err = hi.idxCursor.NextNoDup(); err != nil {
			panic(err)
		}
	}
	for ; k != nil; k, _, err = hi.idxCursor.NextNoDup() {
		if err != nil {
			panic(err)
		}
		if hi.to != nil && bytes.Compare(k, hi.to) >= 0 {
			break
		}

		foundTxNumVal, err := hi.idxCursor.SeekBothRange(k, hi.startTxKey[:])
		if err != nil {
			panic(err)
		}
		if foundTxNumVal == nil {
			continue
		}
		//txNum := binary.BigEndian.Uint64(foundTxNumVal)
		//if txNum >= hi.endTxNum {
		//	continue
		//}
		hi.nextDbKey = append(hi.nextDbKey[:0], k...)
		vn, err := hi.txNum2kCursor.SeekBothRange(foundTxNumVal, k)
		if err != nil {
			panic(err)
		}
		valNum := binary.BigEndian.Uint64(vn[len(vn)-8:])
		if valNum == 0 {
			// This is special valNum == 0, which is empty value
			hi.nextDbVal = hi.nextDbVal[:0]
			return
		}
		v, err := hi.roTx.GetOne(hi.valsTable, vn[len(vn)-8:])
		if err != nil {
			panic(err)
		}
		hi.nextDbVal = append(hi.nextDbVal[:0], v...)
		return
	}
	hi.idxCursor.Close()
	hi.idxCursor = nil
	hi.hasNextInDb = false
}

func (hi *StateAsOfIter) advance() {
	if hi.hasNextInFiles {
		if hi.hasNextInDb {
			c := bytes.Compare(hi.nextFileKey, hi.nextDbKey)
			if c < 0 {
				hi.nextKey = append(hi.nextKey[:0], hi.nextFileKey...)
				hi.nextVal = append(hi.nextVal[:0], hi.nextFileVal...)
				hi.advanceInFiles()
			} else if c > 0 {
				hi.nextKey = append(hi.nextKey[:0], hi.nextDbKey...)
				hi.nextVal = append(hi.nextVal[:0], hi.nextDbVal...)
				hi.advanceInDb()
			} else {
				hi.nextKey = append(hi.nextKey[:0], hi.nextFileKey...)
				hi.nextVal = append(hi.nextVal[:0], hi.nextFileVal...)
				hi.advanceInDb()
				hi.advanceInFiles()
			}
		} else {
			hi.nextKey = append(hi.nextKey[:0], hi.nextFileKey...)
			hi.nextVal = append(hi.nextVal[:0], hi.nextFileVal...)
			hi.advanceInFiles()
		}
	} else if hi.hasNextInDb {
		hi.nextKey = append(hi.nextKey[:0], hi.nextDbKey...)
		hi.nextVal = append(hi.nextVal[:0], hi.nextDbVal...)
		hi.advanceInDb()
	} else {
		hi.nextKey = nil
		hi.nextVal = nil
	}
}

func (hi *StateAsOfIter) HasNext() bool {
	return hi.limit != 0 && (hi.hasNextInFiles || hi.hasNextInDb || hi.nextKey != nil)
}

func (hi *StateAsOfIter) Next() ([]byte, []byte, error) {
	hi.limit--
	hi.k, hi.v = append(hi.k[:0], hi.nextKey...), append(hi.v[:0], hi.nextVal...)

	// Satisfy iter.Dual Invariant 2
	hi.k, hi.kBackup, hi.v, hi.vBackup = hi.kBackup, hi.k, hi.vBackup, hi.v
	hi.advance()
	return hi.kBackup, hi.vBackup, nil
}

func (hc *HistoryContext) IterateChanged(fromTxNum, toTxNum int, asc order.By, limit int, roTx kv.Tx) *HistoryChangesIter {
	if asc == order.Desc {
		panic("not supported yet")
	}
	if limit >= 0 {
		panic("not supported yet")
	}
	if fromTxNum < 0 {
		panic("not supported yet")
	}
	if toTxNum < 0 {
		panic("not supported yet")
	}
	startTxNum, endTxNum := uint64(fromTxNum), uint64(toTxNum)

	hi := HistoryChangesIter{
		hasNextInDb:  true,
		roTx:         roTx,
		indexTable:   hc.h.indexTable,
		idxKeysTable: hc.h.indexKeysTable,
		valsTable:    hc.h.historyValsTable,
	}

	hc.invIndexFiles.Ascend(func(item ctxItem) bool {
		if item.endTxNum >= endTxNum {
			hi.hasNextInDb = false
		}
		if item.endTxNum <= startTxNum {
			return true
		}
		if item.startTxNum >= endTxNum {
			return false
		}
		g := item.getter
		g.Reset(0)
		if g.HasNext() {
			key, offset := g.NextUncompressed()
			heap.Push(&hi.h, &ReconItem{g: g, key: key, startTxNum: item.startTxNum, endTxNum: item.endTxNum, txNum: item.endTxNum, startOffset: offset, lastOffset: offset})
			hi.hasNextInFiles = true
		}
		hi.total += uint64(item.getter.Size())
		return true
	})
	hi.hc = hc
	hi.compressVals = hc.h.compressVals
	hi.startTxNum = startTxNum
	hi.endTxNum = endTxNum
	binary.BigEndian.PutUint64(hi.startTxKey[:], startTxNum)
	hi.advanceInDb()
	hi.advanceInFiles()
	hi.advance()
	return &hi
}

type HistoryChangesIter struct {
	roTx           kv.Tx
	txNum2kCursor  kv.CursorDupSort
	idxCursor      kv.CursorDupSort
	hc             *HistoryContext
	valsTable      string
	idxKeysTable   string
	indexTable     string
	nextFileKey    []byte
	nextDbKey      []byte
	nextDbVal      []byte
	nextFileVal    []byte
	nextVal        []byte
	nextKey        []byte
	h              ReconHeap
	total          uint64
	endTxNum       uint64
	startTxNum     uint64
	advFileCnt     int
	advDbCnt       int
	startTxKey     [8]byte
	txnKey         [8]byte
	hasNextInFiles bool
	hasNextInDb    bool
	compressVals   bool

	k, v []byte
}

func (hi *HistoryChangesIter) Stat() (int, int) { return hi.advDbCnt, hi.advFileCnt }

func (hi *HistoryChangesIter) Close() {
	if hi.idxCursor != nil {
		hi.idxCursor.Close()
	}
	if hi.txNum2kCursor != nil {
		hi.txNum2kCursor.Close()
	}
}

func (hi *HistoryChangesIter) advanceInFiles() {
	hi.advFileCnt++
	for hi.h.Len() > 0 {
		top := heap.Pop(&hi.h).(*ReconItem)
		key := top.key
		var idxVal []byte
		if hi.compressVals {
			idxVal, _ = top.g.Next(nil)
		} else {
			idxVal, _ = top.g.NextUncompressed()
		}
		if top.g.HasNext() {
			if hi.compressVals {
				top.key, _ = top.g.Next(nil)
			} else {
				top.key, _ = top.g.NextUncompressed()
			}
			heap.Push(&hi.h, top)
		}

		if bytes.Equal(key, hi.nextFileKey) {
			continue
		}
		ef, _ := eliasfano32.ReadEliasFano(idxVal)
		n, ok := ef.Search(hi.startTxNum)
		if !ok {
			continue
		}
		if n >= hi.endTxNum {
			continue
		}

		hi.nextFileKey = key
		binary.BigEndian.PutUint64(hi.txnKey[:], n)
		search := ctxItem{startTxNum: top.startTxNum, endTxNum: top.endTxNum}
		historyItem, ok := hi.hc.historyFiles.Get(search)
		if !ok {
			panic(fmt.Errorf("no %s file found for [%x]", hi.hc.h.filenameBase, hi.nextFileKey))
		}
		offset := historyItem.reader.Lookup2(hi.txnKey[:], hi.nextFileKey)
		g := historyItem.getter
		g.Reset(offset)
		if hi.compressVals {
			hi.nextFileVal, _ = g.Next(nil)
		} else {
			hi.nextFileVal, _ = g.NextUncompressed()
		}
		hi.nextFileKey = key
		return
	}
	hi.hasNextInFiles = false
}

func (hi *HistoryChangesIter) advanceInDb() {
	hi.advDbCnt++
	var k []byte
	var err error
	if hi.idxCursor == nil {
		if hi.idxCursor, err = hi.roTx.CursorDupSort(hi.indexTable); err != nil {
			// TODO pass error properly around
			panic(err)
		}
		if hi.txNum2kCursor, err = hi.roTx.CursorDupSort(hi.idxKeysTable); err != nil {
			panic(err)
		}

		if k, _, err = hi.idxCursor.First(); err != nil {
			// TODO pass error properly around
			panic(err)
		}
	} else {
		if k, _, err = hi.idxCursor.NextNoDup(); err != nil {
			panic(err)
		}
	}
	for ; k != nil; k, _, err = hi.idxCursor.NextNoDup() {
		if err != nil {
			panic(err)
		}
		foundTxNumVal, err := hi.idxCursor.SeekBothRange(k, hi.startTxKey[:])
		if err != nil {
			panic(err)
		}
		if foundTxNumVal == nil {
			continue
		}
		txNum := binary.BigEndian.Uint64(foundTxNumVal)
		if txNum >= hi.endTxNum {
			continue
		}
		hi.nextDbKey = append(hi.nextDbKey[:0], k...)
		vn, err := hi.txNum2kCursor.SeekBothRange(foundTxNumVal, k)
		if err != nil {
			panic(err)
		}
		valNum := binary.BigEndian.Uint64(vn[len(vn)-8:])
		if valNum == 0 {
			// This is special valNum == 0, which is empty value
			hi.nextDbVal = hi.nextDbVal[:0]
			return
		}
		v, err := hi.roTx.GetOne(hi.valsTable, vn[len(vn)-8:])
		if err != nil {
			panic(err)
		}
		hi.nextDbVal = append(hi.nextDbVal[:0], v...)
		return
	}
	hi.idxCursor.Close()
	hi.idxCursor = nil
	hi.hasNextInDb = false
}

func (hi *HistoryChangesIter) advance() {
	if hi.hasNextInFiles {
		if hi.hasNextInDb {
			c := bytes.Compare(hi.nextFileKey, hi.nextDbKey)
			if c < 0 {
				hi.nextKey = append(hi.nextKey[:0], hi.nextFileKey...)
				hi.nextVal = append(hi.nextVal[:0], hi.nextFileVal...)
				hi.advanceInFiles()
			} else if c > 0 {
				hi.nextKey = append(hi.nextKey[:0], hi.nextDbKey...)
				hi.nextVal = append(hi.nextVal[:0], hi.nextDbVal...)
				hi.advanceInDb()
			} else {
				hi.nextKey = append(hi.nextKey[:0], hi.nextFileKey...)
				hi.nextVal = append(hi.nextVal[:0], hi.nextFileVal...)
				hi.advanceInDb()
				hi.advanceInFiles()
			}
		} else {
			hi.nextKey = append(hi.nextKey[:0], hi.nextFileKey...)
			hi.nextVal = append(hi.nextVal[:0], hi.nextFileVal...)
			hi.advanceInFiles()
		}
	} else if hi.hasNextInDb {
		hi.nextKey = append(hi.nextKey[:0], hi.nextDbKey...)
		hi.nextVal = append(hi.nextVal[:0], hi.nextDbVal...)
		hi.advanceInDb()
	} else {
		hi.nextKey = nil
		hi.nextVal = nil
	}
}

func (hi *HistoryChangesIter) HasNext() bool {
	return hi.hasNextInFiles || hi.hasNextInDb || hi.nextKey != nil
}

func (hi *HistoryChangesIter) Next() ([]byte, []byte, error) {
	hi.k = append(hi.k[:0], hi.nextKey...)
	hi.v = append(hi.v[:0], hi.nextVal...)
	hi.advance()
	return hi.k, hi.v, nil
}

func (hc *HistoryContext) IterateRecentlyChanged(startTxNum, endTxNum uint64, roTx kv.Tx, f func([]byte, []byte) error) error {
	col := etl.NewCollector("", hc.h.tmpdir, etl.NewOldestEntryBuffer(etl.BufferOptimalSize))
	defer col.Close()
	col.LogLvl(log.LvlTrace)

	it := hc.IterateRecentlyChangedUnordered(startTxNum, endTxNum, roTx)
	defer it.Close()
	for it.HasNext() {
		k, v, err := it.Next()
		if err != nil {
			return err
		}
		if err := col.Collect(k, v); err != nil {
			return err
		}
	}
	return col.Load(nil, "", func(k, v []byte, table etl.CurrentTableReader, next etl.LoadNextFunc) error {
		return f(k, v)
	}, etl.TransformArgs{})
}

func (hc *HistoryContext) IterateRecentlyChangedUnordered(startTxNum, endTxNum uint64, roTx kv.Tx) *HistoryIterator2 {
	hi := HistoryIterator2{
		hasNext:      true,
		roTx:         roTx,
		idxKeysTable: hc.h.indexKeysTable,
		valsTable:    hc.h.historyValsTable,
		hc:           hc,
		startTxNum:   startTxNum,
		endTxNum:     endTxNum,
	}
	binary.BigEndian.PutUint64(hi.startTxKey[:], startTxNum)
	hi.advanceInDb()
	return &hi
}

type HistoryIterator2 struct {
	roTx          kv.Tx
	txNum2kCursor kv.CursorDupSort
	hc            *HistoryContext
	idxKeysTable  string
	valsTable     string
	nextKey       []byte
	nextVal       []byte
	nextErr       error
	endTxNum      uint64
	startTxNum    uint64
	advDbCnt      int
	startTxKey    [8]byte
	hasNext       bool
}

func (hi *HistoryIterator2) Stat() int { return hi.advDbCnt }

func (hi *HistoryIterator2) Close() {
	if hi.txNum2kCursor != nil {
		hi.txNum2kCursor.Close()
	}
}

func (hi *HistoryIterator2) advanceInDb() {
	hi.advDbCnt++
	var k, v []byte
	var err error
	if hi.txNum2kCursor == nil {
		if hi.txNum2kCursor, err = hi.roTx.CursorDupSort(hi.idxKeysTable); err != nil {
			hi.nextErr, hi.hasNext = err, true
			return
		}
		if k, v, err = hi.txNum2kCursor.Seek(hi.startTxKey[:]); err != nil {
			hi.nextErr, hi.hasNext = err, true
			return
		}
	} else {
		if k, v, err = hi.txNum2kCursor.NextDup(); err != nil {
			hi.nextErr, hi.hasNext = err, true
			return
		}
		if k == nil {
			k, v, err = hi.txNum2kCursor.NextNoDup()
			if err != nil {
				hi.nextErr, hi.hasNext = err, true
				return
			}
			if k != nil && binary.BigEndian.Uint64(k) >= hi.endTxNum {
				k = nil // end
			}
		}
	}
	if k != nil {
		hi.nextKey = v[:len(v)-8]
		hi.hasNext = true

		valNum := v[len(v)-8:]

		if binary.BigEndian.Uint64(valNum) == 0 {
			// This is special valNum == 0, which is empty value
			hi.nextVal = []byte{}
			return
		}
		val, err := hi.roTx.GetOne(hi.valsTable, valNum)
		if err != nil {
			hi.nextErr, hi.hasNext = err, true
			return
		}
		hi.nextVal = val
		return
	}
	hi.txNum2kCursor.Close()
	hi.txNum2kCursor = nil
	hi.hasNext = false
}

func (hi *HistoryIterator2) HasNext() bool {
	return hi.hasNext
}

func (hi *HistoryIterator2) Next() ([]byte, []byte, error) {
	k, v, err := hi.nextKey, hi.nextVal, hi.nextErr
	if err != nil {
		return nil, nil, err
	}
	hi.advanceInDb()
	return k, v, nil
}

func (h *History) DisableReadAhead() {
	h.InvertedIndex.DisableReadAhead()
	h.files.Walk(func(items []*filesItem) bool {
		for _, item := range items {
			item.decompressor.DisableReadAhead()
			if item.index != nil {
				item.index.DisableReadAhead()
			}
		}
		return true
	})
}

func (h *History) EnableReadAhead() *History {
	h.InvertedIndex.EnableReadAhead()
	h.files.Walk(func(items []*filesItem) bool {
		for _, item := range items {
			item.decompressor.EnableReadAhead()
			if item.index != nil {
				item.index.EnableReadAhead()
			}
		}
		return true
	})
	return h
}
func (h *History) EnableMadvWillNeed() *History {
	h.InvertedIndex.EnableMadvWillNeed()
	h.files.Walk(func(items []*filesItem) bool {
		for _, item := range items {
			item.decompressor.EnableWillNeed()
			if item.index != nil {
				item.index.EnableWillNeed()
			}
		}
		return true
	})
	return h
}
func (h *History) EnableMadvNormalReadAhead() *History {
	h.InvertedIndex.EnableMadvNormalReadAhead()
	h.files.Walk(func(items []*filesItem) bool {
		for _, item := range items {
			item.decompressor.EnableMadvNormal()
			if item.index != nil {
				item.index.EnableMadvNormal()
			}
		}
		return true
	})
	return h
}

// HistoryStep used for incremental state reconsitution, it isolates only one snapshot interval
type HistoryStep struct {
	compressVals bool
	indexItem    *filesItem
	indexFile    ctxItem
	historyItem  *filesItem
	historyFile  ctxItem
}

// MakeSteps [0, toTxNum)
func (h *History) MakeSteps(toTxNum uint64) []*HistoryStep {
	var steps []*HistoryStep
	h.InvertedIndex.files.Walk(func(items []*filesItem) bool {
		for _, item := range items {
			if item.index == nil || !item.frozen || item.startTxNum >= toTxNum {
				continue
			}

			step := &HistoryStep{
				compressVals: h.compressVals,
				indexItem:    item,
				indexFile: ctxItem{
					startTxNum: item.startTxNum,
					endTxNum:   item.endTxNum,
					getter:     item.decompressor.MakeGetter(),
					reader:     recsplit.NewIndexReader(item.index),
				},
			}
			steps = append(steps, step)
		}
		return true
	})
	i := 0
	h.files.Walk(func(items []*filesItem) bool {
		for _, item := range items {
			if item.index == nil || !item.frozen || item.startTxNum >= toTxNum {
				continue
			}
			steps[i].historyItem = item
			steps[i].historyFile = ctxItem{
				startTxNum: item.startTxNum,
				endTxNum:   item.endTxNum,
				getter:     item.decompressor.MakeGetter(),
				reader:     recsplit.NewIndexReader(item.index),
			}
			i++
		}
		return true
	})
	return steps
}

func (hs *HistoryStep) Clone() *HistoryStep {
	return &HistoryStep{
		compressVals: hs.compressVals,
		indexItem:    hs.indexItem,
		indexFile: ctxItem{
			startTxNum: hs.indexFile.startTxNum,
			endTxNum:   hs.indexFile.endTxNum,
			getter:     hs.indexItem.decompressor.MakeGetter(),
			reader:     recsplit.NewIndexReader(hs.indexItem.index),
		},
		historyItem: hs.historyItem,
		historyFile: ctxItem{
			startTxNum: hs.historyFile.startTxNum,
			endTxNum:   hs.historyFile.endTxNum,
			getter:     hs.historyItem.decompressor.MakeGetter(),
			reader:     recsplit.NewIndexReader(hs.historyItem.index),
		},
	}
}

func u64or0(in []byte) (v uint64) {
	if len(in) > 0 {
		v = binary.BigEndian.Uint64(in)
	}
	return v
}

func (h *History) CleanupDir() {
	files, err := os.ReadDir(h.dir)
	if err != nil {
		log.Warn("[clean] can't read dir", "err", err, "dir", h.dir)
		return
	}
	uselessFiles := h.scanStateFiles(files, h.integrityFileExtensions)
	for _, f := range uselessFiles {
		fName := fmt.Sprintf("%s.%d-%d.v", h.filenameBase, f.startTxNum/h.aggregationStep, f.endTxNum/h.aggregationStep)
		err = os.Remove(filepath.Join(h.dir, fName))
		log.Debug("[clean] remove", "file", fName, "err", err)
		fIdxName := fmt.Sprintf("%s.%d-%d.vi", h.filenameBase, f.startTxNum/h.aggregationStep, f.endTxNum/h.aggregationStep)
		err = os.Remove(filepath.Join(h.dir, fIdxName))
		log.Debug("[clean] remove", "file", fName, "err", err)
	}
	h.InvertedIndex.CleanupDir()
}<|MERGE_RESOLUTION|>--- conflicted
+++ resolved
@@ -175,19 +175,13 @@
 		for _, subSet := range subSets {
 			h.files.Delete(subSet)
 		}
-<<<<<<< HEAD
-		if addNewFile {
-			h.files.Set(newFile)
-		} else {
-			log.Error("skippEed!!", "file", name)
-
-		}
-=======
 		_ = addNewFile
 		//if addNewFile {
 		h.files.Set(newFile)
-		//}
->>>>>>> 3a040883
+		//} else {
+			log.Error("skippEed!!", "file", name)
+
+		}
 	}
 	return uselessFiles
 }
