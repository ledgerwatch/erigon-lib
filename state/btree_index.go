package state

import (
	"bufio"
	"bytes"
	"context"
	"encoding/binary"
	"errors"
	"fmt"
	"math"
	"math/bits"
	"os"
	"path"
	"path/filepath"
	"time"

	"github.com/c2h5oh/datasize"
	"github.com/edsrzf/mmap-go"
<<<<<<< HEAD
	"github.com/ledgerwatch/erigon-lib/common/dbg"
=======
>>>>>>> aaa51ec2
	"github.com/ledgerwatch/log/v3"

	"github.com/ledgerwatch/erigon-lib/common/background"

	"github.com/ledgerwatch/erigon-lib/common"
	"github.com/ledgerwatch/erigon-lib/common/length"
	"github.com/ledgerwatch/erigon-lib/compress"
	"github.com/ledgerwatch/erigon-lib/etl"
)

func logBase(n, base uint64) uint64 {
	return uint64(math.Ceil(math.Log(float64(n)) / math.Log(float64(base))))
}

func min64(a, b uint64) uint64 {
	if a < b {
		return a
	}
	return b
}

type markupCursor struct {
	l, p, di, si uint64
	//l - level
	//p - pos inside level
	//si - current, actual son index
	//di - data array index
}

type node struct {
	p, d, s, fc uint64
	key         []byte
	val         []byte
}

type Cursor struct {
	ctx context.Context
	ix  *btAlloc

	key   []byte
	value []byte
	d     uint64
}

func (a *btAlloc) newCursor(ctx context.Context, k, v []byte, d uint64) *Cursor {
	return &Cursor{
		ctx:   ctx,
		key:   common.Copy(k),
		value: common.Copy(v),
		d:     d,
		ix:    a,
	}
}

func (c *Cursor) Key() []byte {
	return c.key
}

func (c *Cursor) Ordinal() uint64 {
	return c.d
}

func (c *Cursor) Value() []byte {
	return c.value
}

func (c *Cursor) Next() bool {
	if c.d > c.ix.K-1 {
		return false
	}
	k, v, err := c.ix.dataLookup(c.d + 1)
	if err != nil {
		return false
	}
	c.key = common.Copy(k)
	c.value = common.Copy(v)
	c.d++
	return true
}

type btAlloc struct {
	d       uint64 // depth
	M       uint64 // child limit of any node
	N       uint64
	K       uint64
	vx      []uint64   // vertex count on level
	sons    [][]uint64 // i - level; 0 <= i < d; j_k - amount, j_k+1 - child count
	cursors []markupCursor
	nodes   [][]node
	naccess uint64
	trace   bool

	dataLookup func(di uint64) ([]byte, []byte, error)
}

func newBtAlloc(k, M uint64, trace bool) *btAlloc {
	if k == 0 {
		return nil
	}

	d := logBase(k, M)
	a := &btAlloc{
		vx:      make([]uint64, d+1),
		sons:    make([][]uint64, d+1),
		cursors: make([]markupCursor, d),
		nodes:   make([][]node, d),
		M:       M,
		K:       k,
		d:       d,
		trace:   trace,
	}
	if trace {
		fmt.Printf("k=%d d=%d, M=%d\n", k, d, M)
	}
	a.vx[0], a.vx[d] = 1, k

	if k < M/2 {
		a.N = k
		a.nodes = make([][]node, 1)
		return a
	}

	//nnc := func(vx uint64) uint64 {
	//	return uint64(math.Ceil(float64(vx) / float64(M)))
	//}
	nvc := func(vx uint64) uint64 {
		return uint64(math.Ceil(float64(vx) / float64(M>>1)))
	}

	for i := a.d - 1; i > 0; i-- {
		nnc := uint64(math.Ceil(float64(a.vx[i+1]) / float64(M)))
		//nvc := uint64(math.Floor(float64(a.vx[i+1]) / float64(m))-1)
		//nnc := a.vx[i+1] / M
		//nvc := a.vx[i+1] / m
		//bvc := a.vx[i+1] / (m + (m >> 1))
		a.vx[i] = min64(uint64(math.Pow(float64(M), float64(i))), nnc)
	}

	ncount := uint64(0)
	pnv := uint64(0)
	for l := a.d - 1; l > 0; l-- {
		//s := nnc(a.vx[l+1])
		sh := nvc(a.vx[l+1])

		if sh&1 == 1 {
			a.sons[l] = append(a.sons[l], sh>>1, M, 1, M>>1)
		} else {
			a.sons[l] = append(a.sons[l], sh>>1, M)
		}

		for ik := 0; ik < len(a.sons[l]); ik += 2 {
			ncount += a.sons[l][ik] * a.sons[l][ik+1]
			if l == 1 {
				pnv += a.sons[l][ik]
			}
		}
	}
	a.sons[0] = []uint64{1, pnv}
	ncount += a.sons[0][0] * a.sons[0][1] // last one
	a.N = ncount

	if trace {
		for i, v := range a.sons {
			fmt.Printf("L%d=%v\n", i, v)
		}
	}

	return a
}

// nolint
// another implementation of traverseDfs supposed to be a bit cleaner but buggy yet
func (a *btAlloc) traverseTrick() {
	for l := 0; l < len(a.sons)-1; l++ {
		if len(a.sons[l]) < 2 {
			panic("invalid btree allocation markup")
		}
		a.cursors[l] = markupCursor{uint64(l), 1, 0, 0}
		a.nodes[l] = make([]node, 0)
	}

	lf := a.cursors[len(a.cursors)-1]
	c := a.cursors[(len(a.cursors) - 2)]

	var d uint64
	var fin bool

	lf.di = d
	lf.si++
	d++
	a.cursors[len(a.cursors)-1] = lf

	moved := true
	for int(c.p) <= len(a.sons[c.l]) {
		if fin || d > a.K {
			break
		}
		c, lf = a.cursors[c.l], a.cursors[lf.l]

		c.di = d
		c.si++

		sons := a.sons[lf.l][lf.p]
		for i := uint64(1); i < sons; i++ {
			lf.si++
			d++
		}
		lf.di = d
		d++

		a.nodes[lf.l] = append(a.nodes[lf.l], node{p: lf.p, s: lf.si, d: lf.di})
		a.nodes[c.l] = append(a.nodes[c.l], node{p: c.p, s: c.si, d: c.di})
		a.cursors[lf.l] = lf
		a.cursors[c.l] = c

		for l := lf.l; l >= 0; l-- {
			sc := a.cursors[l]
			sons, gsons := a.sons[sc.l][sc.p-1], a.sons[sc.l][sc.p]
			if l < c.l && moved {
				sc.di = d
				a.nodes[sc.l] = append(a.nodes[sc.l], node{d: sc.di})
				sc.si++
				d++
			}
			moved = (sc.si-1)/gsons != sc.si/gsons
			if sc.si/gsons >= sons {
				sz := uint64(len(a.sons[sc.l]) - 1)
				if sc.p+2 > sz {
					fin = l == lf.l
					break
				} else {
					sc.p += 2
					sc.si, sc.di = 0, 0
				}
				//moved = true
			}
			if l == lf.l {
				sc.si++
				sc.di = d
				d++
			}
			a.cursors[l] = sc
			if l == 0 {
				break
			}
		}
		moved = false
	}
}

func (a *btAlloc) traverseDfs() {
	for l := 0; l < len(a.sons)-1; l++ {
		a.cursors[l] = markupCursor{uint64(l), 1, 0, 0}
		a.nodes[l] = make([]node, 0)
	}

	if len(a.cursors) <= 1 {
		if a.nodes[0] == nil {
			a.nodes[0] = make([]node, 0)
		}
		a.nodes[0] = append(a.nodes[0], node{d: a.K})
		a.N = a.K
		if a.trace {
			fmt.Printf("ncount=%d ∂%.5f\n", a.N, float64(a.N-a.K)/float64(a.N))
		}
		return
	}

	c := a.cursors[len(a.cursors)-1]
	pc := a.cursors[(len(a.cursors) - 2)]
	root := new(node)
	trace := false

	var di uint64
	for stop := false; !stop; {
		// fill leaves, mark parent if needed (until all grandparents not marked up until root)
		// check if eldest parent has brothers
		//     -- has bros -> fill their leaves from the bottom
		//     -- no bros  -> shift cursor (tricky)
		if di > a.K {
			a.N = di - 1 // actually filled node count
			if a.trace {
				fmt.Printf("ncount=%d ∂%.5f\n", a.N, float64(a.N-a.K)/float64(a.N))
			}
			break
		}

		bros, parents := a.sons[c.l][c.p], a.sons[c.l][c.p-1]
		for i := uint64(0); i < bros; i++ {
			c.di = di
			if trace {
				fmt.Printf("L%d |%d| d %2d s %2d\n", c.l, c.p, c.di, c.si)
			}
			c.si++
			di++

			if i == 0 {
				pc.di = di
				if trace {
					fmt.Printf("P%d |%d| d %2d s %2d\n", pc.l, pc.p, pc.di, pc.si)
				}
				pc.si++
				di++
			}
			if di > a.K {
				a.N = di - 1 // actually filled node count
				stop = true
				break
			}
		}

		a.nodes[c.l] = append(a.nodes[c.l], node{p: c.p, d: c.di, s: c.si})
		a.nodes[pc.l] = append(a.nodes[pc.l], node{p: pc.p, d: pc.di, s: pc.si, fc: uint64(len(a.nodes[c.l]) - 1)})

		pid := c.si / bros
		if pid >= parents {
			if c.p+2 >= uint64(len(a.sons[c.l])) {
				stop = true // end of row
				if trace {
					fmt.Printf("F%d |%d| d %2d\n", c.l, c.p, c.di)
				}
			} else {
				c.p += 2
				c.si = 0
				c.di = 0
			}
		}
		a.cursors[c.l] = c
		a.cursors[pc.l] = pc

		//nolint
		for l := pc.l; l >= 0; l-- {
			pc := a.cursors[l]
			uncles := a.sons[pc.l][pc.p]
			grands := a.sons[pc.l][pc.p-1]

			pi1 := pc.si / uncles
			pc.si++
			pc.di = 0

			pi2 := pc.si / uncles
			moved := pi2-pi1 != 0

			switch {
			case pc.l > 0:
				gp := a.cursors[pc.l-1]
				if gp.di == 0 {
					gp.di = di
					di++
					if trace {
						fmt.Printf("P%d |%d| d %2d s %2d\n", gp.l, gp.p, gp.di, gp.si)
					}
					a.nodes[gp.l] = append(a.nodes[gp.l], node{p: gp.p, d: gp.di, s: gp.si, fc: uint64(len(a.nodes[l]) - 1)})
					a.cursors[gp.l] = gp
				}
			default:
				if root.d == 0 {
					root.d = di
					//di++
					if trace {
						fmt.Printf("ROOT | d %2d\n", root.d)
					}
				}
			}

			//fmt.Printf("P%d |%d| d %2d s %2d pid %d\n", pc.l, pc.p, pc.di, pc.si-1)
			if pi2 >= grands { // skip one step of si due to different parental filling order
				if pc.p+2 >= uint64(len(a.sons[pc.l])) {
					if trace {
						fmt.Printf("EoRow %d |%d|\n", pc.l, pc.p)
					}
					break // end of row
				}
				//fmt.Printf("N %d d%d s%d\n", pc.l, pc.di, pc.si)
				//fmt.Printf("P%d |%d| d %2d s %2d pid %d\n", pc.l, pc.p, pc.di, pc.si, pid)
				pc.p += 2
				pc.si = 0
				pc.di = 0
			}
			a.cursors[pc.l] = pc

			if !moved {
				break
			}
		}
	}

	if a.trace {
		fmt.Printf("ncount=%d ∂%.5f\n", a.N, float64(a.N-a.K)/float64(a.N))
	}
}

func (a *btAlloc) bsKey(x []byte, l, r uint64) (*Cursor, error) {
	for l <= r {
		di := (l + r) >> 1

		mk, value, err := a.dataLookup(di)
		a.naccess++

		cmp := bytes.Compare(mk, x)
		switch {
		case err != nil:
			if errors.Is(err, ErrBtIndexLookupBounds) {
				return nil, nil
			}
			return nil, err
		case cmp == 0:
			return a.newCursor(context.TODO(), mk, value, di), nil
		case cmp == -1:
			l = di + 1
		default:
			r = di
		}
		if l == r {
			break
		}
	}
	k, v, err := a.dataLookup(l)
	if err != nil {
		if errors.Is(err, ErrBtIndexLookupBounds) {
			return nil, nil
		}
		return nil, fmt.Errorf("key >= %x was not found. %w", x, err)
	}
	return a.newCursor(context.TODO(), k, v, l), nil
}

func (a *btAlloc) bsNode(i, l, r uint64, x []byte) (n node, lm int64, rm int64) {
	n, lm, rm = node{}, -1, -1

	for l < r {
		m := (l + r) >> 1

		n = a.nodes[i][m]
		a.naccess++

		cmp := bytes.Compare(n.key, x)
		switch {
		case cmp == 0:
			return n, int64(m), int64(m)
		case cmp > 0:
			r = m
			rm = int64(m)
		case cmp < 0:
			lm = int64(m)
			l = m + 1
		default:
			panic(fmt.Errorf("compare error %d, %x ? %x", cmp, n.key, x))
		}
	}
	return n, lm, rm
}

// find position of key with node.di <= d at level lvl
func (a *btAlloc) seekLeast(lvl, d uint64) uint64 {
	for i, node := range a.nodes[lvl] {
		if node.d >= d {
			return uint64(i)
		}
	}
	return uint64(len(a.nodes[lvl]))
}

func (a *btAlloc) Seek(ik []byte) (*Cursor, error) {
	if a.trace {
		fmt.Printf("seek key %x\n", ik)
	}

	var (
		lm, rm     int64
		L, R       = uint64(0), uint64(len(a.nodes[0]) - 1)
		minD, maxD = uint64(0), a.K
		ln         node
	)

	for l, level := range a.nodes {
		if len(level) == 1 && l == 0 {
			ln = a.nodes[0][0]
			maxD = ln.d
			break
		}
		ln, lm, rm = a.bsNode(uint64(l), L, R, ik)
		if ln.key == nil { // should return node which is nearest to key from the left so never nil
			if a.trace {
				fmt.Printf("found nil key %x pos_range[%d-%d] naccess_ram=%d\n", l, lm, rm, a.naccess)
			}
			return nil, fmt.Errorf("bt index nil node at level %d", l)
		}

		switch bytes.Compare(ln.key, ik) {
		case 1: // key > ik
			maxD = ln.d
		case -1: // key < ik
			minD = ln.d
		case 0:
			if a.trace {
				fmt.Printf("found key %x v=%x naccess_ram=%d\n", ik, ln.val /*level[m].d,*/, a.naccess)
			}
			return a.newCursor(context.TODO(), common.Copy(ln.key), common.Copy(ln.val), ln.d), nil
		}

		if rm-lm >= 1 {
			break
		}
		if lm >= 0 {
			minD = a.nodes[l][lm].d
			L = level[lm].fc
		} else if l+1 != len(a.nodes) {
			L = a.seekLeast(uint64(l+1), minD)
			if L == uint64(len(a.nodes[l+1])) {
				L--
			}
		}
		if rm >= 0 {
			maxD = a.nodes[l][rm].d
			R = level[rm].fc
		} else if l+1 != len(a.nodes) {
			R = a.seekLeast(uint64(l+1), maxD)
			if R == uint64(len(a.nodes[l+1])) {
				R--
			}
		}

		if a.trace {
			fmt.Printf("range={%x d=%d p=%d} (%d, %d) L=%d naccess_ram=%d\n", ln.key, ln.d, ln.p, minD, maxD, l, a.naccess)
		}
	}

	a.naccess = 0 // reset count before actually go to disk
	cursor, err := a.bsKey(ik, minD, maxD)
	if err != nil {
		if a.trace {
			fmt.Printf("key %x not found\n", ik)
		}
		return nil, err
	}

	if a.trace {
		fmt.Printf("finally found key %x v=%x naccess_disk=%d\n", cursor.key, cursor.value, a.naccess)
	}
	return cursor, nil
}

func (a *btAlloc) fillSearchMx() {
	for i, n := range a.nodes {
		if a.trace {
			fmt.Printf("D%d |%d| ", i, len(n))
		}
		for j, s := range n {
			if a.trace {
				fmt.Printf("%d ", s.d)
			}
			if s.d >= a.K {
				break
			}

			kb, v, err := a.dataLookup(s.d)
			if err != nil {
				fmt.Printf("d %d not found %v\n", s.d, err)
			}
			a.nodes[i][j].key = common.Copy(kb)
			a.nodes[i][j].val = common.Copy(v)
		}
		if a.trace {
			fmt.Printf("\n")
		}
	}
}

// deprecated
type BtIndexReader struct {
	index *BtIndex
}

func NewBtIndexReader(index *BtIndex) *BtIndexReader {
	return &BtIndexReader{
		index: index,
	}
}

// Lookup wraps index Lookup
func (r *BtIndexReader) Lookup(key []byte) uint64 {
	if r.index != nil {
		return r.index.Lookup(key)
	}
	return 0
}

func (r *BtIndexReader) Lookup2(key1, key2 []byte) uint64 {
	fk := make([]byte, 52)
	copy(fk[:length.Addr], key1)
	copy(fk[length.Addr:], key2)

	if r.index != nil {
		return r.index.Lookup(fk)
	}
	return 0
}

func (r *BtIndexReader) Seek(x []byte) (*Cursor, error) {
	if r.index != nil {
		cursor, err := r.index.alloc.Seek(x)
		if err != nil {
			return nil, fmt.Errorf("seek key %x: %w", x, err)
		}
		return cursor, nil
	}
	return nil, fmt.Errorf("seek has been failed")
}

func (r *BtIndexReader) Empty() bool {
	return r.index.Empty()
}

type BtIndexWriter struct {
	built           bool
	lvl             log.Lvl
	maxOffset       uint64
	prevOffset      uint64
	minDelta        uint64
	indexW          *bufio.Writer
	indexF          *os.File
	bucketCollector *etl.Collector // Collector that sorts by buckets
	indexFileName   string
	indexFile       string
	tmpDir          string
	numBuf          [8]byte
	keyCount        uint64
	etlBufLimit     datasize.ByteSize
	bytesPerRec     int
	logger          log.Logger
}

type BtIndexWriterArgs struct {
	IndexFile   string // File name where the index and the minimal perfect hash function will be written to
	TmpDir      string
	KeyCount    int
	EtlBufLimit datasize.ByteSize
}

const BtreeLogPrefix = "btree"

// NewBtIndexWriter creates a new BtIndexWriter instance with given number of keys
// Typical bucket size is 100 - 2048, larger bucket sizes result in smaller representations of hash functions, at a cost of slower access
// salt parameters is used to randomise the hash function construction, to ensure that different Erigon instances (nodes)
// are likely to use different hash function, to collision attacks are unlikely to slow down any meaningful number of nodes at the same time
func NewBtIndexWriter(args BtIndexWriterArgs, logger log.Logger) (*BtIndexWriter, error) {
	btw := &BtIndexWriter{lvl: log.LvlDebug, logger: logger}
	btw.tmpDir = args.TmpDir
	btw.indexFile = args.IndexFile

	_, fname := filepath.Split(btw.indexFile)
	btw.indexFileName = fname
	btw.etlBufLimit = args.EtlBufLimit
	if btw.etlBufLimit == 0 {
		btw.etlBufLimit = etl.BufferOptimalSize
	}

	btw.bucketCollector = etl.NewCollector(BtreeLogPrefix+" "+fname, btw.tmpDir, etl.NewSortableBuffer(btw.etlBufLimit), logger)
	btw.bucketCollector.LogLvl(log.LvlDebug)

	btw.maxOffset = 0
	return btw, nil
}

// loadFuncBucket is required to satisfy the type etl.LoadFunc type, to use with collector.Load
func (btw *BtIndexWriter) loadFuncBucket(k, v []byte, _ etl.CurrentTableReader, _ etl.LoadNextFunc) error {
	// k is the BigEndian encoding of the bucket number, and the v is the key that is assigned into that bucket
	//if uint64(len(btw.vals)) >= btw.batchSizeLimit {
	//	if err := btw.drainBatch(); err != nil {
	//		return err
	//	}
	//}

	// if _, err := btw.indexW.Write(k); err != nil {
	// 	return err
	// }
	if _, err := btw.indexW.Write(v[8-btw.bytesPerRec:]); err != nil {
		return err
	}

	//btw.keys = append(btw.keys, binary.BigEndian.Uint64(k), binary.BigEndian.Uint64(k[8:]))
	//btw.vals = append(btw.vals, binary.BigEndian.Uint64(v))
	return nil
}

// Build has to be called after all the keys have been added, and it initiates the process
// of building the perfect hash function and writing index into a file
func (btw *BtIndexWriter) Build() error {
	tmpIdxFilePath := btw.indexFile + ".tmp"

	if btw.built {
		return fmt.Errorf("already built")
	}
	//if btw.keysAdded != btw.keyCount {
	//	return fmt.Errorf("expected keys %d, got %d", btw.keyCount, btw.keysAdded)
	//}
	var err error
	if btw.indexF, err = os.Create(tmpIdxFilePath); err != nil {
		return fmt.Errorf("create index file %s: %w", btw.indexFile, err)
	}
	defer btw.indexF.Close()
	defer btw.indexF.Sync()
	btw.indexW = bufio.NewWriterSize(btw.indexF, etl.BufIOSize)
	defer btw.indexW.Flush()

	// Write number of keys
	binary.BigEndian.PutUint64(btw.numBuf[:], btw.keyCount)
	if _, err = btw.indexW.Write(btw.numBuf[:]); err != nil {
		return fmt.Errorf("write number of keys: %w", err)
	}
	// Write number of bytes per index record
	btw.bytesPerRec = common.BitLenToByteLen(bits.Len64(btw.maxOffset))
	if err = btw.indexW.WriteByte(byte(btw.bytesPerRec)); err != nil {
		return fmt.Errorf("write bytes per record: %w", err)
	}

	defer btw.bucketCollector.Close()
	log.Log(btw.lvl, "[index] calculating", "file", btw.indexFileName)
	if err := btw.bucketCollector.Load(nil, "", btw.loadFuncBucket, etl.TransformArgs{}); err != nil {
		return err
	}

	btw.logger.Log(btw.lvl, "[index] write", "file", btw.indexFileName)
	btw.built = true

	_ = btw.indexW.Flush()
	_ = btw.indexF.Sync()
	_ = btw.indexF.Close()
	_ = os.Rename(tmpIdxFilePath, btw.indexFile)
	return nil
}

func (btw *BtIndexWriter) Close() {
	if btw.indexF != nil {
		btw.indexF.Close()
	}
	if btw.bucketCollector != nil {
		btw.bucketCollector.Close()
	}
	//if btw.offsetCollector != nil {
	//	btw.offsetCollector.Close()
	//}
}

func (btw *BtIndexWriter) AddKey(key []byte, offset uint64) error {
	if btw.built {
		return fmt.Errorf("cannot add keys after perfect hash function had been built")
	}

	binary.BigEndian.PutUint64(btw.numBuf[:], offset)
	if offset > btw.maxOffset {
		btw.maxOffset = offset
	}
	if btw.keyCount > 0 {
		delta := offset - btw.prevOffset
		if btw.keyCount == 1 || delta < btw.minDelta {
			btw.minDelta = delta
		}
	}

	if err := btw.bucketCollector.Collect(key, btw.numBuf[:]); err != nil {
		return err
	}
	btw.keyCount++
	btw.prevOffset = offset
	return nil
}

type BtIndex struct {
	alloc        *btAlloc
	m            mmap.MMap
	data         []byte
	file         *os.File
	size         int64
	modTime      time.Time
	filePath     string
	keyCount     uint64
	bytesPerRec  int
	dataoffset   uint64
	auxBuf       []byte
	decompressor *compress.Decompressor
	getter       *compress.Getter
}

func CreateBtreeIndex(indexPath, dataPath string, M uint64, logger log.Logger) (*BtIndex, error) {
	err := BuildBtreeIndex(dataPath, indexPath, logger)
	if err != nil {
		return nil, err
	}
	return OpenBtreeIndex(indexPath, dataPath, M)
}

var DefaultBtreeM = uint64(2048)

func CreateBtreeIndexWithDecompressor(indexPath string, M uint64, decompressor *compress.Decompressor, p *background.Progress, tmpdir string, logger log.Logger) (*BtIndex, error) {
	err := BuildBtreeIndexWithDecompressor(indexPath, decompressor, p, tmpdir, logger)
	if err != nil {
		return nil, err
	}
	return OpenBtreeIndexWithDecompressor(indexPath, M, decompressor)
}

func BuildBtreeIndexWithDecompressor(indexPath string, kv *compress.Decompressor, p *background.Progress, tmpdir string, logger log.Logger) error {
	args := BtIndexWriterArgs{
		IndexFile: indexPath,
		TmpDir:    tmpdir,
	}

	iw, err := NewBtIndexWriter(args, logger)
	if err != nil {
		return err
	}

	getter := kv.MakeGetter()
	getter.Reset(0)

	key := make([]byte, 0, 64)
	ks := make(map[int]int)

	var pos uint64
	emptys := 0
	for getter.HasNext() {
		p.Processed.Add(1)
		key, kp := getter.Next(key[:0])
		err = iw.AddKey(key, pos)
		if err != nil {
			return err
		}

		pos = getter.Skip()
		if pos-kp == 1 {
			ks[len(key)]++
			emptys++
		}
	}
	//fmt.Printf("emptys %d %#+v\n", emptys, ks)

	if err := iw.Build(); err != nil {
		return err
	}
	iw.Close()
	return nil
}

// Opens .kv at dataPath and generates index over it to file 'indexPath'
func BuildBtreeIndex(dataPath, indexPath string, logger log.Logger) error {
	decomp, err := compress.NewDecompressor(dataPath)
	if err != nil {
		return err
	}

	args := BtIndexWriterArgs{
		IndexFile: indexPath,
		TmpDir:    filepath.Dir(indexPath),
	}

	iw, err := NewBtIndexWriter(args, logger)
	if err != nil {
		return err
	}

	getter := decomp.MakeGetter()
	getter.Reset(0)

	key := make([]byte, 0, 64)

	var pos uint64
	for getter.HasNext() {
		key, _ := getter.Next(key[:0])
		err = iw.AddKey(key, pos)
		if err != nil {
			return err
		}

		pos = getter.Skip()
	}
	decomp.Close()

	if err := iw.Build(); err != nil {
		return err
	}
	iw.Close()
	return nil
}

func OpenBtreeIndexWithDecompressor(indexPath string, M uint64, kv *compress.Decompressor) (*BtIndex, error) {
	s, err := os.Stat(indexPath)
	if err != nil {
		return nil, err
	}

	idx := &BtIndex{
		filePath: indexPath,
		size:     s.Size(),
		modTime:  s.ModTime(),
		auxBuf:   make([]byte, 64),
	}

	idx.file, err = os.Open(indexPath)
	if err != nil {
		return nil, err
	}

	idx.m, err = mmap.MapRegion(idx.file, int(idx.size), mmap.RDONLY, 0, 0)
	if err != nil {
		return nil, err
	}
	idx.data = idx.m[:idx.size]

	// Read number of keys and bytes per record
	pos := 8
	idx.keyCount = binary.BigEndian.Uint64(idx.data[:pos])
	if idx.keyCount == 0 {
		return idx, nil
	}
	idx.bytesPerRec = int(idx.data[pos])
	pos += 1

	//p := (*[]byte)(unsafe.Pointer(&idx.data[pos]))
	//l := int(idx.keyCount)*idx.bytesPerRec + (16 * int(idx.keyCount))

	idx.getter = kv.MakeGetter()

	idx.dataoffset = uint64(pos)
	idx.alloc = newBtAlloc(idx.keyCount, M, false)
	if idx.alloc != nil {
		idx.alloc.dataLookup = idx.dataLookup
		idx.alloc.traverseDfs()
		idx.alloc.fillSearchMx()
	}
	return idx, nil
}

func OpenBtreeIndex(indexPath, dataPath string, M uint64) (*BtIndex, error) {
	s, err := os.Stat(indexPath)
	if err != nil {
		return nil, err
	}

	idx := &BtIndex{
		filePath: indexPath,
		size:     s.Size(),
		modTime:  s.ModTime(),
		auxBuf:   make([]byte, 64),
	}

	idx.file, err = os.Open(indexPath)
	if err != nil {
		return nil, err
	}

	idx.m, err = mmap.MapRegion(idx.file, int(idx.size), mmap.RDONLY, 0, 0)
	if err != nil {
		return nil, err
	}
	idx.data = idx.m[:idx.size]

	// Read number of keys and bytes per record
	pos := 8
	idx.keyCount = binary.BigEndian.Uint64(idx.data[:pos])
	idx.bytesPerRec = int(idx.data[pos])
	pos += 1

	// offset := int(idx.keyCount) * idx.bytesPerRec //+ (idx.keySize * int(idx.keyCount))
	// if offset < 0 {
	// 	return nil, fmt.Errorf("offset is: %d which is below zero, the file: %s is broken", offset, indexPath)
	// }

	//p := (*[]byte)(unsafe.Pointer(&idx.data[pos]))
	//l := int(idx.keyCount)*idx.bytesPerRec + (16 * int(idx.keyCount))

	idx.decompressor, err = compress.NewDecompressor(dataPath)
	if err != nil {
		idx.Close()
		return nil, err
	}
	idx.getter = idx.decompressor.MakeGetter()

	idx.dataoffset = uint64(pos)
	idx.alloc = newBtAlloc(idx.keyCount, M, false)
	if idx.alloc != nil {
		idx.alloc.dataLookup = idx.dataLookup
		idx.alloc.traverseDfs()
		idx.alloc.fillSearchMx()
	}
	return idx, nil
}

var ErrBtIndexLookupBounds = errors.New("BtIndex: lookup di bounds error")

// dataLookup fetches key and value from data file by di (data index)
// di starts from 0 so di is never >= keyCount
func (b *BtIndex) dataLookup(di uint64) ([]byte, []byte, error) {
	if di >= b.keyCount {
		return nil, nil, fmt.Errorf("%w: keyCount=%d, item %d requested. file: %s", ErrBtIndexLookupBounds, b.keyCount, di+1, b.FileName())
	}
	p := int(b.dataoffset) + int(di)*b.bytesPerRec
	if len(b.data) < p+b.bytesPerRec {
		return nil, nil, fmt.Errorf("data lookup gone too far (%d after %d). keyCount=%d, requesed item %d. file: %s", p+b.bytesPerRec-len(b.data), len(b.data), b.keyCount, di, b.FileName())
	}

	var aux [8]byte
	dst := aux[8-b.bytesPerRec:]
	copy(dst, b.data[p:p+b.bytesPerRec])

	offset := binary.BigEndian.Uint64(aux[:])
	b.getter.Reset(offset)
	if !b.getter.HasNext() {
		return nil, nil, fmt.Errorf("pair %d not found. keyCount=%d. file: %s", di, b.keyCount, b.FileName())
	}

	key, kp := b.getter.Next(nil)

	if !b.getter.HasNext() {
		return nil, nil, fmt.Errorf("pair %d not found. keyCount=%d. file: %s", di, b.keyCount, b.FileName())
	}
	val, vp := b.getter.Next(nil)
	_, _ = kp, vp
	return key, val, nil
}

func (b *BtIndex) Size() int64 { return b.size }

func (b *BtIndex) ModTime() time.Time { return b.modTime }

func (b *BtIndex) FilePath() string { return b.filePath }

func (b *BtIndex) FileName() string { return path.Base(b.filePath) }

func (b *BtIndex) Empty() bool { return b == nil || b.keyCount == 0 }

func (b *BtIndex) KeyCount() uint64 { return b.keyCount }

func (b *BtIndex) Close() {
	if b == nil {
<<<<<<< HEAD
		return
	}
	if b.file != nil {
		if err := b.m.Unmap(); err != nil {
			log.Log(dbg.FileCloseLogLevel, "unmap", "err", err, "file", b.FileName(), "stack", dbg.Stack())
		}
		b.m = nil
		if err := b.file.Close(); err != nil {
			log.Log(dbg.FileCloseLogLevel, "close", "err", err, "file", b.FileName(), "stack", dbg.Stack())
=======
		return nil
	}
	if b.file != nil {
		if err := b.m.Unmap(); err != nil {
			return err
		}
		if err := b.file.Close(); err != nil {
			return err
>>>>>>> aaa51ec2
		}
		b.file = nil
	}
	if b.decompressor != nil {
		b.decompressor.Close()
		b.decompressor = nil
	}
}

func (b *BtIndex) Seek(x []byte) (*Cursor, error) {
	if b.alloc == nil {
		return nil, nil
	}
	cursor, err := b.alloc.Seek(x)
	if err != nil {
		return nil, fmt.Errorf("seek key %x: %w", x, err)
	}
	// cursor could be nil along with err if nothing found
	return cursor, nil
}

// deprecated
func (b *BtIndex) Lookup(key []byte) uint64 {
	if b.alloc == nil {
		return 0
	}
	cursor, err := b.alloc.Seek(key)
	if err != nil {
		panic(err)
	}
	return binary.BigEndian.Uint64(cursor.value)
}

func (b *BtIndex) OrdinalLookup(i uint64) *Cursor {
	if b.alloc == nil {
		return nil
	}
	if i > b.alloc.K {
		return nil
	}
	k, v, err := b.dataLookup(i)
	if err != nil {
		return nil
	}

	return &Cursor{
		key: k, value: v, d: i, ix: b.alloc,
	}
}<|MERGE_RESOLUTION|>--- conflicted
+++ resolved
@@ -16,10 +16,7 @@
 
 	"github.com/c2h5oh/datasize"
 	"github.com/edsrzf/mmap-go"
-<<<<<<< HEAD
 	"github.com/ledgerwatch/erigon-lib/common/dbg"
-=======
->>>>>>> aaa51ec2
 	"github.com/ledgerwatch/log/v3"
 
 	"github.com/ledgerwatch/erigon-lib/common/background"
@@ -1056,7 +1053,6 @@
 
 func (b *BtIndex) Close() {
 	if b == nil {
-<<<<<<< HEAD
 		return
 	}
 	if b.file != nil {
@@ -1066,16 +1062,6 @@
 		b.m = nil
 		if err := b.file.Close(); err != nil {
 			log.Log(dbg.FileCloseLogLevel, "close", "err", err, "file", b.FileName(), "stack", dbg.Stack())
-=======
-		return nil
-	}
-	if b.file != nil {
-		if err := b.m.Unmap(); err != nil {
-			return err
-		}
-		if err := b.file.Close(); err != nil {
-			return err
->>>>>>> aaa51ec2
 		}
 		b.file = nil
 	}
