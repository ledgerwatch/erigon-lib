--- conflicted
+++ resolved
@@ -18,11 +18,7 @@
 
 import (
 	"bytes"
-<<<<<<< HEAD
-=======
 	"context"
-	"encoding/binary"
->>>>>>> fe5dd317
 	"fmt"
 	"math"
 	"math/bits"
@@ -43,7 +39,6 @@
 // Reconstruction of the aggregator in another package, `aggregator`
 
 type Aggregator struct {
-<<<<<<< HEAD
 	aggregationStep uint64
 	accounts        *Domain
 	storage         *Domain
@@ -61,47 +56,15 @@
 	stats           FilesStats
 	tmpdir          string
 	defaultCtx      *AggregatorContext
-=======
-	keccak          hash.Hash
-	rwTx            kv.RwTx
-	logAddrs        *InvertedIndex
-	tracesTo        *InvertedIndex
-	commitment      *Domain
-	commTree        *btree.BTreeG[*CommitmentItem]
-	storage         *Domain
-	patriciaTrie    *commitment.HexPatriciaHashed
-	accounts        *Domain
-	logTopics       *InvertedIndex
-	tracesFrom      *InvertedIndex
-	code            *Domain
-	commitFn        func(txNum uint64) error
-	tmpdir          string
-	stats           FilesStats
-	blockNum        uint64
-	commitmentMode  CommitmentMode
-	txNum           uint64
-	aggregationStep uint64
->>>>>>> fe5dd317
 }
 
 func NewAggregator(
 	dir, tmpdir string,
 	aggregationStep uint64,
 ) (*Aggregator, error) {
-<<<<<<< HEAD
-
-	a := &Aggregator{aggregationStep: aggregationStep}
-
-=======
-	a := &Aggregator{
-		tmpdir:          tmpdir,
-		aggregationStep: aggregationStep,
-		patriciaTrie:    commitment.NewHexPatriciaHashed(length.Addr, nil, nil, nil),
-		commTree:        btree.NewG[*CommitmentItem](32, commitmentItemLess),
-		keccak:          sha3.NewLegacyKeccak256(),
-		commitmentMode:  CommitmentModeDirect,
-	}
->>>>>>> fe5dd317
+
+	a := &Aggregator{aggregationStep: aggregationStep, tmpdir: tmpdir}
+
 	closeAgg := true
 	defer func() {
 		if closeAgg {
@@ -121,26 +84,14 @@
 	if a.code, err = NewDomain(dir, tmpdir, aggregationStep, "code", kv.CodeKeys, kv.CodeVals, kv.CodeHistoryKeys, kv.CodeHistoryVals, kv.CodeSettings, kv.CodeIdx, 0 /* prefixLen */, true /* compressVals */); err != nil {
 		return nil, err
 	}
-<<<<<<< HEAD
-
-	commitd, err := NewDomain(dir, aggregationStep, "commitment", kv.CommitmentKeys, kv.CommitmentVals, kv.CommitmentHistoryKeys, kv.CommitmentHistoryVals, kv.CommitmentSettings, kv.CommitmentIdx, 0 /* prefixLen */, false /* compressVals */)
+
+	commitd, err := NewDomain(dir, tmpdir, aggregationStep, "commitment", kv.CommitmentKeys, kv.CommitmentVals, kv.CommitmentHistoryKeys, kv.CommitmentHistoryVals, kv.CommitmentSettings, kv.CommitmentIdx, 0 /* prefixLen */, false /* compressVals */)
 	if err != nil {
-=======
-	if a.commitment, err = NewDomain(dir, tmpdir, aggregationStep, "commitment", kv.CommitmentKeys, kv.CommitmentVals, kv.CommitmentHistoryKeys, kv.CommitmentHistoryVals, kv.CommitmentSettings, kv.CommitmentIdx, 0 /* prefixLen */, false /* compressVals */); err != nil {
->>>>>>> fe5dd317
 		return nil, err
 	}
 	a.commitment = NewCommittedDomain(commitd, CommitmentModeDirect)
 
-<<<<<<< HEAD
-	if a.logAddrs, err = NewInvertedIndex(dir, aggregationStep, "logaddrs", kv.LogAddressKeys, kv.LogAddressIdx); err != nil {
-=======
-	//merge := func(a, b []byte) ([]byte, error) {
-	//	return commitment.BranchData(a).MergeHexBranches(commitment.BranchData(b), nil)
-	//}
-	//a.commitment.SetValueMergeStrategy(merge)
 	if a.logAddrs, err = NewInvertedIndex(dir, tmpdir, aggregationStep, "logaddrs", kv.LogAddressKeys, kv.LogAddressIdx); err != nil {
->>>>>>> fe5dd317
 		return nil, err
 	}
 	if a.logTopics, err = NewInvertedIndex(dir, tmpdir, aggregationStep, "logtopics", kv.LogTopicsKeys, kv.LogTopicsIdx); err != nil {
@@ -666,18 +617,6 @@
 	go func() {
 		defer wg.Done()
 		var err error
-<<<<<<< HEAD
-=======
-		if r.commitment.any() {
-			if mf.commitment, mf.commitmentIdx, mf.commitmentHist, err = a.commitment.mergeFiles(ctx, files.commitment, files.commitmentIdx, files.commitmentHist, r.commitment, maxSpan); err != nil {
-				errCh <- err
-			}
-		}
-	}()
-	go func() {
-		defer wg.Done()
-		var err error
->>>>>>> fe5dd317
 		if r.logAddrs {
 			if mf.logAddrs, err = a.logAddrs.mergeFiles(ctx, files.logAddrs, r.logAddrsStartTxNum, r.logAddrsEndTxNum, maxSpan); err != nil {
 				errCh <- err
@@ -716,8 +655,7 @@
 
 		var err error
 		if r.commitment.any() {
-			//if mf.commitment, mf.commitmentIdx, mf.commitmentHist, err = a.commitment.mergeFiles(files.commitment, files.commitmentIdx, files.commitmentHist, r.commitment, maxSpan); err != nil {
-			if mf.commitment, mf.commitmentIdx, mf.commitmentHist, err = a.commitment.mergeFiles(files, mf, r.commitment, maxSpan); err != nil {
+			if mf.commitment, mf.commitmentIdx, mf.commitmentHist, err = a.commitment.mergeFiles(ctx, files, mf, r.commitment, maxSpan); err != nil {
 				errCh <- err
 			}
 		}
@@ -892,99 +830,6 @@
 	return nil
 }
 
-<<<<<<< HEAD
-=======
-var keyCommitmentState = []byte("state")
-
-func (a *Aggregator) SeekCommitment() (uint64, error) {
-	var latestTxNum uint64
-	var latestState []byte
-	a.SetTxNum(latestTxNum)
-
-	for {
-		ctx := a.MakeContext()
-		s, err := ctx.ReadCommitment(keyCommitmentState, a.rwTx)
-		if err != nil {
-			return 0, err
-		}
-		if len(s) < 8 {
-			break
-		}
-		v := binary.BigEndian.Uint64(s)
-		if v == latestTxNum {
-			break
-		}
-		latestTxNum, latestState = v, s
-		a.SetTxNum(latestTxNum + a.aggregationStep - 1)
-	}
-
-	var latest commitmentState
-	if err := latest.Decode(latestState); err != nil {
-		return 0, nil
-	}
-
-	if err := a.patriciaTrie.SetState(latest.trieState); err != nil {
-		return 0, err
-	}
-	return latestTxNum, nil
-}
-
-type commitmentState struct {
-	trieState []byte
-	txNum     uint64
-	blockNum  uint64
-}
-
-func (cs *commitmentState) Decode(buf []byte) error {
-	if len(buf) < 10 {
-		return fmt.Errorf("ivalid commitment state buffer size")
-	}
-	pos := 0
-	cs.txNum = binary.BigEndian.Uint64(buf[pos : pos+8])
-	pos += 8
-	cs.blockNum = binary.BigEndian.Uint64(buf[pos : pos+8])
-	pos += 8
-	cs.trieState = make([]byte, binary.BigEndian.Uint16(buf[pos:pos+2]))
-	pos += 2
-	if len(cs.trieState) == 0 && len(buf) == 10 {
-		return nil
-	}
-	copy(cs.trieState, buf[pos:pos+len(cs.trieState)])
-	return nil
-}
-
-func (cs *commitmentState) Encode() ([]byte, error) {
-	buf := bytes.NewBuffer(nil)
-	var v [18]byte
-	binary.BigEndian.PutUint64(v[:], cs.txNum)
-	binary.BigEndian.PutUint64(v[8:16], cs.blockNum)
-	binary.BigEndian.PutUint16(v[16:18], uint16(len(cs.trieState)))
-	if _, err := buf.Write(v[:]); err != nil {
-		return nil, err
-	}
-	if _, err := buf.Write(cs.trieState); err != nil {
-		return nil, err
-	}
-	return buf.Bytes(), nil
-}
-
-func (a *Aggregator) storeCommitmentState() error {
-	state, err := a.patriciaTrie.EncodeCurrentState(nil)
-	if err != nil {
-		return err
-	}
-	cs := &commitmentState{txNum: a.txNum, trieState: state, blockNum: a.blockNum}
-	encoded, err := cs.Encode()
-	if err != nil {
-		return err
-	}
-	if err = a.UpdateCommitmentData(keyCommitmentState, encoded); err != nil {
-		return err
-	}
-	return nil
-}
-
->>>>>>> fe5dd317
 // Evaluates commitment for processed state. Commit=true - store trie state after evaluation
 func (a *Aggregator) ComputeCommitment(saveStateAfter, trace bool) (rootHash []byte, err error) {
 	rootHash, branchNodeUpdates, err := a.commitment.ComputeCommitment(trace)
@@ -1227,29 +1072,6 @@
 
 // Flush - must be called before Collate, if you did some writes
 func (a *Aggregator) Flush() error {
-<<<<<<< HEAD
-	defer func(t time.Time) { log.Info("[snapshots] history flush", "took", time.Since(t)) }(time.Now())
-	if err := a.accounts.Flush(); err != nil {
-		return err
-	}
-	if err := a.storage.Flush(); err != nil {
-		return err
-	}
-	if err := a.code.Flush(); err != nil {
-		return err
-	}
-	if err := a.logAddrs.Flush(); err != nil {
-		return err
-	}
-	if err := a.logTopics.Flush(); err != nil {
-		return err
-	}
-	if err := a.tracesFrom.Flush(); err != nil {
-		return err
-	}
-	if err := a.tracesTo.Flush(); err != nil {
-		return err
-=======
 	// TODO: Add support of commitment!
 	flushers := []flusher{
 		a.accounts.Rotate(),
@@ -1265,7 +1087,6 @@
 		if err := f.Flush(a.rwTx); err != nil {
 			return err
 		}
->>>>>>> fe5dd317
 	}
 	return nil
 }
