--- conflicted
+++ resolved
@@ -617,18 +617,6 @@
 	go func() {
 		defer wg.Done()
 		var err error
-<<<<<<< HEAD
-=======
-		if r.commitment.any() {
-			if mf.commitment, mf.commitmentIdx, mf.commitmentHist, err = a.commitment.mergeFiles(ctx, files.commitment, files.commitmentIdx, files.commitmentHist, r.commitment, workers); err != nil {
-				errCh <- err
-			}
-		}
-	}()
-	go func() {
-		defer wg.Done()
-		var err error
->>>>>>> ad300d8d
 		if r.logAddrs {
 			if mf.logAddrs, err = a.logAddrs.mergeFiles(ctx, files.logAddrs, r.logAddrsStartTxNum, r.logAddrsEndTxNum, workers); err != nil {
 				errCh <- err
@@ -666,8 +654,9 @@
 		wg.Wait()
 
 		var err error
+		// requires storage|accounts to be merged at this point
 		if r.commitment.any() {
-			if mf.commitment, mf.commitmentIdx, mf.commitmentHist, err = a.commitment.mergeFiles(ctx, files, mf, r.commitment, maxSpan); err != nil {
+			if mf.commitment, mf.commitmentIdx, mf.commitmentHist, err = a.commitment.mergeFiles(ctx, files, mf, r.commitment, workers); err != nil {
 				errCh <- err
 			}
 		}
