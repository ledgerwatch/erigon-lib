--- conflicted
+++ resolved
@@ -593,7 +593,6 @@
 	if a.db == nil {
 		return nil
 	}
-<<<<<<< HEAD
 	e, ctx := errgroup.WithContext(ctx)
 	e.Go(func() error {
 		return a.db.View(ctx, func(tx kv.Tx) error { return a.accounts.warmup(ctx, txFrom, limit, tx) })
@@ -617,39 +616,6 @@
 		return a.db.View(ctx, func(tx kv.Tx) error { return a.tracesTo.warmup(ctx, txFrom, limit, tx) })
 	})
 	return e.Wait()
-=======
-	a.wg.Add(1)
-	go func() {
-		defer a.wg.Done()
-		defer a.warmupWorking.Store(false)
-		if err := a.db.View(ctx, func(tx kv.Tx) error {
-			if err := a.accounts.warmup(ctx, txFrom, limit, tx); err != nil {
-				return err
-			}
-			if err := a.storage.warmup(ctx, txFrom, limit, tx); err != nil {
-				return err
-			}
-			if err := a.code.warmup(ctx, txFrom, limit, tx); err != nil {
-				return err
-			}
-			if err := a.logAddrs.warmup(ctx, txFrom, limit, tx); err != nil {
-				return err
-			}
-			if err := a.logTopics.warmup(ctx, txFrom, limit, tx); err != nil {
-				return err
-			}
-			if err := a.tracesFrom.warmup(ctx, txFrom, limit, tx); err != nil {
-				return err
-			}
-			if err := a.tracesTo.warmup(ctx, txFrom, limit, tx); err != nil {
-				return err
-			}
-			return nil
-		}); err != nil {
-			log.Warn("[snapshots] prune warmup", "err", err)
-		}
-	}()
->>>>>>> 25d913c6
 }
 
 // StartWrites - pattern: `defer agg.StartWrites().FinishWrites()`
