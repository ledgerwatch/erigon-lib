--- conflicted
+++ resolved
@@ -71,13 +71,8 @@
 	if a.tracesTo, err = NewInvertedIndex(dir, aggregationStep, "tracesto", kv.TracesToKeys, kv.TracesToIdx); err != nil {
 		return fmt.Errorf("ReopenFiles: %w", err)
 	}
-<<<<<<< HEAD
+	a.maxTxNum = a.EndTxNumMinimax()
 	return nil
-=======
-	closeAgg = false
-	a.maxTxNum = a.EndTxNumMinimax()
-	return a, nil
->>>>>>> 10a15ede
 }
 
 func (a *Aggregator22) Close() {
