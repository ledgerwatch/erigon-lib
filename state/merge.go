--- conflicted
+++ resolved
@@ -105,12 +105,7 @@
 		}
 		return true
 	})
-<<<<<<< HEAD
-	d.files[History1].Ascend(func(i btree.Item) bool {
-		item := i.(*filesItem)
-=======
-	d.files[History].Ascend(func(item *filesItem) bool {
->>>>>>> 046e4165
+	d.files[History1].Ascend(func(item *filesItem) bool {
 		if item.endTxNum > maxEndTxNum {
 			return false
 		}
