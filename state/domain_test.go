--- conflicted
+++ resolved
@@ -66,12 +66,8 @@
 	d, err := NewDomain(path, path, aggStep, "base", keysTable, valsTable, historyKeysTable, historyValsTable, indexTable, true, AccDomainLargeValues, logger)
 	require.NoError(t, err)
 	t.Cleanup(d.Close)
-<<<<<<< HEAD
+	d.DisableFsync()
 	return db, d
-=======
-	d.DisableFsync()
-	return path, db, d
->>>>>>> 797e6dda
 }
 
 func TestDomain_CollationBuild(t *testing.T) {
