/*
   Copyright 2022 Erigon contributors

   Licensed under the Apache License, Version 2.0 (the "License");
   you may not use this file except in compliance with the License.
   You may obtain a copy of the License at

       http://www.apache.org/licenses/LICENSE-2.0

   Unless required by applicable law or agreed to in writing, software
   distributed under the License is distributed on an "AS IS" BASIS,
   WITHOUT WARRANTIES OR CONDITIONS OF ANY KIND, either express or implied.
   See the License for the specific language governing permissions and
   limitations under the License.
*/

package state

import (
	"bytes"
	"container/heap"
	"context"
	"encoding/binary"
	"fmt"
	"io/fs"
	"os"
	"path/filepath"
	"regexp"
	"strconv"
	"time"

	"github.com/RoaringBitmap/roaring/roaring64"
	"github.com/google/btree"
	"github.com/ledgerwatch/erigon-lib/common"
	"github.com/ledgerwatch/erigon-lib/compress"
	"github.com/ledgerwatch/erigon-lib/kv"
	"github.com/ledgerwatch/erigon-lib/recsplit"
	"github.com/ledgerwatch/erigon-lib/recsplit/eliasfano32"
	"github.com/ledgerwatch/log/v3"
)

var (
	historyValCountKey = []byte("ValCount")
)

// filesItem corresponding to a pair of files (.dat and .idx)
type filesItem struct {
	startTxNum   uint64
	endTxNum     uint64
	decompressor *compress.Decompressor
	index        *recsplit.Index
}

func filesItemLess(i, j *filesItem) bool {
	if i.endTxNum == j.endTxNum {
		return i.startTxNum > j.startTxNum
	}
	return i.endTxNum < j.endTxNum
}

type DomainStats struct {
	HistoryQueries int
	EfSearchTime   time.Duration
}

func (ds *DomainStats) Accumulate(other DomainStats) {
	ds.HistoryQueries += other.HistoryQueries
	ds.EfSearchTime += other.EfSearchTime
}

// Domain is a part of the state (examples are Accounts, Storage, Code)
// Domain should not have any go routines or locks
type Domain struct {
	*History
	keysTable        string // Needs to be table with DupSort
	valsTable        string
	files            *btree.BTreeG[*filesItem] // Static files pertaining to this domain, items are of type `filesItem`
	prefixLen        int                       // Number of bytes in the keys that can be used for prefix iteration
	stats            DomainStats
	defaultDc        *DomainContext
}

func NewDomain(
	dir string,
	aggregationStep uint64,
	filenameBase string,
	keysTable string,
	valsTable string,
	indexKeysTable string,
	historyValsTable string,
	settingsTable string,
	indexTable string,
	prefixLen int,
	compressVals bool,
) (*Domain, error) {
	files, err := os.ReadDir(dir)
	if err != nil {
		return nil, err
	}
	d := &Domain{
		keysTable:        keysTable,
		valsTable:        valsTable,
		prefixLen:        prefixLen,
	}
	if d.History, err = NewHistory(dir, aggregationStep, filenameBase, indexKeysTable, indexTable, historyValsTable, settingsTable, compressVals); err != nil {
		return nil, err
	}
	d.files = btree.NewG[*filesItem](32, filesItemLess)
	d.scanStateFiles(files)
	if err = d.openFiles(); err != nil {
		return nil, err
	}
	d.defaultDc = d.MakeContext()
	return d, nil
}

func (d *Domain) GetAndResetStats() DomainStats {
	r := d.stats
	d.stats = DomainStats{}
	return r
}

func (d *Domain) scanStateFiles(files []fs.DirEntry) {
	re := regexp.MustCompile(d.filenameBase + ".([0-9]+)-([0-9]+).(kv|kvi)")
	var err error
	for _, f := range files {
		name := f.Name()
		subs := re.FindStringSubmatch(name)
		if len(subs) != 4 {
			if len(subs) != 0 {
				log.Warn("File ignored by doman scan, more than 4 submatches", "name", name, "submatches", len(subs))
			}
			continue
		}
		var startTxNum, endTxNum uint64
		if startTxNum, err = strconv.ParseUint(subs[1], 10, 64); err != nil {
			log.Warn("File ignored by domain scan, parsing startTxNum", "error", err, "name", name)
			continue
		}
		if endTxNum, err = strconv.ParseUint(subs[2], 10, 64); err != nil {
			log.Warn("File ignored by domain scan, parsing endTxNum", "error", err, "name", name)
			continue
		}
		if startTxNum > endTxNum {
			log.Warn("File ignored by domain scan, startTxNum > endTxNum", "name", name)
			continue
		}
		var item = &filesItem{startTxNum: startTxNum * d.aggregationStep, endTxNum: endTxNum * d.aggregationStep}
		var foundI *filesItem
		d.files.AscendGreaterOrEqual(&filesItem{startTxNum: endTxNum * d.aggregationStep, endTxNum: endTxNum * d.aggregationStep}, func(it *filesItem) bool {
			if it.endTxNum == endTxNum {
				foundI = it
			}
			return false
		})
		if foundI == nil || foundI.startTxNum > startTxNum {
			//log.Info("Load state file", "name", name, "startTxNum", startTxNum*d.aggregationStep, "endTxNum", endTxNum*d.aggregationStep)
			d.files.ReplaceOrInsert(item)
		}
	}
}

func (d *Domain) openFiles() error {
	var err error
	var totalKeys uint64
	d.files.Ascend(func(item *filesItem) bool {
		datPath := filepath.Join(d.dir, fmt.Sprintf("%s.%d-%d.kv", d.filenameBase, item.startTxNum/d.aggregationStep, item.endTxNum/d.aggregationStep))
		if item.decompressor, err = compress.NewDecompressor(datPath); err != nil {
			return false
		}
		idxPath := filepath.Join(d.dir, fmt.Sprintf("%s.%d-%d.kvi", d.filenameBase, item.startTxNum/d.aggregationStep, item.endTxNum/d.aggregationStep))
		if item.index, err = recsplit.OpenIndex(idxPath); err != nil {
			return false
		}
		totalKeys += item.index.KeyCount()
		return true
	})
	if err != nil {
		return err
	}
	return nil
}

func (d *Domain) closeFiles() {
	d.files.Ascend(func(item *filesItem) bool {
		if item.decompressor != nil {
			item.decompressor.Close()
		}
		if item.index != nil {
			item.index.Close()
		}
		return true
	})
}

func (d *Domain) Close() {
	// Closing state files only after background aggregation goroutine is finished
	d.History.closeFiles()
	d.closeFiles()
}

func (dc *DomainContext) get(key []byte, roTx kv.Tx) ([]byte, bool, error) {
	var invertedStep [8]byte
	binary.BigEndian.PutUint64(invertedStep[:], ^(dc.d.txNum / dc.d.aggregationStep))
	keyCursor, err := roTx.CursorDupSort(dc.d.keysTable)
	if err != nil {
		return nil, false, err
	}
	defer keyCursor.Close()
	foundInvStep, err := keyCursor.SeekBothRange(key, invertedStep[:])
	if err != nil {
		return nil, false, err
	}
	if foundInvStep == nil {
		v, found := dc.readFromFiles(key)
		return v, found, nil
	}
	keySuffix := make([]byte, len(key)+8)
	copy(keySuffix, key)
	copy(keySuffix[len(key):], foundInvStep)
	v, err := roTx.GetOne(dc.d.valsTable, keySuffix)
	if err != nil {
		return nil, false, err
	}
	return v, true, nil
}

func (dc *DomainContext) Get(key1, key2 []byte, roTx kv.Tx) ([]byte, error) {
	key := make([]byte, len(key1) + len(key2))
	copy(key, key1)
	copy(key[len(key1):], key2)
	v, _, err := dc.get(key, roTx)
	return v, err
}

func (d *Domain) update(key, original []byte) error {
	var invertedStep [8]byte
	binary.BigEndian.PutUint64(invertedStep[:], ^(d.txNum / d.aggregationStep))
	if err := d.tx.Put(d.keysTable, key, invertedStep[:]); err != nil {
		return err
	}
	return nil
}

func (d *Domain) Put(key1, key2, val []byte) error {
	key := make([]byte, len(key1) + len(key2))
	copy(key, key1)
	copy(key[len(key1):], key2)
	original, _, err := d.defaultDc.get(key, d.tx)
	if err != nil {
		return err
	}
	if bytes.Equal(original, val) {
		return nil
	}
	// This call to update needs to happen before d.tx.Put() later, because otherwise the content of `original`` slice is invalidated
	if err = d.History.AddPrevValue(key1, key2, original); err != nil {
		return err
	}
	if err = d.update(key, original); err != nil {
		return err
	}
	invertedStep := ^(d.txNum / d.aggregationStep)
	keySuffix := make([]byte, len(key)+8)
	copy(keySuffix, key)
	binary.BigEndian.PutUint64(keySuffix[len(key):], invertedStep)
	if err = d.tx.Put(d.valsTable, keySuffix, val); err != nil {
		return err
	}
	return nil
}

func (d *Domain) Delete(key1, key2 []byte) error {
	key := make([]byte, len(key1) + len(key2))
	copy(key, key1)
	copy(key[len(key1):], key2)
	original, found, err := d.defaultDc.get(key, d.tx)
	if err != nil {
		return err
	}
	if !found {
		return nil
	}
	// This call to update needs to happen before d.tx.Delete() later, because otherwise the content of `original`` slice is invalidated
	if err = d.History.AddPrevValue(key1, key2, original); err != nil {
		return err
	}
	if err = d.update(key, original); err != nil {
		return err
	}
	invertedStep := ^(d.txNum / d.aggregationStep)
	keySuffix := make([]byte, len(key)+8)
	copy(keySuffix, key)
	binary.BigEndian.PutUint64(keySuffix[len(key):], invertedStep)
	if err = d.tx.Delete(d.valsTable, keySuffix); err != nil {
		return err
	}
	return nil
}

type CursorType uint8

const (
	FILE_CURSOR CursorType = iota
	DB_CURSOR
)

// CursorItem is the item in the priority queue used to do merge interation
// over storage of a given account
type CursorItem struct {
	t        CursorType // Whether this item represents state file or DB record, or tree
	reverse  bool
	endTxNum uint64
	key, val []byte
	dg, dg2  *compress.Getter
	c        kv.CursorDupSort
}

type CursorHeap []*CursorItem

func (ch CursorHeap) Len() int {
	return len(ch)
}

func (ch CursorHeap) Less(i, j int) bool {
	cmp := bytes.Compare(ch[i].key, ch[j].key)
	if cmp == 0 {
		// when keys match, the items with later blocks are preferred
		if ch[i].reverse {
			return ch[i].endTxNum > ch[j].endTxNum
		}
		return ch[i].endTxNum < ch[j].endTxNum
	}
	return cmp < 0
}

func (ch *CursorHeap) Swap(i, j int) {
	(*ch)[i], (*ch)[j] = (*ch)[j], (*ch)[i]
}

func (ch *CursorHeap) Push(x interface{}) {
	*ch = append(*ch, x.(*CursorItem))
}

func (ch *CursorHeap) Pop() interface{} {
	old := *ch
	n := len(old)
	x := old[n-1]
	*ch = old[0 : n-1]
	return x
}

// filesItem corresponding to a pair of files (.dat and .idx)
type ctxItem struct {
	startTxNum uint64
	endTxNum   uint64
	getter     *compress.Getter
	reader     *recsplit.IndexReader
}

func ctxItemLess(i, j *ctxItem) bool {
	if i.endTxNum == j.endTxNum {
		return i.startTxNum > j.startTxNum
	}
	return i.endTxNum < j.endTxNum
}

// DomainContext allows accesing the same domain from multiple go-routines
type DomainContext struct {
	d     *Domain
	files *btree.BTreeG[*ctxItem]
	hc *HistoryContext
}

func (d *Domain) MakeContext() *DomainContext {
	dc := &DomainContext{d: d}
	dc.hc = d.History.MakeContext()
	bt := btree.NewG[*ctxItem](32, ctxItemLess)
	dc.files = bt
	d.files.Ascend(func(item *filesItem) bool {
		bt.ReplaceOrInsert(&ctxItem{
			startTxNum: item.startTxNum,
			endTxNum:   item.endTxNum,
			getter:     item.decompressor.MakeGetter(),
			reader:     recsplit.NewIndexReader(item.index),
		})
		return true
	})
	return dc
}

// IteratePrefix iterates over key-value pairs of the domain that start with given prefix
// The length of the prefix has to match the `prefixLen` parameter used to create the domain
// Such iteration is not intended to be used in public API, therefore it uses read-write transaction
// inside the domain. Another version of this for public API use needs to be created, that uses
// roTx instead and supports ending the iterations before it reaches the end.
func (dc *DomainContext) IteratePrefix(prefix []byte, it func(k, v []byte)) error {
	if len(prefix) != dc.d.prefixLen {
		return fmt.Errorf("wrong prefix length, this %s domain supports prefixLen %d, given [%x]", dc.d.filenameBase, dc.d.prefixLen, prefix)
	}
	var cp CursorHeap
	heap.Init(&cp)
	var k, v []byte
	var err error
	keysCursor, err := dc.d.tx.CursorDupSort(dc.d.keysTable)
	if err != nil {
		return err
	}
	defer keysCursor.Close()
	if k, v, err = keysCursor.Seek(prefix); err != nil {
		return err
	}
	if bytes.HasPrefix(k, prefix) {
		keySuffix := make([]byte, len(k)+8)
		copy(keySuffix, k)
		copy(keySuffix[len(k):], v)
		step := ^binary.BigEndian.Uint64(v)
		txNum := step * dc.d.aggregationStep
		if v, err = dc.d.tx.GetOne(dc.d.valsTable, keySuffix); err != nil {
			return err
		}
		heap.Push(&cp, &CursorItem{t: DB_CURSOR, key: common.Copy(k), val: common.Copy(v), c: keysCursor, endTxNum: txNum, reverse: true})
	}
	dc.files.Ascend(func(item *ctxItem) bool {
		if item.reader.Empty() {
			return true
		}
		offset := item.reader.Lookup(prefix)
		// Creating dedicated getter because the one in the item may be used to delete storage, for example
		g := item.getter
		g.Reset(offset)
		if g.HasNext() {
			if keyMatch, _ := g.Match(prefix); !keyMatch {
				return true
			}
			g.Skip()
		}
		if g.HasNext() {
			key, _ := g.Next(nil)
			if bytes.HasPrefix(key, prefix) {
				val, _ := g.Next(nil)
				heap.Push(&cp, &CursorItem{t: FILE_CURSOR, key: key, val: val, dg: g, endTxNum: item.endTxNum, reverse: true})
			}
		}
		return true
	})
	for cp.Len() > 0 {
		lastKey := common.Copy(cp[0].key)
		lastVal := common.Copy(cp[0].val)
		// Advance all the items that have this key (including the top)
		for cp.Len() > 0 && bytes.Equal(cp[0].key, lastKey) {
			ci1 := cp[0]
			switch ci1.t {
			case FILE_CURSOR:
				if ci1.dg.HasNext() {
					ci1.key, _ = ci1.dg.Next(ci1.key[:0])
					if bytes.HasPrefix(ci1.key, prefix) {
						ci1.val, _ = ci1.dg.Next(ci1.val[:0])
						heap.Fix(&cp, 0)
					} else {
						heap.Pop(&cp)
					}
				} else {
					heap.Pop(&cp)
				}
			case DB_CURSOR:
				k, v, err = ci1.c.NextNoDup()
				if err != nil {
					return err
				}
				if k != nil && bytes.HasPrefix(k, prefix) {
					ci1.key = common.Copy(k)
					keySuffix := make([]byte, len(k)+8)
					copy(keySuffix, k)
					copy(keySuffix[len(k):], v)
					if v, err = dc.d.tx.GetOne(dc.d.valsTable, keySuffix); err != nil {
						return err
					}
					ci1.val = common.Copy(v)
					heap.Fix(&cp, 0)
				} else {
					heap.Pop(&cp)
				}
			}
		}
		if len(lastVal) > 0 {
			it(lastKey, lastVal)
		}
	}
	return nil
}

// Collation is the set of compressors created after aggregation
type Collation struct {
	valuesPath   string
	valuesComp   *compress.Compressor
	valuesCount  int
	historyPath  string
	historyComp  *compress.Compressor
	historyCount int
	indexBitmaps map[string]*roaring64.Bitmap
}

func (c Collation) Close() {
	if c.valuesComp != nil {
		c.valuesComp.Close()
	}
	if c.historyComp != nil {
		c.historyComp.Close()
	}
}

// collate gathers domain changes over the specified step, using read-only transaction,
// and returns compressors, elias fano, and bitmaps
// [txFrom; txTo)
func (d *Domain) collate(step, txFrom, txTo uint64, roTx kv.Tx) (Collation, error) {
	hCollation, err := d.History.collate(step, txFrom, txTo, roTx)
	if err != nil {
		return Collation{}, err
	}
	var valuesComp *compress.Compressor
	closeComp := true
	defer func() {
		if closeComp {
			hCollation.Close()
			if valuesComp != nil {
				valuesComp.Close()
			}
		}
	}()
	valuesPath := filepath.Join(d.dir, fmt.Sprintf("%s.%d-%d.kv", d.filenameBase, step, step+1))
	if valuesComp, err = compress.NewCompressor(context.Background(), "collate values", valuesPath, d.dir, compress.MinPatternScore, 1, log.LvlDebug); err != nil {
		return Collation{}, fmt.Errorf("create %s values compressor: %w", d.filenameBase, err)
	}
	keysCursor, err := roTx.CursorDupSort(d.keysTable)
	if err != nil {
		return Collation{}, fmt.Errorf("create %s keys cursor: %w", d.filenameBase, err)
	}
	defer keysCursor.Close()
	var prefix []byte // Track prefix to insert it before entries
	var k, v []byte
	valuesCount := 0
	for k, _, err = keysCursor.First(); err == nil && k != nil; k, _, err = keysCursor.NextNoDup() {
		if v, err = keysCursor.LastDup(); err != nil {
			return Collation{}, fmt.Errorf("find last %s key for aggregation step k=[%x]: %w", d.filenameBase, k, err)
		}
		s := ^binary.BigEndian.Uint64(v)
		if s == step {
			keySuffix := make([]byte, len(k)+8)
			copy(keySuffix, k)
			copy(keySuffix[len(k):], v)
			v, err := roTx.GetOne(d.valsTable, keySuffix)
			if err != nil {
				return Collation{}, fmt.Errorf("find last %s value for aggregation step k=[%x]: %w", d.filenameBase, k, err)
			}
			if d.prefixLen > 0 && (prefix == nil || !bytes.HasPrefix(k, prefix)) {
				prefix = append(prefix[:0], k[:d.prefixLen]...)
				if err = valuesComp.AddUncompressedWord(prefix); err != nil {
					return Collation{}, fmt.Errorf("add %s values prefix [%x]: %w", d.filenameBase, prefix, err)
				}
				if err = valuesComp.AddUncompressedWord(nil); err != nil {
					return Collation{}, fmt.Errorf("add %s values prefix val [%x]: %w", d.filenameBase, prefix, err)
				}
				valuesCount++
			}
			if err = valuesComp.AddUncompressedWord(k); err != nil {
				return Collation{}, fmt.Errorf("add %s values key [%x]: %w", d.filenameBase, k, err)
			}
			valuesCount++ // Only counting keys, not values
			if err = valuesComp.AddUncompressedWord(v); err != nil {
				return Collation{}, fmt.Errorf("add %s values val [%x]=>[%x]: %w", d.filenameBase, k, v, err)
			}
		}
	}
	if err != nil {
		return Collation{}, fmt.Errorf("iterate over %s keys cursor: %w", d.filenameBase, err)
	}
	closeComp = false
	return Collation{
		valuesPath:   valuesPath,
		valuesComp:   valuesComp,
		valuesCount:  valuesCount,
		historyPath:  hCollation.historyPath,
		historyComp:  hCollation.historyComp,
		historyCount: hCollation.historyCount,
		indexBitmaps: hCollation.indexBitmaps,
	}, nil
}

type StaticFiles struct {
	valuesDecomp    *compress.Decompressor
	valuesIdx       *recsplit.Index
	historyDecomp   *compress.Decompressor
	historyIdx      *recsplit.Index
	efHistoryDecomp *compress.Decompressor
	efHistoryIdx    *recsplit.Index
}

func (sf StaticFiles) Close() {
	if sf.valuesDecomp != nil {
		sf.valuesDecomp.Close()
	}
	if sf.valuesIdx != nil {
		sf.valuesIdx.Close()
	}
	if sf.historyDecomp != nil {
		sf.historyDecomp.Close()
	}
	if sf.historyIdx != nil {
		sf.historyIdx.Close()
	}
	if sf.efHistoryDecomp != nil {
		sf.efHistoryDecomp.Close()
	}
	if sf.efHistoryIdx != nil {
		sf.efHistoryIdx.Close()
	}
}

// buildFiles performs potentially resource intensive operations of creating
// static files and their indices
func (d *Domain) buildFiles(step uint64, collation Collation) (StaticFiles, error) {
	hStaticFiles, err := d.History.buildFiles(step, HistoryCollation{
		historyPath: collation.historyPath,
		historyComp: collation.historyComp,
		historyCount: collation.historyCount,
		indexBitmaps: collation.indexBitmaps,
	})
	if err != nil {
		return StaticFiles{}, err
	}
	valuesComp := collation.valuesComp
	var valuesDecomp *compress.Decompressor
	var valuesIdx *recsplit.Index
	closeComp := true
	defer func() {
		if closeComp {
			hStaticFiles.Close()
			if valuesComp != nil {
				valuesComp.Close()
			}
			if valuesDecomp != nil {
				valuesDecomp.Close()
			}
			if valuesIdx != nil {
				valuesIdx.Close()
			}
		}
	}()
	valuesIdxPath := filepath.Join(d.dir, fmt.Sprintf("%s.%d-%d.kvi", d.filenameBase, step, step+1))
	if err = valuesComp.Compress(); err != nil {
		return StaticFiles{}, fmt.Errorf("compress %s values: %w", d.filenameBase, err)
	}
	valuesComp.Close()
	valuesComp = nil
	if valuesDecomp, err = compress.NewDecompressor(collation.valuesPath); err != nil {
		return StaticFiles{}, fmt.Errorf("open %s values decompressor: %w", d.filenameBase, err)
	}
	if valuesIdx, err = buildIndex(valuesDecomp, valuesIdxPath, d.dir, collation.valuesCount, false /* values */); err != nil {
		return StaticFiles{}, fmt.Errorf("build %s values idx: %w", d.filenameBase, err)
	}
	closeComp = false
	return StaticFiles{
		valuesDecomp:    valuesDecomp,
		valuesIdx:       valuesIdx,
		historyDecomp:   hStaticFiles.historyDecomp,
		historyIdx:      hStaticFiles.historyIdx,
		efHistoryDecomp: hStaticFiles.efHistoryDecomp,
		efHistoryIdx:    hStaticFiles.efHistoryIdx,
	}, nil
}

func buildIndex(d *compress.Decompressor, idxPath, dir string, count int, values bool) (*recsplit.Index, error) {
	var rs *recsplit.RecSplit
	var err error
	if rs, err = recsplit.NewRecSplit(recsplit.RecSplitArgs{
		KeyCount:   count,
		Enums:      false,
		BucketSize: 2000,
		LeafSize:   8,
		TmpDir:     dir,
		StartSeed: []uint64{0x106393c187cae21a, 0x6453cec3f7376937, 0x643e521ddbd2be98, 0x3740c6412f6572cb, 0x717d47562f1ce470, 0x4cd6eb4c63befb7c, 0x9bfd8c5e18c8da73,
			0x082f20e10092a9a3, 0x2ada2ce68d21defc, 0xe33cb4f3e7c6466b, 0x3980be458c509c59, 0xc466fd9584828e8c, 0x45f0aabe1a61ede6, 0xf6e7b8b33ad9b98d,
			0x4ef95e25f4b4983d, 0x81175195173b92d3, 0x4e50927d8dd15978, 0x1ea2099d1fafae7f, 0x425c8a06fbaaa815, 0xcd4216006c74052a},
		IndexFile: idxPath,
	}); err != nil {
		return nil, fmt.Errorf("create recsplit: %w", err)
	}
	defer rs.Close()
	word := make([]byte, 0, 256)
	var keyPos, valPos uint64
	g := d.MakeGetter()
	for {
		g.Reset(0)
		for g.HasNext() {
			word, valPos = g.Next(word[:0])
			if values {
				if err = rs.AddKey(word, valPos); err != nil {
					return nil, fmt.Errorf("add idx key [%x]: %w", word, err)
				}
			} else {
				if err = rs.AddKey(word, keyPos); err != nil {
					return nil, fmt.Errorf("add idx key [%x]: %w", word, err)
				}
			}
			// Skip value
			keyPos = g.Skip()
		}
		if err = rs.Build(); err != nil {
			if rs.Collision() {
				log.Info("Building recsplit. Collision happened. It's ok. Restarting...")
				rs.ResetNextSalt()
			} else {
				return nil, fmt.Errorf("build idx: %w", err)
			}
		} else {
			break
		}
	}
	var idx *recsplit.Index
	if idx, err = recsplit.OpenIndex(idxPath); err != nil {
		return nil, fmt.Errorf("open idx: %w", err)
	}
	return idx, nil
}

func (d *Domain) integrateFiles(sf StaticFiles, txNumFrom, txNumTo uint64) {
	d.History.integrateFiles(HistoryFiles{
		historyDecomp: sf.historyDecomp,
		historyIdx: sf.historyIdx,
		efHistoryDecomp: sf.efHistoryDecomp,
		efHistoryIdx: sf.efHistoryIdx,
	}, txNumFrom, txNumTo)
	d.files.ReplaceOrInsert(&filesItem{
		startTxNum:   txNumFrom,
		endTxNum:     txNumTo,
		decompressor: sf.valuesDecomp,
		index:        sf.valuesIdx,
	})
}

// [txFrom; txTo)
func (d *Domain) prune(step uint64, txFrom, txTo uint64) error {
	// It is important to clean up tables in a specific order
	// First keysTable, because it is the first one access in the `get` function, i.e. if the record is deleted from there, other tables will not be accessed
	keysCursor, err := d.tx.RwCursorDupSort(d.keysTable)
	if err != nil {
		return fmt.Errorf("%s keys cursor: %w", d.filenameBase, err)
	}
	defer keysCursor.Close()
	var k, v []byte
	for k, v, err = keysCursor.First(); err == nil && k != nil; k, v, err = keysCursor.Next() {
		s := ^binary.BigEndian.Uint64(v)
		if s == step {
			if err = keysCursor.DeleteCurrent(); err != nil {
				return fmt.Errorf("clean up %s for [%x]=>[%x]: %w", d.filenameBase, k, v, err)
			}
		}
	}
	if err != nil {
		return fmt.Errorf("iterate of %s keys: %w", d.filenameBase, err)
	}
	var valsCursor kv.RwCursor
	if valsCursor, err = d.tx.RwCursor(d.valsTable); err != nil {
		return fmt.Errorf("%s vals cursor: %w", d.filenameBase, err)
	}
	defer valsCursor.Close()
	for k, _, err = valsCursor.First(); err == nil && k != nil; k, _, err = valsCursor.Next() {
		s := ^binary.BigEndian.Uint64(k[len(k)-8:])
		if s == step {
			if err = valsCursor.DeleteCurrent(); err != nil {
				return fmt.Errorf("clean up %s for [%x]: %w", d.filenameBase, k, err)
			}
		}
	}
	if err != nil {
		return fmt.Errorf("iterate over %s vals: %w", d.filenameBase, err)
	}
<<<<<<< HEAD
	if err = d.History.prune(step, txFrom, txTo); err != nil {
		return err
=======
	historyKeysCursor, err := d.tx.RwCursorDupSort(d.historyKeysTable)
	if err != nil {
		return fmt.Errorf("create %s history cursor: %w", d.filenameBase, err)
	}
	defer historyKeysCursor.Close()
	var txKey [8]byte
	binary.BigEndian.PutUint64(txKey[:], txFrom)
	idxC, err := d.tx.RwCursorDupSort(d.indexTable)
	if err != nil {
		return err
	}
	defer idxC.Close()
	valsHistC, err := d.tx.RwCursor(d.historyValsTable)
	if err != nil {
		return err
	}
	defer valsHistC.Close()
	for k, v, err = historyKeysCursor.Seek(txKey[:]); err == nil && k != nil; k, v, err = historyKeysCursor.Next() {
		txNum := binary.BigEndian.Uint64(k)
		if txNum >= txTo {
			break
		}
		if err = valsHistC.Delete(v[len(v)-8:]); err != nil {
			return err
		}
		if err = idxC.DeleteExact(v[:len(v)-8], k); err != nil {
			return err
		}
		// This DeleteCurrent needs to the the last in the loop iteration, because it invalidates k and v
		if err = historyKeysCursor.DeleteCurrent(); err != nil {
			return err
		}
	}
	if err != nil {
		return fmt.Errorf("iterate over %s history keys: %w", d.filenameBase, err)
>>>>>>> 4a04d928
	}
	return nil
}

func (dc *DomainContext) readFromFiles(filekey []byte) ([]byte, bool) {
	var val []byte
	var found bool
	dc.files.Descend(func(item *ctxItem) bool {
		if item.reader.Empty() {
			return true
		}
		offset := item.reader.Lookup(filekey)
		g := item.getter
		g.Reset(offset)
		if g.HasNext() {
			if keyMatch, _ := g.Match(filekey); keyMatch {
				val, _ = g.Next(nil)
				found = true
				return false
			}
		}
		return true
	})
	return val, found
}

// historyBeforeTxNum searches history for a value of specified key before txNum
// second return value is true if the value is found in the history (even if it is nil)
func (dc *DomainContext) historyBeforeTxNum(key []byte, txNum uint64, roTx kv.Tx) ([]byte, bool, error) {
	var search ctxItem
	search.startTxNum = txNum
	search.endTxNum = txNum
	var foundTxNum uint64
	var foundEndTxNum uint64
	var foundStartTxNum uint64
	var found bool
	var anyItem bool // Whether any filesItem has been looked at in the loop below
	var topState *ctxItem
	dc.files.AscendGreaterOrEqual(&search, func(i *ctxItem) bool {
		topState = i
		return false
	})
	dc.hc.indexFiles.AscendGreaterOrEqual(&search, func(item *ctxItem) bool {
		anyItem = true
		offset := item.reader.Lookup(key)
		g := item.getter
		g.Reset(offset)
		if k, _ := g.NextUncompressed(); bytes.Equal(k, key) {
			eliasVal, _ := g.NextUncompressed()
			ef, _ := eliasfano32.ReadEliasFano(eliasVal)
			//start := time.Now()
			n, ok := ef.Search(txNum)
			//d.stats.EfSearchTime += time.Since(start)
			if ok {
				foundTxNum = n
				foundEndTxNum = item.endTxNum
				foundStartTxNum = item.startTxNum
				found = true
				return false
			} else if item.endTxNum > txNum && item.endTxNum >= topState.endTxNum {
				return false
			}
		}
		return true
	})
	if !found {
		if anyItem {
			// If there were no changes but there were history files, the value can be obtained from value files
			var val []byte
			dc.files.DescendLessOrEqual(topState, func(item *ctxItem) bool {
				if item.reader.Empty() {
					return true
				}
				offset := item.reader.Lookup(key)
				g := item.getter
				g.Reset(offset)
				if g.HasNext() {
					if k, _ := g.NextUncompressed(); bytes.Equal(k, key) {
						if dc.d.compressVals {
							val, _ = g.Next(nil)
						} else {
							val, _ = g.NextUncompressed()
						}
						return false
					}
				}
				return true
			})
			return val, true, nil
		}
		// Value not found in history files, look in the recent history
		if roTx == nil {
			return nil, false, fmt.Errorf("roTx is nil")
		}
		indexCursor, err := roTx.CursorDupSort(dc.d.indexTable)
		if err != nil {
			return nil, false, err
		}
		defer indexCursor.Close()
		var txKey [8]byte
		binary.BigEndian.PutUint64(txKey[:], txNum)
		var foundTxNumVal []byte
		if foundTxNumVal, err = indexCursor.SeekBothRange(key, txKey[:]); err != nil {
			return nil, false, err
		}
		if foundTxNumVal != nil {
			var historyKeysCursor kv.CursorDupSort
			if historyKeysCursor, err = roTx.CursorDupSort(dc.d.indexKeysTable); err != nil {
				return nil, false, err
			}
			defer historyKeysCursor.Close()
			var vn []byte
			if vn, err = historyKeysCursor.SeekBothRange(foundTxNumVal, key); err != nil {
				return nil, false, err
			}
			valNum := binary.BigEndian.Uint64(vn[len(vn)-8:])
			if valNum == 0 {
				// This is special valNum == 0, which is empty value
				return nil, true, nil
			}
			var v []byte
			if v, err = roTx.GetOne(dc.d.historyValsTable, vn[len(vn)-8:]); err != nil {
				return nil, false, err
			}
			return v, true, nil
		}
		return nil, false, nil
	}
	var txKey [8]byte
	binary.BigEndian.PutUint64(txKey[:], foundTxNum)
	var historyItem *ctxItem
	search.startTxNum = foundStartTxNum
	search.endTxNum = foundEndTxNum
	historyItem, ok := dc.hc.historyFiles.Get(&search)
	if !ok || historyItem == nil {
		return nil, false, fmt.Errorf("no %s file found for [%x]", dc.d.filenameBase, key)
	}
	offset := historyItem.reader.Lookup2(txKey[:], key)
	g := historyItem.getter
	g.Reset(offset)
	if dc.d.compressVals {
		v, _ := g.Next(nil)
		return v, true, nil
	}
	v, _ := g.NextUncompressed()
	return v, true, nil
}

// GetBeforeTxNum does not always require usage of roTx. If it is possible to determine
// historical value based only on static files, roTx will not be used.
func (dc *DomainContext) GetBeforeTxNum(key []byte, txNum uint64, roTx kv.Tx) ([]byte, error) {
	v, hOk, err := dc.historyBeforeTxNum(key, txNum, roTx)
	if err != nil {
		return nil, err
	}
	if hOk {
		return v, nil
	}
	if v, _, err = dc.get(key, roTx); err != nil {
		return nil, err
	}
	return v, nil
}<|MERGE_RESOLUTION|>--- conflicted
+++ resolved
@@ -776,46 +776,8 @@
 	if err != nil {
 		return fmt.Errorf("iterate over %s vals: %w", d.filenameBase, err)
 	}
-<<<<<<< HEAD
 	if err = d.History.prune(step, txFrom, txTo); err != nil {
 		return err
-=======
-	historyKeysCursor, err := d.tx.RwCursorDupSort(d.historyKeysTable)
-	if err != nil {
-		return fmt.Errorf("create %s history cursor: %w", d.filenameBase, err)
-	}
-	defer historyKeysCursor.Close()
-	var txKey [8]byte
-	binary.BigEndian.PutUint64(txKey[:], txFrom)
-	idxC, err := d.tx.RwCursorDupSort(d.indexTable)
-	if err != nil {
-		return err
-	}
-	defer idxC.Close()
-	valsHistC, err := d.tx.RwCursor(d.historyValsTable)
-	if err != nil {
-		return err
-	}
-	defer valsHistC.Close()
-	for k, v, err = historyKeysCursor.Seek(txKey[:]); err == nil && k != nil; k, v, err = historyKeysCursor.Next() {
-		txNum := binary.BigEndian.Uint64(k)
-		if txNum >= txTo {
-			break
-		}
-		if err = valsHistC.Delete(v[len(v)-8:]); err != nil {
-			return err
-		}
-		if err = idxC.DeleteExact(v[:len(v)-8], k); err != nil {
-			return err
-		}
-		// This DeleteCurrent needs to the the last in the loop iteration, because it invalidates k and v
-		if err = historyKeysCursor.DeleteCurrent(); err != nil {
-			return err
-		}
-	}
-	if err != nil {
-		return fmt.Errorf("iterate over %s history keys: %w", d.filenameBase, err)
->>>>>>> 4a04d928
 	}
 	return nil
 }
