/*
   Copyright 2022 Erigon contributors

   Licensed under the Apache License, Version 2.0 (the "License");
   you may not use this file except in compliance with the License.
   You may obtain a copy of the License at

       http://www.apache.org/licenses/LICENSE-2.0

   Unless required by applicable law or agreed to in writing, software
   distributed under the License is distributed on an "AS IS" BASIS,
   WITHOUT WARRANTIES OR CONDITIONS OF ANY KIND, either express or implied.
   See the License for the specific language governing permissions and
   limitations under the License.
*/

package state

import (
	"bytes"
	"container/heap"
	"context"
	"encoding/binary"
	"encoding/hex"
	"fmt"
	"math"
	"os"
	"path/filepath"
	"regexp"
	"strconv"
	"strings"
	"sync/atomic"
	"time"

	"github.com/RoaringBitmap/roaring/roaring64"
	btree2 "github.com/tidwall/btree"
	"golang.org/x/sync/errgroup"

	"github.com/ledgerwatch/erigon-lib/common/background"

	"github.com/ledgerwatch/log/v3"

	"github.com/ledgerwatch/erigon-lib/common"
	"github.com/ledgerwatch/erigon-lib/common/dir"
	"github.com/ledgerwatch/erigon-lib/compress"
	"github.com/ledgerwatch/erigon-lib/etl"
	"github.com/ledgerwatch/erigon-lib/kv"
	"github.com/ledgerwatch/erigon-lib/kv/bitmapdb"
	"github.com/ledgerwatch/erigon-lib/recsplit"
)

// filesItem corresponding to a pair of files (.dat and .idx)
type filesItem struct {
	decompressor *compress.Decompressor
	index        *recsplit.Index
	bindex       *BtIndex
	startTxNum   uint64
	endTxNum     uint64

	// Frozen: file of size StepsInBiggestFile. Completely immutable.
	// Cold: file of size < StepsInBiggestFile. Immutable, but can be closed/removed after merge to bigger file.
	// Hot: Stored in DB. Providing Snapshot-Isolation by CopyOnWrite.
	frozen   bool         // immutable, don't need atomic
	refcount atomic.Int32 // only for `frozen=false`

	// file can be deleted in 2 cases: 1. when `refcount == 0 && canDelete == true` 2. on app startup when `file.isSubsetOfFrozenFile()`
	// other processes (which also reading files, may have same logic)
	canDelete atomic.Bool
}

func newFilesItem(startTxNum, endTxNum uint64, stepSize uint64) *filesItem {
	startStep := startTxNum / stepSize
	endStep := endTxNum / stepSize
	frozen := endStep-startStep == StepsInBiggestFile
	return &filesItem{startTxNum: startTxNum, endTxNum: endTxNum, frozen: frozen}
}

func (i *filesItem) isSubsetOf(j *filesItem) bool {
	return (j.startTxNum <= i.startTxNum && i.endTxNum <= j.endTxNum) && (j.startTxNum != i.startTxNum || i.endTxNum != j.endTxNum)
}

func filesItemLess(i, j *filesItem) bool {
	if i.endTxNum == j.endTxNum {
		return i.startTxNum > j.startTxNum
	}
	return i.endTxNum < j.endTxNum
}
func (i *filesItem) closeFilesAndRemove() {
	if i.decompressor != nil {
		if err := i.decompressor.Close(); err != nil {
			log.Trace("close", "err", err, "file", i.decompressor.FileName())
		}
		// paranoic-mode on: don't delete frozen files
		if !i.frozen {
			if err := os.Remove(i.decompressor.FilePath()); err != nil {
				log.Trace("close", "err", err, "file", i.decompressor.FileName())
			}
		}
		i.decompressor = nil
	}
	if i.index != nil {
		if err := i.index.Close(); err != nil {
			log.Trace("close", "err", err, "file", i.index.FileName())
		}
		// paranoic-mode on: don't delete frozen files
		if !i.frozen {
			if err := os.Remove(i.index.FilePath()); err != nil {
				log.Trace("close", "err", err, "file", i.index.FileName())
			}
		}
		i.index = nil
	}
	if i.bindex != nil {
		if err := i.bindex.Close(); err != nil {
			log.Trace("close", "err", err, "file", i.bindex.FileName())
		}
		if err := os.Remove(i.bindex.FilePath()); err != nil {
			log.Trace("close", "err", err, "file", i.bindex.FileName())
		}
		i.bindex = nil
	}
}

type DomainStats struct {
	MergesCount          uint64
	LastCollationTook    time.Duration
	LastPruneTook        time.Duration
	LastPruneHistTook    time.Duration
	LastFileBuildingTook time.Duration
	LastCollationSize    uint64
	LastPruneSize        uint64

	FilesQueries *atomic.Uint64
	TotalQueries *atomic.Uint64
	EfSearchTime time.Duration
	DataSize     uint64
	IndexSize    uint64
	FilesCount   uint64
}

func (ds *DomainStats) Accumulate(other DomainStats) {
	if other.FilesQueries != nil {
		ds.FilesQueries.Add(other.FilesQueries.Load())
	}
	if other.TotalQueries != nil {
		ds.TotalQueries.Add(other.TotalQueries.Load())
	}
	ds.EfSearchTime += other.EfSearchTime
	ds.IndexSize += other.IndexSize
	ds.DataSize += other.DataSize
	ds.FilesCount += other.FilesCount
}

// Domain is a part of the state (examples are Accounts, Storage, Code)
// Domain should not have any go routines or locks
type Domain struct {
	*History
	files *btree2.BTreeG[*filesItem] // thread-safe, but maybe need 1 RWLock for all trees in AggregatorV3
	// roFiles derivative from field `file`, but without garbage (canDelete=true, overlaps, etc...)
	// MakeContext() using this field in zero-copy way
	roFiles   atomic.Pointer[[]ctxItem]
	values    *btree2.Map[string, []byte]
	defaultDc *DomainContext
	keysTable string // key -> invertedStep , invertedStep = ^(txNum / aggregationStep), Needs to be table with DupSort
	valsTable string // key + invertedStep -> values
	stats     DomainStats
	wal       *domainWAL

	garbageFiles []*filesItem // files that exist on disk, but ignored on opening folder - because they are garbage
}

func NewDomain(dir, tmpdir string, aggregationStep uint64,
	filenameBase, keysTable, valsTable, indexKeysTable, historyValsTable, indexTable string,
	compressVals, largeValues bool) (*Domain, error) {
	d := &Domain{
		keysTable: keysTable,
		valsTable: valsTable,
		files:     btree2.NewBTreeGOptions[*filesItem](filesItemLess, btree2.Options{Degree: 128, NoLocks: false}),
		values:    btree2.NewMap[string, []byte](128),
		stats:     DomainStats{FilesQueries: &atomic.Uint64{}, TotalQueries: &atomic.Uint64{}},
	}
	d.roFiles.Store(&[]ctxItem{})

	var err error
	if d.History, err = NewHistory(dir, tmpdir, aggregationStep, filenameBase, indexKeysTable, indexTable, historyValsTable, compressVals, []string{"kv"}, largeValues); err != nil {
		return nil, err
	}

	return d, nil
}

func (d *Domain) StartUnbufferedWrites() {
	d.defaultDc = d.MakeContext()
	d.wal = d.newWriter(d.tmpdir, false, false)
	d.History.StartUnbufferedWrites()
}

func (d *Domain) StartWrites() {
	d.defaultDc = d.MakeContext()
	d.wal = d.newWriter(d.tmpdir, true, false)
	d.History.StartWrites()
}

func (d *Domain) FinishWrites() {
	if d.defaultDc != nil {
		d.defaultDc.Close()
	}
	if d.wal != nil {
		d.wal.close()
		d.wal = nil
	}
	d.History.FinishWrites()
}

// OpenList - main method to open list of files.
// It's ok if some files was open earlier.
// If some file already open: noop.
// If some file already open but not in provided list: close and remove from `files` field.
func (d *Domain) OpenList(fNames []string) error {
	if err := d.History.OpenList(fNames); err != nil {
		return err
	}
	return d.openList(fNames)
}

func (d *Domain) openList(fNames []string) error {
	d.closeWhatNotInList(fNames)
	d.garbageFiles = d.scanStateFiles(fNames)
	if err := d.openFiles(); err != nil {
		return fmt.Errorf("History.OpenList: %s, %w", d.filenameBase, err)
	}
	return nil
}

func (d *Domain) OpenFolder() error {
	files, err := d.fileNamesOnDisk()
	if err != nil {
		return err
	}
	return d.OpenList(files)
}

func (d *Domain) GetAndResetStats() DomainStats {
	r := d.stats
	r.DataSize, r.IndexSize, r.FilesCount = d.collectFilesStats()

	d.stats = DomainStats{FilesQueries: &atomic.Uint64{}, TotalQueries: &atomic.Uint64{}}
	return r
}

func (d *Domain) scanStateFiles(fileNames []string) (garbageFiles []*filesItem) {
	re := regexp.MustCompile("^" + d.filenameBase + ".([0-9]+)-([0-9]+).kv$")
	var err error
Loop:
	for _, name := range fileNames {
		subs := re.FindStringSubmatch(name)
		if len(subs) != 3 {
			if len(subs) != 0 {
				log.Warn("File ignored by domain scan, more than 3 submatches", "name", name, "submatches", len(subs))
			}
			continue
		}
		var startStep, endStep uint64
		if startStep, err = strconv.ParseUint(subs[1], 10, 64); err != nil {
			log.Warn("File ignored by domain scan, parsing startTxNum", "error", err, "name", name)
			continue
		}
		if endStep, err = strconv.ParseUint(subs[2], 10, 64); err != nil {
			log.Warn("File ignored by domain scan, parsing endTxNum", "error", err, "name", name)
			continue
		}
		if startStep > endStep {
			log.Warn("File ignored by domain scan, startTxNum > endTxNum", "name", name)
			continue
		}

		startTxNum, endTxNum := startStep*d.aggregationStep, endStep*d.aggregationStep
		var newFile = newFilesItem(startTxNum, endTxNum, d.aggregationStep)

		for _, ext := range d.integrityFileExtensions {
			requiredFile := fmt.Sprintf("%s.%d-%d.%s", d.filenameBase, startStep, endStep, ext)
			if !dir.FileExist(filepath.Join(d.dir, requiredFile)) {
				log.Debug(fmt.Sprintf("[snapshots] skip %s because %s doesn't exists", name, requiredFile))
				garbageFiles = append(garbageFiles, newFile)
				continue Loop
			}
		}

		if _, has := d.files.Get(newFile); has {
			continue
		}

		addNewFile := true
		var subSets []*filesItem
		d.files.Walk(func(items []*filesItem) bool {
			for _, item := range items {
				if item.isSubsetOf(newFile) {
					subSets = append(subSets, item)
					continue
				}

				if newFile.isSubsetOf(item) {
					if item.frozen {
						addNewFile = false
						garbageFiles = append(garbageFiles, newFile)
					}
					continue
				}
			}
			return true
		})
		if addNewFile {
			d.files.Set(newFile)
		}
	}
	return garbageFiles
}

func (d *Domain) openFiles() (err error) {
	var totalKeys uint64

	invalidFileItems := make([]*filesItem, 0)
	d.files.Walk(func(items []*filesItem) bool {
		for _, item := range items {
			if item.decompressor != nil {
				continue
			}
			fromStep, toStep := item.startTxNum/d.aggregationStep, item.endTxNum/d.aggregationStep
			datPath := filepath.Join(d.dir, fmt.Sprintf("%s.%d-%d.kv", d.filenameBase, fromStep, toStep))
			if !dir.FileExist(datPath) {
				invalidFileItems = append(invalidFileItems, item)
				continue
			}
			if item.decompressor, err = compress.NewDecompressor(datPath); err != nil {
				return false
			}

			if item.index != nil {
				continue
			}
			idxPath := filepath.Join(d.dir, fmt.Sprintf("%s.%d-%d.kvi", d.filenameBase, fromStep, toStep))
			if dir.FileExist(idxPath) {
				if item.index, err = recsplit.OpenIndex(idxPath); err != nil {
					log.Debug("InvertedIndex.openFiles: %w, %s", err, idxPath)
					return false
				}
				totalKeys += item.index.KeyCount()
			}
			if item.bindex == nil {
				bidxPath := filepath.Join(d.dir, fmt.Sprintf("%s.%d-%d.bt", d.filenameBase, fromStep, toStep))
				if item.bindex, err = OpenBtreeIndexWithDecompressor(bidxPath, 2048, item.decompressor); err != nil {
					log.Debug("InvertedIndex.openFiles: %w, %s", err, bidxPath)
					return false
				}
				//totalKeys += item.bindex.KeyCount()
			}
		}
		return true
	})
	if err != nil {
		return err
	}
	for _, item := range invalidFileItems {
		d.files.Delete(item)
	}

	d.reCalcRoFiles()
	return nil
}

func (d *Domain) closeWhatNotInList(fNames []string) {
	var toDelete []*filesItem
	d.files.Walk(func(items []*filesItem) bool {
	Loop1:
		for _, item := range items {
			for _, protectName := range fNames {
				if item.decompressor != nil && item.decompressor.FileName() == protectName {
					continue Loop1
				}
			}
			toDelete = append(toDelete, item)
		}
		return true
	})
	for _, item := range toDelete {
		if item.decompressor != nil {
			if err := item.decompressor.Close(); err != nil {
				log.Trace("close", "err", err, "file", item.decompressor.FileName())
			}
			item.decompressor = nil
		}
		if item.index != nil {
			if err := item.index.Close(); err != nil {
				log.Trace("close", "err", err, "file", item.index.FileName())
			}
			item.index = nil
		}
		if item.bindex != nil {
			if err := item.bindex.Close(); err != nil {
				log.Trace("close", "err", err, "file", item.bindex.FileName())
			}
			item.bindex = nil
		}
		d.files.Delete(item)
	}
}

func (d *Domain) reCalcRoFiles() {
	roFiles := ctxFiles(d.files)
	d.roFiles.Store(&roFiles)
}

func (d *Domain) Close() {
	d.History.Close()
	d.values.Clear()
	d.closeWhatNotInList([]string{})
	d.reCalcRoFiles()
}

func (d *Domain) PutWithPrev(key1, key2, val, preval []byte) error {
	// This call to update needs to happen before d.tx.Put() later, because otherwise the content of `preval`` slice is invalidated
	if err := d.History.AddPrevValue(key1, key2, preval); err != nil {
		return err
	}
	d.values.Set(hex.EncodeToString(common.Append(key1, key2)), val)
	return d.wal.addValue(key1, key2, val)
}

func (d *Domain) DeleteWithPrev(key1, key2, prev []byte) (err error) {
	// This call to update needs to happen before d.tx.Delete() later, because otherwise the content of `original`` slice is invalidated
	if err := d.History.AddPrevValue(key1, key2, prev); err != nil {
		return err
	}
	d.values.Delete(hex.EncodeToString(common.Append(key1, key2)))
	return d.wal.addValue(key1, key2, nil)
}

func (d *Domain) update(key []byte) error {
	var invertedStep [8]byte
	binary.BigEndian.PutUint64(invertedStep[:], ^(d.txNum / d.aggregationStep))
	if err := d.tx.Put(d.keysTable, key, invertedStep[:]); err != nil {
		return err
	}
	return nil
}

func (d *Domain) put(key, val []byte) error {
	if err := d.update(key); err != nil {
		return err
	}
	invertedStep := ^(d.txNum / d.aggregationStep)
	keySuffix := make([]byte, len(key)+8)
	copy(keySuffix, key)
	binary.BigEndian.PutUint64(keySuffix[len(key):], invertedStep)

	return d.tx.Put(d.valsTable, keySuffix, val)
}

func (d *Domain) Put(key1, key2, val []byte) error {
	key := common.Append(key1, key2)
	original, _, err := d.defaultDc.get(key, d.txNum, d.tx)
	if err != nil {
		return err
	}
	if bytes.Equal(original, val) {
		return nil
	}
	// This call to update needs to happen before d.tx.Put() later, because otherwise the content of `original`` slice is invalidated
	if err = d.History.AddPrevValue(key1, key2, original); err != nil {
		return err
	}
	return d.put(key, val)
}

func (d *Domain) Delete(key1, key2 []byte) error {
	key := common.Append(key1, key2)
	original, found, err := d.defaultDc.get(key, d.txNum, d.tx)
	if err != nil {
		return err
	}
	if !found {
		return nil
	}
	return d.DeleteWithPrev(key1, key2, original)

	// This call to update needs to happen before d.tx.Delete() later, because otherwise the content of `original`` slice is invalidated
	if err = d.History.AddPrevValue(key1, key2, original); err != nil {
		return err
	}
	if err = d.update(key); err != nil {
		return err
	}
	invertedStep := ^(d.txNum / d.aggregationStep)
	keySuffix := make([]byte, len(key)+8)
	copy(keySuffix, key)
	binary.BigEndian.PutUint64(keySuffix[len(key):], invertedStep)
	if err = d.tx.Delete(d.valsTable, keySuffix); err != nil {
		return err
	}
	return nil
}

func (d *Domain) newWriter(tmpdir string, buffered, discard bool) *domainWAL {
	w := &domainWAL{d: d,
		tmpdir:      tmpdir,
		buffered:    buffered,
		discard:     discard,
		aux:         make([]byte, 0, 128),
		largeValues: d.largeValues,
	}

	if buffered {
		w.values = etl.NewCollector(d.valsTable, tmpdir, etl.NewSortableBuffer(WALCollectorRAM))
		w.values.LogLvl(log.LvlTrace)
		w.keys = etl.NewCollector(d.keysTable, tmpdir, etl.NewSortableBuffer(WALCollectorRAM))
		w.keys.LogLvl(log.LvlTrace)
	}
	return w
}

type domainWAL struct {
	d           *Domain
	keys        *etl.Collector
	values      *etl.Collector
	kvsize      atomic.Uint64
	aux         []byte
	tmpdir      string
	buffered    bool
	discard     bool
	largeValues bool
}

func (h *domainWAL) close() {
	if h == nil { // allow dobule-close
		return
	}
	if h.keys != nil {
		h.keys.Close()
	}
	if h.values != nil {
		h.values.Close()
	}
}

func (h *domainWAL) size() uint64 {
	return h.kvsize.Load()
}

func (h *domainWAL) flush(ctx context.Context, tx kv.RwTx) error {
	if h.discard {
		return nil
	}
	if err := h.keys.Load(tx, h.d.keysTable, loadFunc, etl.TransformArgs{Quit: ctx.Done()}); err != nil {
		return err
	}
	if err := h.values.Load(tx, h.d.valsTable, loadFunc, etl.TransformArgs{Quit: ctx.Done()}); err != nil {
		return err
	}
	return nil
}

func (h *domainWAL) addValue(key1, key2, value []byte) error {
	if h.discard {
		return nil
	}

	kl := len(key1) + len(key2)
	fullkey := h.aux[:kl+8]
	copy(fullkey, key1)
	copy(fullkey[len(key1):], key2)

	step := ^(h.d.txNum / h.d.aggregationStep)
	binary.BigEndian.PutUint64(fullkey[kl:], step)

	if h.largeValues {
		if !h.buffered {
			if err := h.d.tx.Put(h.d.keysTable, fullkey[:kl], fullkey[kl:]); err != nil {
				return err
			}
			if err := h.d.tx.Put(h.d.valsTable, fullkey, value); err != nil {
				return err
			}
			return nil
		}

		if err := h.keys.Collect(fullkey[:kl], fullkey[kl:]); err != nil {
			return err
		}
		if err := h.values.Collect(fullkey, value); err != nil {
			return err
		}
		h.kvsize.Add(uint64(len(value)) + uint64(len(fullkey)*2))

		return nil
	}

	if !h.buffered {
		if err := h.d.tx.Put(h.d.keysTable, fullkey[:kl], fullkey[kl:]); err != nil {
			return err
		}
		if err := h.d.tx.Put(h.d.valsTable, fullkey, value); err != nil {
			return err
		}
		return nil
	}
	if err := h.keys.Collect(fullkey[:kl], fullkey[kl:]); err != nil {
		return err
	}
	if err := h.values.Collect(fullkey, value); err != nil {
		return err
	}
	h.kvsize.Add(uint64(len(value)) + uint64(len(fullkey)*2))
	return nil
}

type CursorType uint8

const (
	FILE_CURSOR CursorType = iota
	DB_CURSOR
	RAM_CURSOR
)

// CursorItem is the item in the priority queue used to do merge interation
// over storage of a given account
type CursorItem struct {
	c        kv.CursorDupSort
	iter     btree2.MapIter[string, []byte]
	dg       *compress.Getter
	dg2      *compress.Getter
	key      []byte
	val      []byte
	endTxNum uint64
	t        CursorType // Whether this item represents state file or DB record, or tree
	reverse  bool
}

type CursorHeap []*CursorItem

func (ch CursorHeap) Len() int {
	return len(ch)
}

func (ch CursorHeap) Less(i, j int) bool {
	cmp := bytes.Compare(ch[i].key, ch[j].key)
	if cmp == 0 {
		// when keys match, the items with later blocks are preferred
		if ch[i].reverse {
			return ch[i].endTxNum > ch[j].endTxNum
		}
		return ch[i].endTxNum < ch[j].endTxNum
	}
	return cmp < 0
}

func (ch *CursorHeap) Swap(i, j int) {
	(*ch)[i], (*ch)[j] = (*ch)[j], (*ch)[i]
}

func (ch *CursorHeap) Push(x interface{}) {
	*ch = append(*ch, x.(*CursorItem))
}

func (ch *CursorHeap) Pop() interface{} {
	old := *ch
	n := len(old)
	x := old[n-1]
	old[n-1] = nil
	*ch = old[0 : n-1]
	return x
}

// filesItem corresponding to a pair of files (.dat and .idx)
type ctxItem struct {
	getter     *compress.Getter
	reader     *recsplit.IndexReader
	startTxNum uint64
	endTxNum   uint64

	i   int
	src *filesItem
}

type ctxLocalityIdx struct {
	reader *recsplit.IndexReader
	bm     *bitmapdb.FixedSizeBitmaps
	file   *ctxItem
}

// DomainContext allows accesing the same domain from multiple go-routines
type DomainContext struct {
	d        *Domain
	files    []ctxItem
	getters  []*compress.Getter
	readers  []*BtIndex
	hc       *HistoryContext
	keyBuf   [60]byte // 52b key and 8b for inverted step
	numBuf   [8]byte
	mapHits  uint64
	diskHits uint64
}

func (d *Domain) collectFilesStats() (datsz, idxsz, files uint64) {
	d.History.files.Walk(func(items []*filesItem) bool {
		for _, item := range items {
			if item.index == nil {
				return false
			}
			datsz += uint64(item.decompressor.Size())
			idxsz += uint64(item.index.Size())
			files += 2
		}
		return true
	})

	d.files.Walk(func(items []*filesItem) bool {
		for _, item := range items {
			if item.index == nil {
				return false
			}
			datsz += uint64(item.decompressor.Size())
			idxsz += uint64(item.index.Size())
			idxsz += uint64(item.bindex.Size())
			files += 3
		}
		return true
	})

	fcnt, fsz, isz := d.History.InvertedIndex.collectFilesStat()
	datsz += fsz
	files += fcnt
	idxsz += isz
	return
}

func (d *Domain) MakeContext() *DomainContext {
	dc := &DomainContext{
		d:     d,
		hc:    d.History.MakeContext(),
		files: *d.roFiles.Load(),
	}
	for _, item := range dc.files {
		if !item.src.frozen {
			item.src.refcount.Add(1)
		}
	}

	return dc
}

// Collation is the set of compressors created after aggregation
type Collation struct {
	valuesComp   *compress.Compressor
	historyComp  *compress.Compressor
	indexBitmaps map[string]*roaring64.Bitmap
	valuesPath   string
	historyPath  string
	valuesCount  int
	historyCount int
}

func (c Collation) Close() {
	if c.valuesComp != nil {
		c.valuesComp.Close()
	}
	if c.historyComp != nil {
		c.historyComp.Close()
	}
}

type kvpair struct {
	k, v []byte
}

func (d *Domain) writeCollationPair(valuesComp *compress.Compressor, pairs chan kvpair) (count int, err error) {
	for kv := range pairs {
		if err = valuesComp.AddUncompressedWord(kv.k); err != nil {
			return count, fmt.Errorf("add %s values key [%x]: %w", d.filenameBase, kv.k, err)
		}
		mxCollationSize.Inc()
		count++ // Only counting keys, not values
		if err = valuesComp.AddUncompressedWord(kv.v); err != nil {
			return count, fmt.Errorf("add %s values val [%x]=>[%x]: %w", d.filenameBase, kv.k, kv.v, err)
		}
	}
	return count, nil
}

// nolint
func (d *Domain) aggregate(ctx context.Context, step uint64, txFrom, txTo uint64, tx kv.Tx, ps *background.ProgressSet) (err error) {
	mxRunningCollations.Inc()
	start := time.Now()
	collation, err := d.collateStream(ctx, step, txFrom, txTo, tx)
	mxRunningCollations.Dec()
	mxCollateTook.UpdateDuration(start)

	mxCollationSize.Set(uint64(collation.valuesComp.Count()))
	mxCollationSizeHist.Set(uint64(collation.historyComp.Count()))

	if err != nil {
		collation.Close()
		//return fmt.Errorf("domain collation %q has failed: %w", d.filenameBase, err)
		return err
	}

	mxRunningMerges.Inc()

	start = time.Now()
	sf, err := d.buildFiles(ctx, step, collation, ps)
	collation.Close()
	defer sf.Close()

	if err != nil {
		sf.Close()
		mxRunningMerges.Dec()
		return
	}

	mxRunningMerges.Dec()

	d.integrateFiles(sf, step*d.aggregationStep, (step+1)*d.aggregationStep)
	d.stats.LastFileBuildingTook = time.Since(start)
	return nil
}

// collate gathers domain changes over the specified step, using read-only transaction,
// and returns compressors, elias fano, and bitmaps
// [txFrom; txTo)
func (d *Domain) collateStream(ctx context.Context, step, txFrom, txTo uint64, roTx kv.Tx) (Collation, error) {
	started := time.Now()
	defer func() {
		d.stats.LastCollationTook = time.Since(started)
	}()

	hCollation, err := d.History.collate(step, txFrom, txTo, roTx)
	if err != nil {
		return Collation{}, err
	}

	var valuesComp *compress.Compressor
	closeComp := true
	defer func() {
		if closeComp {
			if valuesComp != nil {
				valuesComp.Close()
			}
		}
	}()

	valuesPath := filepath.Join(d.dir, fmt.Sprintf("%s.%d-%d.kv", d.filenameBase, step, step+1))
	if valuesComp, err = compress.NewCompressor(context.Background(), "collate values", valuesPath, d.tmpdir, compress.MinPatternScore, 1, log.LvlTrace); err != nil {
		return Collation{}, fmt.Errorf("create %s values compressor: %w", d.filenameBase, err)
	}

	keysCursor, err := roTx.CursorDupSort(d.keysTable)
	if err != nil {
		return Collation{}, fmt.Errorf("create %s keys cursor: %w", d.filenameBase, err)
	}
	defer keysCursor.Close()

	var (
		k, v     []byte
		pos      uint64
		valCount int
		pairs    = make(chan kvpair, 1024)
	)

	eg, _ := errgroup.WithContext(ctx)
	eg.Go(func() error {
		valCount, err = d.writeCollationPair(valuesComp, pairs)
		return err
	})

	var (
		stepBytes = make([]byte, 8)
		keySuffix = make([]byte, 256+8)
	)
	binary.BigEndian.PutUint64(stepBytes, ^step)

	for k, _, err = keysCursor.First(); err == nil && k != nil; k, _, err = keysCursor.NextNoDup() {
		pos++
		select {
		case <-ctx.Done():
			return Collation{}, ctx.Err()
		default:
		}

		if v, err = keysCursor.LastDup(); err != nil {
			return Collation{}, fmt.Errorf("find last %s key for aggregation step k=[%x]: %w", d.filenameBase, k, err)
		}
		if bytes.Equal(v, stepBytes) {
			copy(keySuffix, k)
			copy(keySuffix[len(k):], v)
			ks := len(k) + len(v)

			v, err := roTx.GetOne(d.valsTable, keySuffix[:ks])
			if err != nil {
				return Collation{}, fmt.Errorf("find last %s value for aggregation step k=[%x]: %w", d.filenameBase, k, err)
			}

			select {
			case <-ctx.Done():
				return Collation{}, ctx.Err()
			default:
			}

			pairs <- kvpair{k: k, v: v}
		}
	}
	close(pairs)
	if err != nil {
		return Collation{}, fmt.Errorf("iterate over %s keys cursor: %w", d.filenameBase, err)
	}

	if err := eg.Wait(); err != nil {
		return Collation{}, fmt.Errorf("collate over %s keys cursor: %w", d.filenameBase, err)
	}

	closeComp = false
	return Collation{
		valuesPath:   valuesPath,
		valuesComp:   valuesComp,
		valuesCount:  valCount,
		historyPath:  hCollation.historyPath,
		historyComp:  hCollation.historyComp,
		historyCount: hCollation.historyCount,
		indexBitmaps: hCollation.indexBitmaps,
	}, nil
}

// collate gathers domain changes over the specified step, using read-only transaction,
// and returns compressors, elias fano, and bitmaps
// [txFrom; txTo)
func (d *Domain) collate(ctx context.Context, step, txFrom, txTo uint64, roTx kv.Tx, logEvery *time.Ticker) (Collation, error) {
	started := time.Now()
	defer func() {
		d.stats.LastCollationTook = time.Since(started)
	}()

	hCollation, err := d.History.collate(step, txFrom, txTo, roTx)
	if err != nil {
		return Collation{}, err
	}
	var valuesComp *compress.Compressor
	closeComp := true
	defer func() {
		if closeComp {
			hCollation.Close()
			if valuesComp != nil {
				valuesComp.Close()
			}
		}
	}()
	valuesPath := filepath.Join(d.dir, fmt.Sprintf("%s.%d-%d.kv", d.filenameBase, step, step+1))
	if valuesComp, err = compress.NewCompressor(context.Background(), "collate values", valuesPath, d.tmpdir, compress.MinPatternScore, 1, log.LvlTrace); err != nil {
		return Collation{}, fmt.Errorf("create %s values compressor: %w", d.filenameBase, err)
	}
	keysCursor, err := roTx.CursorDupSort(d.keysTable)
	if err != nil {
		return Collation{}, fmt.Errorf("create %s keys cursor: %w", d.filenameBase, err)
	}
	defer keysCursor.Close()

	var (
		k, v        []byte
		pos         uint64
		valuesCount uint
	)

	//TODO: use prorgesSet
	//totalKeys, err := keysCursor.Count()
	//if err != nil {
	//	return Collation{}, fmt.Errorf("failed to obtain keys count for domain %q", d.filenameBase)
	//}
	for k, _, err = keysCursor.First(); err == nil && k != nil; k, _, err = keysCursor.NextNoDup() {
		if err != nil {
			return Collation{}, err
		}
		pos++
		select {
		case <-ctx.Done():
			log.Warn("[snapshots] collate domain cancelled", "name", d.filenameBase, "err", ctx.Err())
			return Collation{}, ctx.Err()
		default:
		}

		if v, err = keysCursor.LastDup(); err != nil {
			return Collation{}, fmt.Errorf("find last %s key for aggregation step k=[%x]: %w", d.filenameBase, k, err)
		}
		s := ^binary.BigEndian.Uint64(v)
		if s == step {
			keySuffix := make([]byte, len(k)+8)
			copy(keySuffix, k)
			copy(keySuffix[len(k):], v)
			v, err := roTx.GetOne(d.valsTable, keySuffix)
			if err != nil {
				return Collation{}, fmt.Errorf("find last %s value for aggregation step k=[%x]: %w", d.filenameBase, k, err)
			}
			if err = valuesComp.AddUncompressedWord(k); err != nil {
				return Collation{}, fmt.Errorf("add %s values key [%x]: %w", d.filenameBase, k, err)
			}
			valuesCount++ // Only counting keys, not values
			if err = valuesComp.AddUncompressedWord(v); err != nil {
				return Collation{}, fmt.Errorf("add %s values val [%x]=>[%x]: %w", d.filenameBase, k, v, err)
			}
		}
	}
	if err != nil {
		return Collation{}, fmt.Errorf("iterate over %s keys cursor: %w", d.filenameBase, err)
	}
	closeComp = false
	return Collation{
		valuesPath:   valuesPath,
		valuesComp:   valuesComp,
		valuesCount:  int(valuesCount),
		historyPath:  hCollation.historyPath,
		historyComp:  hCollation.historyComp,
		historyCount: hCollation.historyCount,
		indexBitmaps: hCollation.indexBitmaps,
	}, nil
}

type StaticFiles struct {
	valuesDecomp    *compress.Decompressor
	valuesIdx       *recsplit.Index
	valuesBt        *BtIndex
	historyDecomp   *compress.Decompressor
	historyIdx      *recsplit.Index
	efHistoryDecomp *compress.Decompressor
	efHistoryIdx    *recsplit.Index
}

func (sf StaticFiles) Close() {
	if sf.valuesDecomp != nil {
		sf.valuesDecomp.Close()
	}
	if sf.valuesIdx != nil {
		sf.valuesIdx.Close()
	}
	if sf.valuesBt != nil {
		sf.valuesBt.Close()
	}
	if sf.historyDecomp != nil {
		sf.historyDecomp.Close()
	}
	if sf.historyIdx != nil {
		sf.historyIdx.Close()
	}
	if sf.efHistoryDecomp != nil {
		sf.efHistoryDecomp.Close()
	}
	if sf.efHistoryIdx != nil {
		sf.efHistoryIdx.Close()
	}
}

// buildFiles performs potentially resource intensive operations of creating
// static files and their indices
func (d *Domain) buildFiles(ctx context.Context, step uint64, collation Collation, ps *background.ProgressSet) (StaticFiles, error) {
	hStaticFiles, err := d.History.buildFiles(ctx, step, HistoryCollation{
		historyPath:  collation.historyPath,
		historyComp:  collation.historyComp,
		historyCount: collation.historyCount,
		indexBitmaps: collation.indexBitmaps,
	}, ps)
	if err != nil {
		return StaticFiles{}, err
	}
	valuesComp := collation.valuesComp
	var valuesDecomp *compress.Decompressor
	var valuesIdx *recsplit.Index
	closeComp := true
	defer func() {
		if closeComp {
			hStaticFiles.Close()
			if valuesComp != nil {
				valuesComp.Close()
			}
			if valuesDecomp != nil {
				valuesDecomp.Close()
			}
			if valuesIdx != nil {
				valuesIdx.Close()
			}
		}
	}()
	if err = valuesComp.Compress(); err != nil {
		return StaticFiles{}, fmt.Errorf("compress %s values: %w", d.filenameBase, err)
	}
	valuesComp.Close()
	valuesComp = nil
	if valuesDecomp, err = compress.NewDecompressor(collation.valuesPath); err != nil {
		return StaticFiles{}, fmt.Errorf("open %s values decompressor: %w", d.filenameBase, err)
	}

	valuesIdxFileName := fmt.Sprintf("%s.%d-%d.kvi", d.filenameBase, step, step+1)
	valuesIdxPath := filepath.Join(d.dir, valuesIdxFileName)
	{
		p := ps.AddNew(valuesIdxFileName, uint64(valuesDecomp.Count()*2))
		defer ps.Delete(p)
		if valuesIdx, err = buildIndexThenOpen(ctx, valuesDecomp, valuesIdxPath, d.tmpdir, collation.valuesCount, false, p); err != nil {
			return StaticFiles{}, fmt.Errorf("build %s values idx: %w", d.filenameBase, err)
		}
	}

	var bt *BtIndex
	{
		btFileName := strings.TrimSuffix(valuesIdxFileName, "kvi") + "bt"
		btPath := filepath.Join(d.dir, btFileName)
		p := ps.AddNew(btFileName, uint64(valuesDecomp.Count()*2))
		defer ps.Delete(p)
		bt, err = CreateBtreeIndexWithDecompressor(btPath, DefaultBtreeM, valuesDecomp, p)
		if err != nil {
			return StaticFiles{}, fmt.Errorf("build %s values bt idx: %w", d.filenameBase, err)
		}
	}

	closeComp = false
	return StaticFiles{
		valuesDecomp:    valuesDecomp,
		valuesIdx:       valuesIdx,
		valuesBt:        bt,
		historyDecomp:   hStaticFiles.historyDecomp,
		historyIdx:      hStaticFiles.historyIdx,
		efHistoryDecomp: hStaticFiles.efHistoryDecomp,
		efHistoryIdx:    hStaticFiles.efHistoryIdx,
	}, nil
}

func (d *Domain) missedIdxFiles() (l []*filesItem) {
	d.files.Walk(func(items []*filesItem) bool { // don't run slow logic while iterating on btree
		for _, item := range items {
			fromStep, toStep := item.startTxNum/d.aggregationStep, item.endTxNum/d.aggregationStep
			if !dir.FileExist(filepath.Join(d.dir, fmt.Sprintf("%s.%d-%d.bt", d.filenameBase, fromStep, toStep))) {
				l = append(l, item)
			}
		}
		return true
	})
	return l
}

func (dc *DomainContext) BuildOptionalMissedIndices(ctx context.Context) (err error) {
	//return dc.d.BuildOptionalMissedIndices(ctx)
	return nil
}

// BuildMissedIndices - produce .efi/.vi/.kvi from .ef/.v/.kv
func (d *Domain) BuildMissedIndices(ctx context.Context, g *errgroup.Group, ps *background.ProgressSet) (err error) {
	d.History.BuildMissedIndices(ctx, g, ps)
	d.InvertedIndex.BuildMissedIndices(ctx, g, ps)
	for _, item := range d.missedIdxFiles() {
		//TODO: build .kvi
		fitem := item
		g.Go(func() error {
			idxPath := filepath.Join(fitem.decompressor.FilePath(), fitem.decompressor.FileName())
			idxPath = strings.TrimSuffix(idxPath, "kv") + "bt"

			p := ps.AddNew("fixme", uint64(fitem.decompressor.Count()))
			defer ps.Delete(p)
			if err := BuildBtreeIndexWithDecompressor(idxPath, fitem.decompressor, p); err != nil {
				return fmt.Errorf("failed to build btree index for %s:  %w", fitem.decompressor.FileName(), err)
			}
			return nil
		})
	}
	return nil
}

func buildIndexThenOpen(ctx context.Context, d *compress.Decompressor, idxPath, tmpdir string, count int, values bool, p *background.Progress) (*recsplit.Index, error) {
	if err := buildIndex(ctx, d, idxPath, tmpdir, count, values, p); err != nil {
		return nil, err
	}
	return recsplit.OpenIndex(idxPath)
}

func buildIndex(ctx context.Context, d *compress.Decompressor, idxPath, tmpdir string, count int, values bool, p *background.Progress) error {
	var rs *recsplit.RecSplit
	var err error
	if rs, err = recsplit.NewRecSplit(recsplit.RecSplitArgs{
		KeyCount:   count,
		Enums:      false,
		BucketSize: 2000,
		LeafSize:   8,
		TmpDir:     tmpdir,
		IndexFile:  idxPath,
	}); err != nil {
		return fmt.Errorf("create recsplit: %w", err)
	}
	defer rs.Close()
	rs.LogLvl(log.LvlTrace)
	defer d.EnableMadvNormal().DisableReadAhead()

	word := make([]byte, 0, 256)
	var keyPos, valPos uint64
	g := d.MakeGetter()
	for {
		if err := ctx.Err(); err != nil {
			log.Warn("recsplit index building cancelled", "err", err)
			return err
		}
		g.Reset(0)
		for g.HasNext() {
			word, valPos = g.Next(word[:0])
			if values {
				if err = rs.AddKey(word, valPos); err != nil {
					return fmt.Errorf("add idx key [%x]: %w", word, err)
				}
			} else {
				if err = rs.AddKey(word, keyPos); err != nil {
					return fmt.Errorf("add idx key [%x]: %w", word, err)
				}
			}
			// Skip value
			keyPos = g.Skip()

			p.Processed.Add(1)
		}
		if err = rs.Build(); err != nil {
			if rs.Collision() {
				log.Info("Building recsplit. Collision happened. It's ok. Restarting...")
				rs.ResetNextSalt()
			} else {
				return fmt.Errorf("build idx: %w", err)
			}
		} else {
			break
		}
	}
	return nil
}

func (d *Domain) integrateFiles(sf StaticFiles, txNumFrom, txNumTo uint64) {
	d.History.integrateFiles(HistoryFiles{
		historyDecomp:   sf.historyDecomp,
		historyIdx:      sf.historyIdx,
		efHistoryDecomp: sf.efHistoryDecomp,
		efHistoryIdx:    sf.efHistoryIdx,
	}, txNumFrom, txNumTo)

	fi := newFilesItem(txNumFrom, txNumTo, d.aggregationStep)
	fi.decompressor = sf.valuesDecomp
	fi.index = sf.valuesIdx
	fi.bindex = sf.valuesBt
	d.files.Set(fi)

	d.reCalcRoFiles()
}

// [txFrom; txTo)
func (d *Domain) prune(ctx context.Context, step uint64, txFrom, txTo, limit uint64, logEvery *time.Ticker) error {
	defer func(t time.Time) { d.stats.LastPruneTook = time.Since(t) }(time.Now())
	mxPruningProgress.Inc()
	defer mxPruningProgress.Dec()

	var (
		_state    = "scan steps"
		pos       atomic.Uint64
		totalKeys uint64
	)

	keysCursor, err := d.tx.RwCursorDupSort(d.keysTable)
	if err != nil {
		return fmt.Errorf("%s keys cursor: %w", d.filenameBase, err)
	}
	defer keysCursor.Close()

	totalKeys, err = keysCursor.Count()
	if err != nil {
		return fmt.Errorf("get count of %s keys: %w", d.filenameBase, err)
	}

	var (
		k, v, stepBytes []byte
		keyMaxSteps     = make(map[string]uint64)
		c               = 0
	)
	stepBytes = make([]byte, 8)
	binary.BigEndian.PutUint64(stepBytes, ^step)

	for k, v, err = keysCursor.First(); err == nil && k != nil; k, v, err = keysCursor.Next() {
		if bytes.Equal(v, stepBytes) {
			c++
			kl, vl, err := keysCursor.PrevDup()
			if err != nil {
				break
			}
			if kl == nil && vl == nil {
				continue
			}
			s := ^binary.BigEndian.Uint64(vl)
			if s > step {
				kn, vn, err := keysCursor.NextDup()
				if err != nil {
					break
				}
				if bytes.Equal(kn, k) && bytes.Equal(vn, stepBytes) {
					if err := keysCursor.DeleteCurrent(); err != nil {
						return fmt.Errorf("prune key %x: %w", k, err)
					}
					mxPruneSize.Inc()
					keyMaxSteps[string(k)] = s
				}
			}
		}
		pos.Add(1)

		if ctx.Err() != nil {
			log.Warn("[snapshots] prune domain cancelled", "name", d.filenameBase, "err", ctx.Err())
			return ctx.Err()
		}

		select {
		case <-ctx.Done():
			return ctx.Err()
		case <-logEvery.C:
			log.Info("[snapshots] prune domain", "name", d.filenameBase,
				"stage", _state,
				"range", fmt.Sprintf("%.2f-%.2f", float64(txFrom)/float64(d.aggregationStep), float64(txTo)/float64(d.aggregationStep)),
				"progress", fmt.Sprintf("%.2f%%", (float64(pos.Load())/float64(totalKeys))*100))
		default:
		}
	}
	if err != nil {
		return fmt.Errorf("iterate of %s keys: %w", d.filenameBase, err)
	}

	_state = "delete vals"
	pos.Store(0)
	// It is important to clean up tables in a specific order
	// First keysTable, because it is the first one access in the `get` function, i.e. if the record is deleted from there, other tables will not be accessed
	var valsCursor kv.RwCursor
	if valsCursor, err = d.tx.RwCursor(d.valsTable); err != nil {
		return fmt.Errorf("%s vals cursor: %w", d.filenameBase, err)
	}
	defer valsCursor.Close()

	totalKeys, err = valsCursor.Count()
	if err != nil {
		return fmt.Errorf("count of %s keys: %w", d.filenameBase, err)
	}

	for k, _, err := valsCursor.First(); err == nil && k != nil; k, _, err = valsCursor.Next() {
		if bytes.HasSuffix(k, stepBytes) {
			if _, ok := keyMaxSteps[string(k)]; !ok {
				continue
			}
			if err := valsCursor.DeleteCurrent(); err != nil {
				return fmt.Errorf("prune val %x: %w", k, err)
			}
			mxPruneSize.Inc()
		}
		pos.Add(1)
		//_prog = 100 * (float64(pos) / float64(totalKeys))

		select {
		case <-ctx.Done():
			return ctx.Err()
		case <-logEvery.C:
			log.Info("[snapshots] prune domain", "name", d.filenameBase,
				"stage", _state,
				"range", fmt.Sprintf("%.2f-%.2f", float64(txFrom)/float64(d.aggregationStep), float64(txTo)/float64(d.aggregationStep)),
				"progress", fmt.Sprintf("%.2f%%", (float64(pos.Load())/float64(totalKeys))*100))
		default:
		}
	}
	if err != nil {
		return fmt.Errorf("iterate over %s vals: %w", d.filenameBase, err)
	}

	defer func(t time.Time) { d.stats.LastPruneHistTook = time.Since(t) }(time.Now())

	if err = d.History.prune(ctx, txFrom, txTo, limit, logEvery); err != nil {
		return fmt.Errorf("prune history at step %d [%d, %d): %w", step, txFrom, txTo, err)
	}
	return nil
}

func (d *Domain) isEmpty(tx kv.Tx) (bool, error) {
	k, err := kv.FirstKey(tx, d.keysTable)
	if err != nil {
		return false, err
	}
	k2, err := kv.FirstKey(tx, d.valsTable)
	if err != nil {
		return false, err
	}
	isEmptyHist, err := d.History.isEmpty(tx)
	if err != nil {
		return false, err
	}
	return k == nil && k2 == nil && isEmptyHist, nil
}

// nolint
func (d *Domain) warmup(ctx context.Context, txFrom, limit uint64, tx kv.Tx) error {
	domainKeysCursor, err := tx.CursorDupSort(d.keysTable)
	if err != nil {
		return fmt.Errorf("create %s domain cursor: %w", d.filenameBase, err)
	}
	defer domainKeysCursor.Close()
	var txKey [8]byte
	binary.BigEndian.PutUint64(txKey[:], txFrom)
	idxC, err := tx.CursorDupSort(d.keysTable)
	if err != nil {
		return err
	}
	defer idxC.Close()
	valsC, err := tx.Cursor(d.valsTable)
	if err != nil {
		return err
	}
	defer valsC.Close()
	k, v, err := domainKeysCursor.Seek(txKey[:])
	if err != nil {
		return err
	}
	if k == nil {
		return nil
	}
	txFrom = binary.BigEndian.Uint64(k)
	txTo := txFrom + d.aggregationStep
	if limit != math.MaxUint64 && limit != 0 {
		txTo = txFrom + limit
	}
	for ; err == nil && k != nil; k, v, err = domainKeysCursor.Next() {
		txNum := binary.BigEndian.Uint64(k)
		if txNum >= txTo {
			break
		}
		_, _, _ = valsC.Seek(v[len(v)-8:])
		_, _ = idxC.SeekBothRange(v[:len(v)-8], k)

		select {
		case <-ctx.Done():
			return ctx.Err()
		default:
		}
	}
	if err != nil {
		return fmt.Errorf("iterate over %s domain keys: %w", d.filenameBase, err)
	}

	return d.History.warmup(ctx, txFrom, limit, tx)
}

func (d *Domain) Rotate() flusher {
	hf := d.History.Rotate()

	hf.d = d.wal
	d.wal = d.newWriter(d.wal.tmpdir, d.wal.buffered, d.wal.discard)
	log.Warn("WAL has been rotated", "domain", d.filenameBase)
	return hf
}

var COMPARE_INDEXES = false // if true, will compare values from Btree and INvertedIndex

func (dc *DomainContext) readFromFiles(filekey []byte, fromTxNum uint64) ([]byte, bool) {
	var val []byte
	var found bool

	for i := len(dc.files) - 1; i >= 0; i-- {
		if dc.files[i].endTxNum < fromTxNum {
			break
		}
		reader := dc.statelessBtree(i)
		if reader.Empty() {
			continue
		}
		cur, err := reader.Seek(filekey)
		if err != nil {
			//log.Warn("failed to read from file", "file", reader.FileName(), "err", err)
			continue
		}

		if bytes.Equal(cur.Key(), filekey) {
			val = cur.Value()
			found = true

			if COMPARE_INDEXES {
				rd := recsplit.NewIndexReader(dc.files[i].src.index)
				oft := rd.Lookup(filekey)
				gt := dc.statelessGetter(i)
				gt.Reset(oft)
				var k, v []byte
				if gt.HasNext() {
					k, _ = gt.Next(nil)
					v, _ = gt.Next(nil)
				}
				fmt.Printf("key: %x, val: %x\n", k, v)
				if !bytes.Equal(v, val) {
					panic("not equal")
				}

			}
			break
		}
	}
	return val, found
}

// historyBeforeTxNum searches history for a value of specified key before txNum
// second return value is true if the value is found in the history (even if it is nil)
func (dc *DomainContext) historyBeforeTxNum(key []byte, txNum uint64, roTx kv.Tx) ([]byte, bool, error) {
	dc.d.stats.FilesQueries.Add(1)

	v, found, err := dc.hc.GetNoState(key, txNum)
	if err != nil {
		return nil, false, err
	}
	if found {
		return v, true, nil
	}

	var anyItem bool
	var topState ctxItem
	for _, item := range dc.hc.ic.files {
		if item.endTxNum < txNum {
			continue
		}
		anyItem = true
		topState = item
		break
	}
	if anyItem {
		// If there were no changes but there were history files, the value can be obtained from value files
		var val []byte
		for i := len(dc.files) - 1; i >= 0; i-- {
			if dc.files[i].startTxNum > topState.startTxNum {
				continue
			}
			reader := dc.statelessBtree(i)
			if reader.Empty() {
				continue
			}
			cur, err := reader.Seek(key)
			if err != nil {
				log.Warn("failed to read history before from file", "key", key, "err", err)
				continue
			}

			if bytes.Equal(cur.Key(), key) {
				val = cur.Value()
				break
			}
		}
		return val, true, nil
	}
	// Value not found in history files, look in the recent history
	if roTx == nil {
		return nil, false, fmt.Errorf("roTx is nil")
	}
	return dc.hc.getNoStateFromDB(key, txNum, roTx)
}

// GetBeforeTxNum does not always require usage of roTx. If it is possible to determine
// historical value based only on static files, roTx will not be used.
func (dc *DomainContext) GetBeforeTxNum(key []byte, txNum uint64, roTx kv.Tx) ([]byte, error) {
	v, hOk, err := dc.historyBeforeTxNum(key, txNum, roTx)
	if err != nil {
		return nil, err
	}
	if hOk {
		// if history returned marker of key creation
		// domain must return nil
		if len(v) == 0 {
			return nil, nil
		}
		return v, nil
	}
	if v, _, err = dc.get(key, txNum, roTx); err != nil {
		return nil, err
	}
	return v, nil
}

func (dc *DomainContext) Close() {
	for _, item := range dc.files {
		if item.src.frozen {
			continue
		}
		refCnt := item.src.refcount.Add(-1)
		//GC: last reader responsible to remove useles files: close it and delete
		if refCnt == 0 && item.src.canDelete.Load() {
			item.src.closeFilesAndRemove()
		}
	}
	dc.hc.Close()
}

// IteratePrefix iterates over key-value pairs of the domain that start with given prefix
// Such iteration is not intended to be used in public API, therefore it uses read-write transaction
// inside the domain. Another version of this for public API use needs to be created, that uses
// roTx instead and supports ending the iterations before it reaches the end.
func (dc *DomainContext) IteratePrefix(prefix []byte, it func(k, v []byte)) error {
	dc.d.stats.FilesQueries.Add(1)

	var cp CursorHeap
	heap.Init(&cp)
	var k, v []byte
	var err error

<<<<<<< HEAD
	dc.d.values.Iter()
	dc.d.values.Ascend(hex.EncodeToString(prefix), func(kx string, v []byte) bool {
		k, _ := hex.DecodeString(kx)
		if !bytes.HasPrefix(k, prefix) {
			return true
		}
=======
	iter := dc.d.values.Iter()
	cnt := 0
	if iter.Seek(string(prefix)) {
		kx := iter.Key()
		v = iter.Value()
		cnt++
		fmt.Printf("c %d kx: %s, k: %x\n", cnt, kx, v)
		k, _ = hex.DecodeString(kx)

>>>>>>> 766ef3e2
		if len(kx) > 0 && bytes.HasPrefix(k, prefix) {
			heap.Push(&cp, &CursorItem{t: RAM_CURSOR, key: common.Copy(k), val: common.Copy(v), iter: iter, endTxNum: dc.d.txNum, reverse: true})
		}
	}

	keysCursor, err := dc.d.tx.CursorDupSort(dc.d.keysTable)
	if err != nil {
		return err
	}
	defer keysCursor.Close()
	if k, v, err = keysCursor.Seek(prefix); err != nil {
		return err
	}
	if k != nil && bytes.HasPrefix(k, prefix) {
		keySuffix := make([]byte, len(k)+8)
		copy(keySuffix, k)
		copy(keySuffix[len(k):], v)
		step := ^binary.BigEndian.Uint64(v)
		txNum := step * dc.d.aggregationStep
		if v, err = dc.d.tx.GetOne(dc.d.valsTable, keySuffix); err != nil {
			return err
		}
		heap.Push(&cp, &CursorItem{t: DB_CURSOR, key: common.Copy(k), val: common.Copy(v), c: keysCursor, endTxNum: txNum, reverse: true})
	}
	for i, item := range dc.files {
		bg := dc.statelessBtree(i)
		if bg.Empty() {
			continue
		}

		cursor, err := bg.Seek(prefix)
		if err != nil {
			continue
		}

		g := dc.statelessGetter(i)
		key := cursor.Key()
		if key != nil && bytes.HasPrefix(key, prefix) {
			val := cursor.Value()
			heap.Push(&cp, &CursorItem{t: FILE_CURSOR, key: key, val: val, dg: g, endTxNum: item.endTxNum, reverse: true})
		}
	}
	for cp.Len() > 0 {
		lastKey := common.Copy(cp[0].key)
		lastVal := common.Copy(cp[0].val)
		// Advance all the items that have this key (including the top)
		for cp.Len() > 0 && bytes.Equal(cp[0].key, lastKey) {
			ci1 := cp[0]
			switch ci1.t {
			case RAM_CURSOR:
<<<<<<< HEAD
				heap.Pop(&cp)
=======
				if ci1.iter.Next() {
					k, _ = hex.DecodeString(ci1.iter.Key())
					if k != nil && bytes.HasPrefix(k, prefix) {
						ci1.key = common.Copy(k)
						ci1.val = common.Copy(ci1.iter.Value())
					}
					heap.Fix(&cp, 0)
				} else {
					heap.Pop(&cp)
				}
>>>>>>> 766ef3e2
			case FILE_CURSOR:
				if ci1.dg.HasNext() {
					ci1.key, _ = ci1.dg.Next(ci1.key[:0])
					if ci1.key != nil && bytes.HasPrefix(ci1.key, prefix) {
						ci1.val, _ = ci1.dg.Next(ci1.val[:0])
						heap.Fix(&cp, 0)
					} else {
						heap.Pop(&cp)
					}
				} else {
					heap.Pop(&cp)
				}
			case DB_CURSOR:
				k, v, err = ci1.c.NextNoDup()
				if err != nil {
					return err
				}
				if k != nil && bytes.HasPrefix(k, prefix) {
					ci1.key = common.Copy(k)
					keySuffix := make([]byte, len(k)+8)
					copy(keySuffix, k)
					copy(keySuffix[len(k):], v)
					if v, err = dc.d.tx.GetOne(dc.d.valsTable, keySuffix); err != nil {
						return err
					}
					ci1.val = common.Copy(v)
					heap.Fix(&cp, 0)
				} else {
					heap.Pop(&cp)
				}
			}
		}
		if len(lastVal) > 0 {
			it(lastKey, lastVal)
		}
	}
	return nil
}

func (dc *DomainContext) statelessGetter(i int) *compress.Getter {
	if dc.getters == nil {
		dc.getters = make([]*compress.Getter, len(dc.files))
	}
	r := dc.getters[i]
	if r == nil {
		r = dc.files[i].src.decompressor.MakeGetter()
		dc.getters[i] = r
	}
	return r
}

func (dc *DomainContext) statelessBtree(i int) *BtIndex {
	if dc.readers == nil {
		dc.readers = make([]*BtIndex, len(dc.files))
	}
	r := dc.readers[i]
	if r == nil {
		r = dc.files[i].src.bindex
		dc.readers[i] = r
	}
	return r
}

func (dc *DomainContext) get(key []byte, fromTxNum uint64, roTx kv.Tx) ([]byte, bool, error) {
	dc.d.stats.TotalQueries.Add(1)

	invertedStep := dc.numBuf
	binary.BigEndian.PutUint64(invertedStep[:], ^(fromTxNum / dc.d.aggregationStep))
	keyCursor, err := roTx.CursorDupSort(dc.d.keysTable)
	if err != nil {
		return nil, false, err
	}
	defer keyCursor.Close()
	foundInvStep, err := keyCursor.SeekBothRange(key, invertedStep[:])
	if err != nil {
		return nil, false, err
	}
	if len(foundInvStep) == 0 {
		dc.d.stats.FilesQueries.Add(1)
		v, found := dc.readFromFiles(key, fromTxNum)
		return v, found, nil
	}
	copy(dc.keyBuf[:], key)
	copy(dc.keyBuf[len(key):], foundInvStep)
	v, err := roTx.GetOne(dc.d.valsTable, dc.keyBuf[:len(key)+8])
	if err != nil {
		return nil, false, err
	}
	return v, true, nil
}

func (dc *DomainContext) getLatest(key []byte, roTx kv.Tx) ([]byte, bool, error) {
	dc.d.stats.TotalQueries.Add(1)

	v0, ok := dc.d.values.Get(hex.EncodeToString(key))
	if ok {
		return v0, true, nil
	}
	return dc.get(key, dc.d.txNum, roTx)
}

func (dc *DomainContext) Get(key1, key2 []byte, roTx kv.Tx) ([]byte, error) {
	//key := make([]byte, len(key1)+len(key2))
	copy(dc.keyBuf[:], key1)
	copy(dc.keyBuf[len(key1):], key2)
	// keys larger than 52 bytes will panic
	v, _, err := dc.get(dc.keyBuf[:len(key1)+len(key2)], dc.d.txNum, roTx)
	return v, err
}

func (dc *DomainContext) GetLatest(key1, key2 []byte, roTx kv.Tx) ([]byte, bool, error) {
	copy(dc.keyBuf[:], key1)
	copy(dc.keyBuf[len(key1):], key2)
	var v []byte
	//if _, ok := lookup[fmt.Sprintf("%x", key1)]; ok {
	//	defer func() {
	//		log.Info("read", "d", dc.d.valsTable, "key", fmt.Sprintf("%x", key1), "v", fmt.Sprintf("%x", v))
	//	}()
	//}
	v, b, err := dc.getLatest(dc.keyBuf[:len(key1)+len(key2)], roTx)
	return v, b, err
	//return dc.get((dc.keyBuf[:len(key1)+len(key2)]), dc.d.txNum, roTx)
}<|MERGE_RESOLUTION|>--- conflicted
+++ resolved
@@ -1600,14 +1600,6 @@
 	var k, v []byte
 	var err error
 
-<<<<<<< HEAD
-	dc.d.values.Iter()
-	dc.d.values.Ascend(hex.EncodeToString(prefix), func(kx string, v []byte) bool {
-		k, _ := hex.DecodeString(kx)
-		if !bytes.HasPrefix(k, prefix) {
-			return true
-		}
-=======
 	iter := dc.d.values.Iter()
 	cnt := 0
 	if iter.Seek(string(prefix)) {
@@ -1617,7 +1609,6 @@
 		fmt.Printf("c %d kx: %s, k: %x\n", cnt, kx, v)
 		k, _ = hex.DecodeString(kx)
 
->>>>>>> 766ef3e2
 		if len(kx) > 0 && bytes.HasPrefix(k, prefix) {
 			heap.Push(&cp, &CursorItem{t: RAM_CURSOR, key: common.Copy(k), val: common.Copy(v), iter: iter, endTxNum: dc.d.txNum, reverse: true})
 		}
@@ -1668,9 +1659,6 @@
 			ci1 := cp[0]
 			switch ci1.t {
 			case RAM_CURSOR:
-<<<<<<< HEAD
-				heap.Pop(&cp)
-=======
 				if ci1.iter.Next() {
 					k, _ = hex.DecodeString(ci1.iter.Key())
 					if k != nil && bytes.HasPrefix(k, prefix) {
@@ -1681,7 +1669,6 @@
 				} else {
 					heap.Pop(&cp)
 				}
->>>>>>> 766ef3e2
 			case FILE_CURSOR:
 				if ci1.dg.HasNext() {
 					ci1.key, _ = ci1.dg.Next(ci1.key[:0])
