--- conflicted
+++ resolved
@@ -1317,34 +1317,18 @@
 	return recsplit.OpenIndex(idxPath)
 }
 
-<<<<<<< HEAD
 func buildIndex(ctx context.Context, d *compress.Decompressor, compressed FileCompression, idxPath, tmpdir string, values bool, salt *uint32, ps *background.ProgressSet, logger log.Logger, noFsync bool) error {
-	g := NewArchiveGetter(d.MakeGetter(), compressed)
-=======
-func buildIndexThenOpen(ctx context.Context, d *compress.Decompressor, compressed FileCompression, idxPath, tmpdir string, values bool, salt *uint32, ps *background.ProgressSet, logger log.Logger, noFsync bool) (*recsplit.Index, error) {
-	if err := buildIndex(ctx, d, compressed, idxPath, tmpdir, values, salt, ps, logger, noFsync); err != nil {
-		return nil, err
-	}
-	return recsplit.OpenIndex(idxPath)
-}
-
-func buildIndex(ctx context.Context, d *compress.Decompressor, compressed FileCompression, idxPath, tmpdir string, values bool, salt *uint32, ps *background.ProgressSet, logger log.Logger, noFsync bool) error {
->>>>>>> 6062c62a
 	_, fileName := filepath.Split(idxPath)
 	count := d.Count()
 	if !values {
 		count = d.Count() / 2
 	}
-
-	p := ps.AddNew(fileName, uint64(count/2))
+	p := ps.AddNew(fileName, uint64(count))
 	defer ps.Delete(p)
 
 	defer d.EnableReadAhead().DisableReadAhead()
 
-<<<<<<< HEAD
-=======
 	g := NewArchiveGetter(d.MakeGetter(), compressed)
->>>>>>> 6062c62a
 	var rs *recsplit.RecSplit
 	var err error
 	if rs, err = recsplit.NewRecSplit(recsplit.RecSplitArgs{
@@ -1356,7 +1340,6 @@
 		IndexFile:   idxPath,
 		Salt:        salt,
 		EtlBufLimit: etl.BufferOptimalSize / 2,
-		Salt:        salt,
 	}, logger); err != nil {
 		return fmt.Errorf("create recsplit: %w", err)
 	}
