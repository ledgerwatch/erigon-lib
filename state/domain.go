--- conflicted
+++ resolved
@@ -1440,8 +1440,6 @@
 	} else if found {
 		return v, true, nil
 	}
-<<<<<<< HEAD
-=======
 
 	if v, found, err = dc.getLatestFromColdFilesGrind(filekey); err != nil {
 		return nil, false, err
@@ -1481,7 +1479,6 @@
 	}
 	return nil, false, nil
 }
->>>>>>> 65035337
 
 func (dc *DomainContext) getLatestFromColdFilesGrind(filekey []byte) (v []byte, found bool, err error) {
 	// sometimes there is a gap between indexed cold files and indexed warm files. just grind them.
