/*
   Copyright 2022 Erigon contributors

   Licensed under the Apache License, Version 2.0 (the "License");
   you may not use this file except in compliance with the License.
   You may obtain a copy of the License at

       http://www.apache.org/licenses/LICENSE-2.0

   Unless required by applicable law or agreed to in writing, software
   distributed under the License is distributed on an "AS IS" BASIS,
   WITHOUT WARRANTIES OR CONDITIONS OF ANY KIND, either express or implied.
   See the License for the specific language governing permissions and
   limitations under the License.
*/

package state

import (
	"bytes"
	"container/heap"
	"context"
	"encoding/binary"
	"fmt"
	"io/fs"
	"os"
	"path/filepath"
	"regexp"
	"strconv"
	"sync/atomic"
	"time"

	"github.com/RoaringBitmap/roaring/roaring64"
	"github.com/google/btree"
	"github.com/ledgerwatch/log/v3"

	"github.com/ledgerwatch/erigon-lib/common"
	"github.com/ledgerwatch/erigon-lib/compress"
	"github.com/ledgerwatch/erigon-lib/kv"
	"github.com/ledgerwatch/erigon-lib/recsplit"
	"github.com/ledgerwatch/erigon-lib/recsplit/eliasfano32"
)

var (
	historyValCountKey = []byte("ValCount")
)

// filesItem corresponding to a pair of files (.dat and .idx)
type filesItem struct {
	startTxNum   uint64
	endTxNum     uint64
	decompressor *compress.Decompressor
	index        *recsplit.Index
}

func filesItemLess(i, j *filesItem) bool {
	if i.endTxNum == j.endTxNum {
		return i.startTxNum > j.startTxNum
	}
	return i.endTxNum < j.endTxNum
}

type DomainStats struct {
	MergesCount    uint64
	HistoryQueries uint64
	EfSearchTime   time.Duration
	DataSize       uint64
	IndexSize      uint64
	FilesCount     uint64
}

func (ds *DomainStats) Accumulate(other DomainStats) {
	ds.HistoryQueries += other.HistoryQueries
	ds.EfSearchTime += other.EfSearchTime
	ds.IndexSize += other.IndexSize
	ds.DataSize += other.DataSize
	ds.FilesCount += other.FilesCount
}

// Domain is a part of the state (examples are Accounts, Storage, Code)
// Domain should not have any go routines or locks
type Domain struct {
	*History
	keysTable string // key -> invertedStep , invertedStep = ^(txNum / aggregationStep), Needs to be table with DupSort
	valsTable string // key + invertedStep -> values

	files       *btree.BTreeG[*filesItem] // Static files pertaining to this domain, items are of type `filesItem`
	prefixLen   int                       // Number of bytes in the keys that can be used for prefix iteration
	stats       DomainStats
	mergesCount uint64
	defaultDc   *DomainContext
}

func NewDomain(
	dir string,
	aggregationStep uint64,
	filenameBase string,
	keysTable string,
	valsTable string,
	indexKeysTable string,
	historyValsTable string,
	settingsTable string,
	indexTable string,
	prefixLen int,
	compressVals bool,
) (*Domain, error) {
	d := &Domain{
		keysTable: keysTable,
		valsTable: valsTable,
		prefixLen: prefixLen,
		files:     btree.NewG[*filesItem](32, filesItemLess),
	}
	var err error
	if d.History, err = NewHistory(dir, aggregationStep, filenameBase, indexKeysTable, indexTable, historyValsTable, settingsTable, compressVals); err != nil {
		return nil, err
	}
	files, err := os.ReadDir(dir)
	if err != nil {
		return nil, err
	}
	d.scanStateFiles(files)
	if err = d.openFiles(); err != nil {
		return nil, err
	}
	d.defaultDc = d.MakeContext()
	return d, nil
}

func (d *Domain) GetAndResetStats() DomainStats {
	r := d.stats
	d.stats = DomainStats{}
	return r
}

func (d *Domain) scanStateFiles(files []fs.DirEntry) {
	re := regexp.MustCompile("^" + d.filenameBase + ".([0-9]+)-([0-9]+).(kv|kvi)$")
	var err error
	for _, f := range files {
		if !f.Type().IsRegular() {
			continue
		}
		name := f.Name()
		subs := re.FindStringSubmatch(name)
		if len(subs) != 4 {
			if len(subs) != 0 {
				log.Warn("File ignored by domain scan, more than 4 submatches", "name", name, "submatches", len(subs))
			}
			continue
		}
		var startTxNum, endTxNum uint64
		if startTxNum, err = strconv.ParseUint(subs[1], 10, 64); err != nil {
			log.Warn("File ignored by domain scan, parsing startTxNum", "error", err, "name", name)
			continue
		}
		if endTxNum, err = strconv.ParseUint(subs[2], 10, 64); err != nil {
			log.Warn("File ignored by domain scan, parsing endTxNum", "error", err, "name", name)
			continue
		}
		if startTxNum > endTxNum {
			log.Warn("File ignored by domain scan, startTxNum > endTxNum", "name", name)
			continue
		}
		var item = &filesItem{startTxNum: startTxNum * d.aggregationStep, endTxNum: endTxNum * d.aggregationStep}
		var foundI *filesItem
		d.files.AscendGreaterOrEqual(&filesItem{startTxNum: endTxNum * d.aggregationStep, endTxNum: endTxNum * d.aggregationStep}, func(it *filesItem) bool {
			if it.endTxNum == endTxNum {
				foundI = it
			}
			return false
		})
		if foundI == nil || foundI.startTxNum > startTxNum {
			//log.Info("Load state file", "name", name, "startTxNum", startTxNum*d.aggregationStep, "endTxNum", endTxNum*d.aggregationStep)
			d.files.ReplaceOrInsert(item)
		}
	}
}

func (d *Domain) openFiles() error {
	var err error
	var totalKeys uint64

	invalidFileItems := make([]*filesItem, 0)
	d.files.Ascend(func(item *filesItem) bool {
		datPath := filepath.Join(d.dir, fmt.Sprintf("%s.%d-%d.kv", d.filenameBase, item.startTxNum/d.aggregationStep, item.endTxNum/d.aggregationStep))
		if fi, err := os.Stat(datPath); err != nil || fi.IsDir() {
			invalidFileItems = append(invalidFileItems, item)
			return true
		}
		if item.decompressor, err = compress.NewDecompressor(datPath); err != nil {
			return false
		}

		idxPath := filepath.Join(d.dir, fmt.Sprintf("%s.%d-%d.kvi", d.filenameBase, item.startTxNum/d.aggregationStep, item.endTxNum/d.aggregationStep))
		if fi, err := os.Stat(idxPath); err != nil || fi.IsDir() {
			invalidFileItems = append(invalidFileItems, item)
			return true
		}
		if item.index, err = recsplit.OpenIndex(idxPath); err != nil {
			return false
		}
		totalKeys += item.index.KeyCount()
		return true
	})
	if err != nil {
		return err
	}
	for _, item := range invalidFileItems {
		d.files.Delete(item)
	}
	return nil
}

func (d *Domain) closeFiles() {
	d.files.Ascend(func(item *filesItem) bool {
		if item.decompressor != nil {
			item.decompressor.Close()
		}
		if item.index != nil {
			item.index.Close()
		}
		return true
	})
}

func (d *Domain) Close() {
	// Closing state files only after background aggregation goroutine is finished
	d.History.Close()
	d.closeFiles()
}

func (dc *DomainContext) get(key []byte, fromTxNum uint64, roTx kv.Tx) ([]byte, bool, error) {
	var invertedStep [8]byte
	binary.BigEndian.PutUint64(invertedStep[:], ^(fromTxNum / dc.d.aggregationStep))
	keyCursor, err := roTx.CursorDupSort(dc.d.keysTable)
	if err != nil {
		return nil, false, err
	}
	defer keyCursor.Close()
	foundInvStep, err := keyCursor.SeekBothRange(key, invertedStep[:])
	if err != nil {
		return nil, false, err
	}
	if len(foundInvStep) == 0 {
		atomic.AddUint64(&dc.d.stats.HistoryQueries, 1)
		v, found := dc.readFromFiles(key, fromTxNum)
		return v, found, nil
	}
	keySuffix := make([]byte, len(key)+8)
	copy(keySuffix, key)
	copy(keySuffix[len(key):], foundInvStep)
	v, err := roTx.GetOne(dc.d.valsTable, keySuffix)
	if err != nil {
		return nil, false, err
	}
	return v, true, nil
}

func (dc *DomainContext) Get(key1, key2 []byte, roTx kv.Tx) ([]byte, error) {
	key := make([]byte, len(key1)+len(key2))
	copy(key, key1)
	copy(key[len(key1):], key2)
	v, _, err := dc.get(key, dc.d.txNum, roTx)
	return v, err
}

func (d *Domain) update(key, original []byte) error {
	var invertedStep [8]byte
	binary.BigEndian.PutUint64(invertedStep[:], ^(d.txNum / d.aggregationStep))
	if err := d.tx.Put(d.keysTable, key, invertedStep[:]); err != nil {
		return err
	}
	return nil
}

func (d *Domain) Put(key1, key2, val []byte) error {
	key := make([]byte, len(key1)+len(key2))
	copy(key, key1)
	copy(key[len(key1):], key2)
	original, _, err := d.defaultDc.get(key, d.txNum, d.tx)
	if err != nil {
		return err
	}
	if bytes.Equal(original, val) {
		return nil
	}
	// This call to update needs to happen before d.tx.Put() later, because otherwise the content of `original`` slice is invalidated
	if err = d.History.AddPrevValue(key1, key2, original); err != nil {
		return err
	}
	if err = d.update(key, original); err != nil {
		return err
	}
	invertedStep := ^(d.txNum / d.aggregationStep)
	keySuffix := make([]byte, len(key)+8)
	copy(keySuffix, key)
	binary.BigEndian.PutUint64(keySuffix[len(key):], invertedStep)
	if err = d.tx.Put(d.valsTable, keySuffix, val); err != nil {
		return err
	}
	return nil
}

func (d *Domain) Delete(key1, key2 []byte) error {
	key := make([]byte, len(key1)+len(key2))
	copy(key, key1)
	copy(key[len(key1):], key2)
	original, found, err := d.defaultDc.get(key, d.txNum, d.tx)
	if err != nil {
		return err
	}
	if !found {
		return nil
	}
	// This call to update needs to happen before d.tx.Delete() later, because otherwise the content of `original`` slice is invalidated
	if err = d.History.AddPrevValue(key1, key2, original); err != nil {
		return err
	}
	if err = d.update(key, original); err != nil {
		return err
	}
	invertedStep := ^(d.txNum / d.aggregationStep)
	keySuffix := make([]byte, len(key)+8)
	copy(keySuffix, key)
	binary.BigEndian.PutUint64(keySuffix[len(key):], invertedStep)
	if err = d.tx.Delete(d.valsTable, keySuffix); err != nil {
		return err
	}
	return nil
}

type CursorType uint8

const (
	FILE_CURSOR CursorType = iota
	DB_CURSOR
)

// CursorItem is the item in the priority queue used to do merge interation
// over storage of a given account
type CursorItem struct {
	t        CursorType // Whether this item represents state file or DB record, or tree
	reverse  bool
	endTxNum uint64
	key, val []byte
	dg, dg2  *compress.Getter
	c        kv.CursorDupSort
}

type CursorHeap []*CursorItem

func (ch CursorHeap) Len() int {
	return len(ch)
}

func (ch CursorHeap) Less(i, j int) bool {
	cmp := bytes.Compare(ch[i].key, ch[j].key)
	if cmp == 0 {
		// when keys match, the items with later blocks are preferred
		if ch[i].reverse {
			return ch[i].endTxNum > ch[j].endTxNum
		}
		return ch[i].endTxNum < ch[j].endTxNum
	}
	return cmp < 0
}

func (ch *CursorHeap) Swap(i, j int) {
	(*ch)[i], (*ch)[j] = (*ch)[j], (*ch)[i]
}

func (ch *CursorHeap) Push(x interface{}) {
	*ch = append(*ch, x.(*CursorItem))
}

func (ch *CursorHeap) Pop() interface{} {
	old := *ch
	n := len(old)
	x := old[n-1]
	*ch = old[0 : n-1]
	return x
}

// filesItem corresponding to a pair of files (.dat and .idx)
type ctxItem struct {
	startTxNum uint64
	endTxNum   uint64
	getter     *compress.Getter
	reader     *recsplit.IndexReader
}

func ctxItemLess(i, j ctxItem) bool {
	if i.endTxNum == j.endTxNum {
		return i.startTxNum > j.startTxNum
	}
	return i.endTxNum < j.endTxNum
}

// DomainContext allows accesing the same domain from multiple go-routines
type DomainContext struct {
	d     *Domain
	files *btree.BTreeG[ctxItem]
	hc    *HistoryContext
}

func (d *Domain) MakeContext() *DomainContext {
	dc := &DomainContext{d: d}
	dc.hc = d.History.MakeContext()
	bt := btree.NewG[ctxItem](32, ctxItemLess)
	dc.files = bt
	var datsz, idxsz, files uint64

	d.files.Ascend(func(item *filesItem) bool {
<<<<<<< HEAD
		getter := item.decompressor.MakeGetter()
		datsz += uint64(getter.Size())
		idxsz += uint64(item.index.Size())
		files += 2

		bt.ReplaceOrInsert(&ctxItem{
=======
		bt.ReplaceOrInsert(ctxItem{
>>>>>>> 77906887
			startTxNum: item.startTxNum,
			endTxNum:   item.endTxNum,
			getter:     getter,
			reader:     recsplit.NewIndexReader(item.index),
		})
		return true
	})
	d.stats.DataSize, d.stats.IndexSize, d.stats.FilesCount = datsz, idxsz, files
	return dc
}

// IteratePrefix iterates over key-value pairs of the domain that start with given prefix
// The length of the prefix has to match the `prefixLen` parameter used to create the domain
// Such iteration is not intended to be used in public API, therefore it uses read-write transaction
// inside the domain. Another version of this for public API use needs to be created, that uses
// roTx instead and supports ending the iterations before it reaches the end.
func (dc *DomainContext) IteratePrefix(prefix []byte, it func(k, v []byte)) error {
	if len(prefix) != dc.d.prefixLen {
		return fmt.Errorf("wrong prefix length, this %s domain supports prefixLen %d, given [%x]", dc.d.filenameBase, dc.d.prefixLen, prefix)
	}
	var cp CursorHeap
	heap.Init(&cp)
	var k, v []byte
	var err error
	keysCursor, err := dc.d.tx.CursorDupSort(dc.d.keysTable)
	if err != nil {
		return err
	}
	defer keysCursor.Close()
	if k, v, err = keysCursor.Seek(prefix); err != nil {
		return err
	}
	if bytes.HasPrefix(k, prefix) {
		keySuffix := make([]byte, len(k)+8)
		copy(keySuffix, k)
		copy(keySuffix[len(k):], v)
		step := ^binary.BigEndian.Uint64(v)
		txNum := step * dc.d.aggregationStep
		if v, err = dc.d.tx.GetOne(dc.d.valsTable, keySuffix); err != nil {
			return err
		}
		heap.Push(&cp, &CursorItem{t: DB_CURSOR, key: common.Copy(k), val: common.Copy(v), c: keysCursor, endTxNum: txNum, reverse: true})
	}
	dc.files.Ascend(func(item ctxItem) bool {
		if item.reader.Empty() {
			return true
		}
		offset := item.reader.Lookup(prefix)
		// Creating dedicated getter because the one in the item may be used to delete storage, for example
		g := item.getter
		g.Reset(offset)
		if g.HasNext() {
			if keyMatch, _ := g.Match(prefix); !keyMatch {
				return true
			}
			g.Skip()
		}
		if g.HasNext() {
			key, _ := g.Next(nil)
			if bytes.HasPrefix(key, prefix) {
				val, _ := g.Next(nil)
				heap.Push(&cp, &CursorItem{t: FILE_CURSOR, key: key, val: val, dg: g, endTxNum: item.endTxNum, reverse: true})
			}
		}
		return true
	})
	for cp.Len() > 0 {
		lastKey := common.Copy(cp[0].key)
		lastVal := common.Copy(cp[0].val)
		// Advance all the items that have this key (including the top)
		for cp.Len() > 0 && bytes.Equal(cp[0].key, lastKey) {
			ci1 := cp[0]
			switch ci1.t {
			case FILE_CURSOR:
				if ci1.dg.HasNext() {
					ci1.key, _ = ci1.dg.Next(ci1.key[:0])
					if bytes.HasPrefix(ci1.key, prefix) {
						ci1.val, _ = ci1.dg.Next(ci1.val[:0])
						heap.Fix(&cp, 0)
					} else {
						heap.Pop(&cp)
					}
				} else {
					heap.Pop(&cp)
				}
			case DB_CURSOR:
				k, v, err = ci1.c.NextNoDup()
				if err != nil {
					return err
				}
				if k != nil && bytes.HasPrefix(k, prefix) {
					ci1.key = common.Copy(k)
					keySuffix := make([]byte, len(k)+8)
					copy(keySuffix, k)
					copy(keySuffix[len(k):], v)
					if v, err = dc.d.tx.GetOne(dc.d.valsTable, keySuffix); err != nil {
						return err
					}
					ci1.val = common.Copy(v)
					heap.Fix(&cp, 0)
				} else {
					heap.Pop(&cp)
				}
			}
		}
		if len(lastVal) > 0 {
			it(lastKey, lastVal)
		}
	}
	return nil
}

// Collation is the set of compressors created after aggregation
type Collation struct {
	valuesPath   string
	valuesComp   *compress.Compressor
	valuesCount  int
	historyPath  string
	historyComp  *compress.Compressor
	historyCount int
	indexBitmaps map[string]*roaring64.Bitmap
}

func (c Collation) Close() {
	if c.valuesComp != nil {
		c.valuesComp.Close()
	}
	if c.historyComp != nil {
		c.historyComp.Close()
	}
}

// collate gathers domain changes over the specified step, using read-only transaction,
// and returns compressors, elias fano, and bitmaps
// [txFrom; txTo)
func (d *Domain) collate(step, txFrom, txTo uint64, roTx kv.Tx) (Collation, error) {
	hCollation, err := d.History.collate(step, txFrom, txTo, roTx)
	if err != nil {
		return Collation{}, err
	}
	var valuesComp *compress.Compressor
	closeComp := true
	defer func() {
		if closeComp {
			hCollation.Close()
			if valuesComp != nil {
				valuesComp.Close()
			}
		}
	}()
	valuesPath := filepath.Join(d.dir, fmt.Sprintf("%s.%d-%d.kv", d.filenameBase, step, step+1))
	if valuesComp, err = compress.NewCompressor(context.Background(), "collate values", valuesPath, d.dir, compress.MinPatternScore, 1, log.LvlDebug); err != nil {
		return Collation{}, fmt.Errorf("create %s values compressor: %w", d.filenameBase, err)
	}
	keysCursor, err := roTx.CursorDupSort(d.keysTable)
	if err != nil {
		return Collation{}, fmt.Errorf("create %s keys cursor: %w", d.filenameBase, err)
	}
	defer keysCursor.Close()
	var prefix []byte // Track prefix to insert it before entries
	var k, v []byte
	valuesCount := 0
	for k, _, err = keysCursor.First(); err == nil && k != nil; k, _, err = keysCursor.NextNoDup() {
		if v, err = keysCursor.LastDup(); err != nil {
			return Collation{}, fmt.Errorf("find last %s key for aggregation step k=[%x]: %w", d.filenameBase, k, err)
		}
		s := ^binary.BigEndian.Uint64(v)
		if s == step {
			keySuffix := make([]byte, len(k)+8)
			copy(keySuffix, k)
			copy(keySuffix[len(k):], v)
			v, err := roTx.GetOne(d.valsTable, keySuffix)
			if err != nil {
				return Collation{}, fmt.Errorf("find last %s value for aggregation step k=[%x]: %w", d.filenameBase, k, err)
			}
			if d.prefixLen > 0 && (prefix == nil || !bytes.HasPrefix(k, prefix)) {
				prefix = append(prefix[:0], k[:d.prefixLen]...)
				if err = valuesComp.AddUncompressedWord(prefix); err != nil {
					return Collation{}, fmt.Errorf("add %s values prefix [%x]: %w", d.filenameBase, prefix, err)
				}
				if err = valuesComp.AddUncompressedWord(nil); err != nil {
					return Collation{}, fmt.Errorf("add %s values prefix val [%x]: %w", d.filenameBase, prefix, err)
				}
				valuesCount++
			}
			if err = valuesComp.AddUncompressedWord(k); err != nil {
				return Collation{}, fmt.Errorf("add %s values key [%x]: %w", d.filenameBase, k, err)
			}
			valuesCount++ // Only counting keys, not values
			if err = valuesComp.AddUncompressedWord(v); err != nil {
				return Collation{}, fmt.Errorf("add %s values val [%x]=>[%x]: %w", d.filenameBase, k, v, err)
			}
		}
	}
	if err != nil {
		return Collation{}, fmt.Errorf("iterate over %s keys cursor: %w", d.filenameBase, err)
	}
	closeComp = false
	return Collation{
		valuesPath:   valuesPath,
		valuesComp:   valuesComp,
		valuesCount:  valuesCount,
		historyPath:  hCollation.historyPath,
		historyComp:  hCollation.historyComp,
		historyCount: hCollation.historyCount,
		indexBitmaps: hCollation.indexBitmaps,
	}, nil
}

type StaticFiles struct {
	valuesDecomp    *compress.Decompressor
	valuesIdx       *recsplit.Index
	historyDecomp   *compress.Decompressor
	historyIdx      *recsplit.Index
	efHistoryDecomp *compress.Decompressor
	efHistoryIdx    *recsplit.Index
}

func (sf StaticFiles) Close() {
	if sf.valuesDecomp != nil {
		sf.valuesDecomp.Close()
	}
	if sf.valuesIdx != nil {
		sf.valuesIdx.Close()
	}
	if sf.historyDecomp != nil {
		sf.historyDecomp.Close()
	}
	if sf.historyIdx != nil {
		sf.historyIdx.Close()
	}
	if sf.efHistoryDecomp != nil {
		sf.efHistoryDecomp.Close()
	}
	if sf.efHistoryIdx != nil {
		sf.efHistoryIdx.Close()
	}
}

// buildFiles performs potentially resource intensive operations of creating
// static files and their indices
func (d *Domain) buildFiles(step uint64, collation Collation) (StaticFiles, error) {
	hStaticFiles, err := d.History.buildFiles(step, HistoryCollation{
		historyPath:  collation.historyPath,
		historyComp:  collation.historyComp,
		historyCount: collation.historyCount,
		indexBitmaps: collation.indexBitmaps,
	})
	if err != nil {
		return StaticFiles{}, err
	}
	valuesComp := collation.valuesComp
	var valuesDecomp *compress.Decompressor
	var valuesIdx *recsplit.Index
	closeComp := true
	defer func() {
		if closeComp {
			hStaticFiles.Close()
			if valuesComp != nil {
				valuesComp.Close()
			}
			if valuesDecomp != nil {
				valuesDecomp.Close()
			}
			if valuesIdx != nil {
				valuesIdx.Close()
			}
		}
	}()
	valuesIdxPath := filepath.Join(d.dir, fmt.Sprintf("%s.%d-%d.kvi", d.filenameBase, step, step+1))
	if err = valuesComp.Compress(); err != nil {
		return StaticFiles{}, fmt.Errorf("compress %s values: %w", d.filenameBase, err)
	}
	valuesComp.Close()
	valuesComp = nil
	if valuesDecomp, err = compress.NewDecompressor(collation.valuesPath); err != nil {
		return StaticFiles{}, fmt.Errorf("open %s values decompressor: %w", d.filenameBase, err)
	}
	if valuesIdx, err = buildIndex(valuesDecomp, valuesIdxPath, d.dir, collation.valuesCount, false /* values */); err != nil {
		return StaticFiles{}, fmt.Errorf("build %s values idx: %w", d.filenameBase, err)
	}
	closeComp = false
	return StaticFiles{
		valuesDecomp:    valuesDecomp,
		valuesIdx:       valuesIdx,
		historyDecomp:   hStaticFiles.historyDecomp,
		historyIdx:      hStaticFiles.historyIdx,
		efHistoryDecomp: hStaticFiles.efHistoryDecomp,
		efHistoryIdx:    hStaticFiles.efHistoryIdx,
	}, nil
}

func buildIndex(d *compress.Decompressor, idxPath, dir string, count int, values bool) (*recsplit.Index, error) {
	var rs *recsplit.RecSplit
	var err error
	if rs, err = recsplit.NewRecSplit(recsplit.RecSplitArgs{
		KeyCount:   count,
		Enums:      false,
		BucketSize: 2000,
		LeafSize:   8,
		TmpDir:     dir,
		IndexFile:  idxPath,
	}); err != nil {
		return nil, fmt.Errorf("create recsplit: %w", err)
	}
	defer rs.Close()
	word := make([]byte, 0, 256)
	var keyPos, valPos uint64
	g := d.MakeGetter()
	for {
		g.Reset(0)
		for g.HasNext() {
			word, valPos = g.Next(word[:0])
			if values {
				if err = rs.AddKey(word, valPos); err != nil {
					return nil, fmt.Errorf("add idx key [%x]: %w", word, err)
				}
			} else {
				if err = rs.AddKey(word, keyPos); err != nil {
					return nil, fmt.Errorf("add idx key [%x]: %w", word, err)
				}
			}
			// Skip value
			keyPos = g.Skip()
		}
		if err = rs.Build(); err != nil {
			if rs.Collision() {
				log.Info("Building recsplit. Collision happened. It's ok. Restarting...")
				rs.ResetNextSalt()
			} else {
				return nil, fmt.Errorf("build idx: %w", err)
			}
		} else {
			break
		}
	}
	var idx *recsplit.Index
	if idx, err = recsplit.OpenIndex(idxPath); err != nil {
		return nil, fmt.Errorf("open idx: %w", err)
	}
	return idx, nil
}

func (d *Domain) integrateFiles(sf StaticFiles, txNumFrom, txNumTo uint64) {
	d.History.integrateFiles(HistoryFiles{
		historyDecomp:   sf.historyDecomp,
		historyIdx:      sf.historyIdx,
		efHistoryDecomp: sf.efHistoryDecomp,
		efHistoryIdx:    sf.efHistoryIdx,
	}, txNumFrom, txNumTo)
	d.files.ReplaceOrInsert(&filesItem{
		startTxNum:   txNumFrom,
		endTxNum:     txNumTo,
		decompressor: sf.valuesDecomp,
		index:        sf.valuesIdx,
	})
}

// [txFrom; txTo)
func (d *Domain) prune(step uint64, txFrom, txTo uint64) error {
	// It is important to clean up tables in a specific order
	// First keysTable, because it is the first one access in the `get` function, i.e. if the record is deleted from there, other tables will not be accessed
	keysCursor, err := d.tx.RwCursorDupSort(d.keysTable)
	if err != nil {
		return fmt.Errorf("%s keys cursor: %w", d.filenameBase, err)
	}
	defer keysCursor.Close()
	var k, v []byte
	keyMaxSteps := make(map[string]uint64)

	for k, v, err = keysCursor.First(); err == nil && k != nil; k, v, err = keysCursor.Next() {
		s := ^binary.BigEndian.Uint64(v)
		if maxS, seen := keyMaxSteps[string(k)]; !seen || s > maxS {
			keyMaxSteps[string(k)] = s
		}
	}
	if err != nil {
		return fmt.Errorf("iterate of %s keys: %w", d.filenameBase, err)
	}

	for k, v, err = keysCursor.First(); err == nil && k != nil; k, v, err = keysCursor.Next() {
		s := ^binary.BigEndian.Uint64(v)
		if s == step {
			if maxS := keyMaxSteps[string(k)]; maxS <= step {
				continue
			}
			if err = keysCursor.DeleteCurrent(); err != nil {
				return fmt.Errorf("clean up %s for [%x]=>[%x]: %w", d.filenameBase, k, v, err)
			}
			//fmt.Printf("domain prune key %x [s%d]\n", string(k), s)
		}
	}
	if err != nil {
		return fmt.Errorf("iterate of %s keys: %w", d.filenameBase, err)
	}
	var valsCursor kv.RwCursor
	if valsCursor, err = d.tx.RwCursor(d.valsTable); err != nil {
		return fmt.Errorf("%s vals cursor: %w", d.filenameBase, err)
	}
	defer valsCursor.Close()
	for k, _, err = valsCursor.First(); err == nil && k != nil; k, _, err = valsCursor.Next() {
		s := ^binary.BigEndian.Uint64(k[len(k)-8:])
		if s == step {
			if maxS := keyMaxSteps[string(k[:len(k)-8])]; maxS <= step {
				continue
			}
			if err = valsCursor.DeleteCurrent(); err != nil {
				return fmt.Errorf("clean up %s for [%x]: %w", d.filenameBase, k, err)
			}
			//fmt.Printf("domain prune value for %x (invs %x) [s%d]\n", string(k),k[len(k)-8):], s)
		}
	}
	if err != nil {
		return fmt.Errorf("iterate over %s vals: %w", d.filenameBase, err)
	}

	if err = d.History.prune(step, txFrom, txTo); err != nil {
		return fmt.Errorf("prune history at step %d [%d, %d): %w", step, txFrom, txTo, err)
	}
	return nil
}

func (dc *DomainContext) readFromFiles(filekey []byte, fromTxNum uint64) ([]byte, bool) {
	var val []byte
	var found bool
<<<<<<< HEAD
	dc.files.Descend(func(item *ctxItem) bool {
		if item.endTxNum < fromTxNum {
			return false
		}
=======
	dc.files.Descend(func(item ctxItem) bool {
>>>>>>> 77906887
		if item.reader.Empty() {
			return true
		}
		offset := item.reader.Lookup(filekey)
		g := item.getter
		g.Reset(offset)
		if g.HasNext() {
			if keyMatch, _ := g.Match(filekey); keyMatch {
				val, _ = g.Next(nil)
				found = true
				return false
			}
		}
		return true
	})
	return val, found
}

// historyBeforeTxNum searches history for a value of specified key before txNum
// second return value is true if the value is found in the history (even if it is nil)
func (dc *DomainContext) historyBeforeTxNum(key []byte, txNum uint64, roTx kv.Tx) ([]byte, bool, error) {
	var search ctxItem
	search.startTxNum = txNum
	search.endTxNum = txNum
	var foundTxNum uint64
	var foundEndTxNum uint64
	var foundStartTxNum uint64
	var found bool
	var anyItem bool // Whether any filesItem has been looked at in the loop below
	var topState ctxItem
	dc.files.AscendGreaterOrEqual(search, func(i ctxItem) bool {
		topState = i
		return false
	})
	dc.hc.indexFiles.AscendGreaterOrEqual(search, func(item ctxItem) bool {
		anyItem = true
		offset := item.reader.Lookup(key)
		g := item.getter
		g.Reset(offset)
		if k, _ := g.NextUncompressed(); bytes.Equal(k, key) {
			eliasVal, _ := g.NextUncompressed()
			ef, _ := eliasfano32.ReadEliasFano(eliasVal)
			//start := time.Now()
			n, ok := ef.Search(txNum)
			//d.stats.EfSearchTime += time.Since(start)
			if ok {
				foundTxNum = n
				foundEndTxNum = item.endTxNum
				foundStartTxNum = item.startTxNum
				found = true
				return false
			} else if item.endTxNum > txNum && item.endTxNum >= topState.endTxNum {
				return false
			}
		}
		return true
	})
	if !found {
		if anyItem {
			// If there were no changes but there were history files, the value can be obtained from value files
			var val []byte
			dc.files.DescendLessOrEqual(topState, func(item ctxItem) bool {
				if item.reader.Empty() {
					return true
				}
				offset := item.reader.Lookup(key)
				g := item.getter
				g.Reset(offset)
				if g.HasNext() {
					if k, _ := g.NextUncompressed(); bytes.Equal(k, key) {
						if dc.d.compressVals {
							val, _ = g.Next(nil)
						} else {
							val, _ = g.NextUncompressed()
						}
						return false
					}
				}
				return true
			})
			return val, true, nil
		}
		// Value not found in history files, look in the recent history
		if roTx == nil {
			return nil, false, fmt.Errorf("roTx is nil")
		}
		indexCursor, err := roTx.CursorDupSort(dc.d.indexTable)
		if err != nil {
			return nil, false, err
		}
		defer indexCursor.Close()
		var txKey [8]byte
		binary.BigEndian.PutUint64(txKey[:], txNum)
		var foundTxNumVal []byte
		if foundTxNumVal, err = indexCursor.SeekBothRange(key, txKey[:]); err != nil {
			return nil, false, err
		}
		if foundTxNumVal != nil {
			var historyKeysCursor kv.CursorDupSort
			if historyKeysCursor, err = roTx.CursorDupSort(dc.d.indexKeysTable); err != nil {
				return nil, false, err
			}
			defer historyKeysCursor.Close()
			var vn []byte
			if vn, err = historyKeysCursor.SeekBothRange(foundTxNumVal, key); err != nil {
				return nil, false, err
			}
			valNum := binary.BigEndian.Uint64(vn[len(vn)-8:])
			if valNum == 0 {
				// This is special valNum == 0, which is empty value
				return nil, true, nil
			}
			var v []byte
			if v, err = roTx.GetOne(dc.d.historyValsTable, vn[len(vn)-8:]); err != nil {
				return nil, false, err
			}
			return v, true, nil
		}
		return nil, false, nil
	}
	var txKey [8]byte
	binary.BigEndian.PutUint64(txKey[:], foundTxNum)
	var historyItem ctxItem
	search.startTxNum = foundStartTxNum
	search.endTxNum = foundEndTxNum
	historyItem, ok := dc.hc.historyFiles.Get(search)
	if !ok {
		return nil, false, fmt.Errorf("no %s file found for [%x]", dc.d.filenameBase, key)
	}
	offset := historyItem.reader.Lookup2(txKey[:], key)
	g := historyItem.getter
	g.Reset(offset)
	if dc.d.compressVals {
		v, _ := g.Next(nil)
		return v, true, nil
	}
	v, _ := g.NextUncompressed()
	return v, true, nil
}

// GetBeforeTxNum does not always require usage of roTx. If it is possible to determine
// historical value based only on static files, roTx will not be used.
func (dc *DomainContext) GetBeforeTxNum(key []byte, txNum uint64, roTx kv.Tx) ([]byte, error) {
	v, hOk, err := dc.historyBeforeTxNum(key, txNum, roTx)
	if err != nil {
		return nil, err
	}
	if hOk {
		return v, nil
	}
	if v, _, err = dc.get(key, txNum-1, roTx); err != nil {
		return nil, err
	}
	return v, nil
}<|MERGE_RESOLUTION|>--- conflicted
+++ resolved
@@ -410,16 +410,12 @@
 	var datsz, idxsz, files uint64
 
 	d.files.Ascend(func(item *filesItem) bool {
-<<<<<<< HEAD
 		getter := item.decompressor.MakeGetter()
 		datsz += uint64(getter.Size())
 		idxsz += uint64(item.index.Size())
 		files += 2
 
 		bt.ReplaceOrInsert(&ctxItem{
-=======
-		bt.ReplaceOrInsert(ctxItem{
->>>>>>> 77906887
 			startTxNum: item.startTxNum,
 			endTxNum:   item.endTxNum,
 			getter:     getter,
@@ -845,14 +841,11 @@
 func (dc *DomainContext) readFromFiles(filekey []byte, fromTxNum uint64) ([]byte, bool) {
 	var val []byte
 	var found bool
-<<<<<<< HEAD
+
 	dc.files.Descend(func(item *ctxItem) bool {
 		if item.endTxNum < fromTxNum {
 			return false
 		}
-=======
-	dc.files.Descend(func(item ctxItem) bool {
->>>>>>> 77906887
 		if item.reader.Empty() {
 			return true
 		}
