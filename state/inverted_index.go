--- conflicted
+++ resolved
@@ -196,13 +196,7 @@
 // BuildMissedIndices - produce .efi/.vi/.kvi from .ef/.v/.kv
 func (ii *InvertedIndex) BuildMissedIndices(ctx context.Context, sem *semaphore.Weighted) (err error) {
 	missedFiles := ii.missedIdxFiles()
-<<<<<<< HEAD
-	errs := make(chan error, len(missedFiles))
-	wg := sync.WaitGroup{}
-
-=======
 	g, ctx := errgroup.WithContext(ctx)
->>>>>>> 0aeae327
 	for _, item := range missedFiles {
 		item := item
 		g.Go(func() error {
