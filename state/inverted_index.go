--- conflicted
+++ resolved
@@ -167,21 +167,13 @@
 				}
 				if item.isSubsetOf(newFile) {
 					subSets = append(subSets, item)
-<<<<<<< HEAD
-					return false
-=======
 					continue
->>>>>>> 44d67379
 				}
 
 				if newFile.isSubsetOf(item) {
 					addNewFile = false
 					uselessFiles = append(uselessFiles, newFile)
-<<<<<<< HEAD
-					return false
-=======
 					continue
->>>>>>> 44d67379
 				}
 			}
 			return true
@@ -193,11 +185,6 @@
 		_ = addNewFile
 		if addNewFile {
 			ii.files.Set(newFile)
-<<<<<<< HEAD
-		} else {
-			log.Error("ignore", "f", name)
-=======
->>>>>>> 44d67379
 		}
 	}
 	return uselessFiles
