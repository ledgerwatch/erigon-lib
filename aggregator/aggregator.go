--- conflicted
+++ resolved
@@ -1419,26 +1419,9 @@
 	}
 }
 
-<<<<<<< HEAD
-var replaceHistory = make(map[string][]string)
-
-func addKeyTransition(from, to string) {
-	v, ok := replaceHistory[from]
-	if !ok {
-		v = make([]string, 0)
-	}
-	v = append(v, to)
-	replaceHistory[from] = v
-}
-
 var spkNotFound = make(map[string]int)
 
-func markKeyNotFound(k string) {
-=======
-var spkNotFound = make(map[string]int)
-
 func MarkKeyNotFound(k string) {
->>>>>>> 900c03b1
 	spkNotFound[k]++
 }
 
